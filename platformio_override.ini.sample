# Example PlatformIO Project Configuration Override
# ------------------------------------------------------------------------------
# Copy to platformio_override.ini to activate overrides
# ------------------------------------------------------------------------------
# Please visit documentation: https://docs.platformio.org/page/projectconf.html

[platformio]
default_envs = WLED_tasmota_1M

[env:WLED_tasmota_1M]
board = esp01_1m
platform = ${common.platform_wled_default}
platform_packages = ${common.platform_packages}
board_build.ldscript = ${common.ldscript_1m128k}
lib_deps = ${esp8266.lib_deps}
build_unflags = ${common.build_unflags}
build_flags = ${common.build_flags_esp8266}
; *********************************************************************
; *** Use custom settings from file my_config.h
   -DWLED_USE_MY_CONFIG
; *********************************************************************
;
;
; *** To use the below defines/overrides, copy and paste each onto it's own line just below build_flags in the section above.
; 
; disable specific features
;  -D WLED_DISABLE_OTA
;  -D WLED_DISABLE_ALEXA
;  -D WLED_DISABLE_BLYNK
;  -D WLED_DISABLE_HUESYNC
;  -D WLED_DISABLE_INFRARED
;  -D WLED_DISABLE_WEBSOCKETS
; PIN defines - uncomment and change, if needed:
;   -D LEDPIN=2
;   -D BTNPIN=0
;   -D TOUCHPIN=T0
;   -D IRPIN=4
;   -D RLYPIN=12
;   -D RLYMDE=1
; digital LED strip types - uncomment only one ! - this will disable WS281x / SK681x support
;   -D USE_APA102
;   -D USE_WS2801
;   -D USE_LPD8806
; PIN defines for 2 wire LEDs
   -D CLKPIN=0
   -D DATAPIN=2
; to drive analog LED strips (aka 5050) hardware configuration is no longer necessary
; configure the settings in the UI as follows (hard):
;   for the Magic Home LED Controller use PWM pins 5,12,13,15
;   for the H801 controller use PINs 15,13,12,14 (W2 = 04)
;   for the BW-LT11 controller use PINs 12,4,14,5
;   
; set the name of the module - make sure there is a quote-backslash-quote before the name and a backslash-quote-quote after the name
;   -D SERVERNAME="\"WLED\""
;   
; set the number of LEDs
;   -D DEFAULT_LED_COUNT=30
;   
; set milliampere limit when using ESP pin to power leds
<<<<<<< HEAD
;   -D ABL_MILLIAMPS_DEFAULT =850
;
; enable IR by setting remote type
;   -D IRTYPE=0 //0 Remote disabled | 1 24-key RGB | 2 24-key with CT | 3 40-key blue | 4 40-key RGB | 5 21-key RGB | 6 6-key black | 7 9-key red | 8 JSON remote
=======
;   -D ABL_MILLIAMPS_DEFAULT=850
;
; enable IR by setting remote type
;   -D IRTYPE=0 ;0 Remote disabled | 1 24-key RGB | 2 24-key with CT | 3 40-key blue | 4 40-key RGB | 5 21-key RGB | 6 6-key black | 7 9-key red | 8 JSON remote
;   
; set default color order of your led strip
;   -D DEFAULT_LED_COLOR_ORDER=COL_ORDER_GRB
>>>>>>> 522e7525
<|MERGE_RESOLUTION|>--- conflicted
+++ resolved
@@ -57,17 +57,10 @@
 ;   -D DEFAULT_LED_COUNT=30
 ;   
 ; set milliampere limit when using ESP pin to power leds
-<<<<<<< HEAD
-;   -D ABL_MILLIAMPS_DEFAULT =850
-;
-; enable IR by setting remote type
-;   -D IRTYPE=0 //0 Remote disabled | 1 24-key RGB | 2 24-key with CT | 3 40-key blue | 4 40-key RGB | 5 21-key RGB | 6 6-key black | 7 9-key red | 8 JSON remote
-=======
 ;   -D ABL_MILLIAMPS_DEFAULT=850
 ;
 ; enable IR by setting remote type
 ;   -D IRTYPE=0 ;0 Remote disabled | 1 24-key RGB | 2 24-key with CT | 3 40-key blue | 4 40-key RGB | 5 21-key RGB | 6 6-key black | 7 9-key red | 8 JSON remote
 ;   
 ; set default color order of your led strip
-;   -D DEFAULT_LED_COLOR_ORDER=COL_ORDER_GRB
->>>>>>> 522e7525
+;   -D DEFAULT_LED_COLOR_ORDER=COL_ORDER_GRB