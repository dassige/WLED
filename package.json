--- conflicted
+++ resolved
@@ -1,10 +1,6 @@
 {
   "name": "wled",
-<<<<<<< HEAD
-  "version": "0.13.1-bl7",
-=======
-  "version": "0.13.2-a0",
->>>>>>> 522e7525
+  "version": "0.13.2-bl0",
   "description": "Tools for WLED project",
   "main": "tools/cdata.js",
   "directories": {
