/*
  WS2812FX.h - Library for WS2812 LED effects.
  Harm Aldick - 2016
  www.aldick.org
  LICENSE
  The MIT License (MIT)
  Copyright (c) 2016  Harm Aldick
  Permission is hereby granted, free of charge, to any person obtaining a copy
  of this software and associated documentation files (the "Software"), to deal
  in the Software without restriction, including without limitation the rights
  to use, copy, modify, merge, publish, distribute, sublicense, and/or sell
  copies of the Software, and to permit persons to whom the Software is
  furnished to do so, subject to the following conditions:
  The above copyright notice and this permission notice shall be included in
  all copies or substantial portions of the Software.
  THE SOFTWARE IS PROVIDED "AS IS", WITHOUT WARRANTY OF ANY KIND, EXPRESS OR
  IMPLIED, INCLUDING BUT NOT LIMITED TO THE WARRANTIES OF MERCHANTABILITY,
  FITNESS FOR A PARTICULAR PURPOSE AND NONINFRINGEMENT. IN NO EVENT SHALL THE
  AUTHORS OR COPYRIGHT HOLDERS BE LIABLE FOR ANY CLAIM, DAMAGES OR OTHER
  LIABILITY, WHETHER IN AN ACTION OF CONTRACT, TORT OR OTHERWISE, ARISING FROM,
  OUT OF OR IN CONNECTION WITH THE SOFTWARE OR THE USE OR OTHER DEALINGS IN
  THE SOFTWARE.

  Modified for WLED
*/

#ifndef WS2812FX_h
#define WS2812FX_h

#include <vector>

#include "const.h"

#define FASTLED_INTERNAL //remove annoying pragma messages
#define USE_GET_MILLISECOND_TIMER
#include "FastLED.h"

#define DEFAULT_BRIGHTNESS (uint8_t)127
#define DEFAULT_MODE       (uint8_t)0
#define DEFAULT_SPEED      (uint8_t)128
#define DEFAULT_INTENSITY  (uint8_t)128
#define DEFAULT_COLOR      (uint32_t)0xFFAA00
#define DEFAULT_C1         (uint8_t)128
#define DEFAULT_C2         (uint8_t)128
#define DEFAULT_C3         (uint8_t)16

#ifndef MIN
#define MIN(a,b) ((a)<(b)?(a):(b))
#endif
#ifndef MAX
#define MAX(a,b) ((a)>(b)?(a):(b))
#endif

//color mangling macros
#ifndef RGBW32
#define RGBW32(r,g,b,w) (uint32_t((byte(w) << 24) | (byte(r) << 16) | (byte(g) << 8) | (byte(b))))
#endif

/* Not used in all effects yet */
#define WLED_FPS         42
#define FRAMETIME_FIXED  (1000/WLED_FPS)
#define FRAMETIME        strip.getFrameTime()

/* each segment uses 82 bytes of SRAM memory, so if you're application fails because of
  insufficient memory, decreasing MAX_NUM_SEGMENTS may help */
#ifdef ESP8266
  #define MAX_NUM_SEGMENTS    16
  /* How much data bytes all segments combined may allocate */
  #define MAX_SEGMENT_DATA  5120
#else
  #ifndef MAX_NUM_SEGMENTS
    #define MAX_NUM_SEGMENTS  32
  #endif
  #if defined(ARDUINO_ARCH_ESP32S2)
    #define MAX_SEGMENT_DATA  MAX_NUM_SEGMENTS*768 // 24k by default (S2 is short on free RAM)
  #else
    #define MAX_SEGMENT_DATA  MAX_NUM_SEGMENTS*1280 // 40k by default
  #endif
#endif

/* How much data bytes each segment should max allocate to leave enough space for other segments,
  assuming each segment uses the same amount of data. 256 for ESP8266, 640 for ESP32. */
#define FAIR_DATA_PER_SEG (MAX_SEGMENT_DATA / strip.getMaxSegments())

#define MIN_SHOW_DELAY   (_frametime < 16 ? 8 : 15)

#define NUM_COLORS       3 /* number of colors per segment */
#define SEGMENT          strip._segments[strip.getCurrSegmentId()]
#define SEGENV           strip._segments[strip.getCurrSegmentId()]
//#define SEGCOLOR(x)      strip._segments[strip.getCurrSegmentId()].currentColor(x, strip._segments[strip.getCurrSegmentId()].colors[x])
//#define SEGLEN           strip._segments[strip.getCurrSegmentId()].virtualLength()
#define SEGCOLOR(x)      strip.segColor(x) /* saves us a few kbytes of code */
#define SEGPALETTE       Segment::getCurrentPalette()
#define SEGLEN           strip._virtualSegmentLength /* saves us a few kbytes of code */
#define SPEED_FORMULA_L  (5U + (50U*(255U - SEGMENT.speed))/SEGLEN)

// some common colors
#define RED        (uint32_t)0xFF0000
#define GREEN      (uint32_t)0x00FF00
#define BLUE       (uint32_t)0x0000FF
#define WHITE      (uint32_t)0xFFFFFF
#define BLACK      (uint32_t)0x000000
#define YELLOW     (uint32_t)0xFFFF00
#define CYAN       (uint32_t)0x00FFFF
#define MAGENTA    (uint32_t)0xFF00FF
#define PURPLE     (uint32_t)0x400080
#define ORANGE     (uint32_t)0xFF3000
#define PINK       (uint32_t)0xFF1493
#define GREY       (uint32_t)0x808080
#define GRAY       GREY
#define DARKGREY   (uint32_t)0x333333
#define DARKGRAY   DARKGREY
#define ULTRAWHITE (uint32_t)0xFFFFFFFF
#define DARKSLATEGRAY (uint32_t)0x2F4F4F
#define DARKSLATEGREY DARKSLATEGRAY

// segment options
#define NO_OPTIONS   (uint16_t)0x0000
#define TRANSPOSED   (uint16_t)0x0100 // rotated 90deg & reversed
#define MIRROR_Y_2D  (uint16_t)0x0080
#define REVERSE_Y_2D (uint16_t)0x0040
#define RESET_REQ    (uint16_t)0x0020
#define FROZEN       (uint16_t)0x0010
#define MIRROR       (uint16_t)0x0008
#define SEGMENT_ON   (uint16_t)0x0004
#define REVERSE      (uint16_t)0x0002
#define SELECTED     (uint16_t)0x0001

#define FX_MODE_STATIC                   0
#define FX_MODE_BLINK                    1
#define FX_MODE_BREATH                   2
#define FX_MODE_COLOR_WIPE               3
#define FX_MODE_COLOR_WIPE_RANDOM        4
#define FX_MODE_RANDOM_COLOR             5
#define FX_MODE_COLOR_SWEEP              6
#define FX_MODE_DYNAMIC                  7
#define FX_MODE_RAINBOW                  8
#define FX_MODE_RAINBOW_CYCLE            9
#define FX_MODE_SCAN                    10
#define FX_MODE_DUAL_SCAN               11
#define FX_MODE_FADE                    12
#define FX_MODE_THEATER_CHASE           13
#define FX_MODE_THEATER_CHASE_RAINBOW   14
#define FX_MODE_RUNNING_LIGHTS          15
#define FX_MODE_SAW                     16
#define FX_MODE_TWINKLE                 17
#define FX_MODE_DISSOLVE                18
#define FX_MODE_DISSOLVE_RANDOM         19  // candidate for removal (use Dissolve with with check 3)
#define FX_MODE_SPARKLE                 20
#define FX_MODE_FLASH_SPARKLE           21
#define FX_MODE_HYPER_SPARKLE           22
#define FX_MODE_STROBE                  23
#define FX_MODE_STROBE_RAINBOW          24
#define FX_MODE_MULTI_STROBE            25
#define FX_MODE_BLINK_RAINBOW           26
#define FX_MODE_ANDROID                 27
#define FX_MODE_CHASE_COLOR             28
#define FX_MODE_CHASE_RANDOM            29
#define FX_MODE_CHASE_RAINBOW           30
#define FX_MODE_CHASE_FLASH             31
#define FX_MODE_CHASE_FLASH_RANDOM      32
#define FX_MODE_CHASE_RAINBOW_WHITE     33
#define FX_MODE_COLORFUL                34
#define FX_MODE_TRAFFIC_LIGHT           35
#define FX_MODE_COLOR_SWEEP_RANDOM      36
#define FX_MODE_RUNNING_COLOR           37
#define FX_MODE_AURORA                  38
#define FX_MODE_RUNNING_RANDOM          39
#define FX_MODE_LARSON_SCANNER          40
#define FX_MODE_COMET                   41
#define FX_MODE_FIREWORKS               42
#define FX_MODE_RAIN                    43
#define FX_MODE_TETRIX                  44  //was Merry Christmas prior to 0.12.0 (use "Chase 2" with Red/Green)
#define FX_MODE_FIRE_FLICKER            45
#define FX_MODE_GRADIENT                46
#define FX_MODE_LOADING                 47
#define FX_MODE_ROLLINGBALLS            48  //was Police before 0.14
#define FX_MODE_FAIRY                   49  //was Police All prior to 0.13.0-b6 (use "Two Dots" with Red/Blue and full intensity)
#define FX_MODE_TWO_DOTS                50
#define FX_MODE_FAIRYTWINKLE            51  //was Two Areas prior to 0.13.0-b6 (use "Two Dots" with full intensity)
#define FX_MODE_RUNNING_DUAL            52
// #define FX_MODE_HALLOWEEN               53  // removed in 0.14!
#define FX_MODE_TRICOLOR_CHASE          54
#define FX_MODE_TRICOLOR_WIPE           55
#define FX_MODE_TRICOLOR_FADE           56
#define FX_MODE_LIGHTNING               57
#define FX_MODE_ICU                     58
#define FX_MODE_MULTI_COMET             59
#define FX_MODE_DUAL_LARSON_SCANNER     60  // candidate for removal (use Scanner with with check 1)
#define FX_MODE_RANDOM_CHASE            61
#define FX_MODE_OSCILLATE               62
#define FX_MODE_PRIDE_2015              63
#define FX_MODE_JUGGLE                  64
#define FX_MODE_PALETTE                 65
#define FX_MODE_FIRE_2012               66
#define FX_MODE_COLORWAVES              67
#define FX_MODE_BPM                     68
#define FX_MODE_FILLNOISE8              69
#define FX_MODE_NOISE16_1               70
#define FX_MODE_NOISE16_2               71
#define FX_MODE_NOISE16_3               72
#define FX_MODE_NOISE16_4               73
#define FX_MODE_COLORTWINKLE            74
#define FX_MODE_LAKE                    75
#define FX_MODE_METEOR                  76
#define FX_MODE_METEOR_SMOOTH           77
#define FX_MODE_RAILWAY                 78
#define FX_MODE_RIPPLE                  79
#define FX_MODE_TWINKLEFOX              80
#define FX_MODE_TWINKLECAT              81
#define FX_MODE_HALLOWEEN_EYES          82
#define FX_MODE_STATIC_PATTERN          83
#define FX_MODE_TRI_STATIC_PATTERN      84
#define FX_MODE_SPOTS                   85
#define FX_MODE_SPOTS_FADE              86
#define FX_MODE_GLITTER                 87
#define FX_MODE_CANDLE                  88
#define FX_MODE_STARBURST               89
#define FX_MODE_EXPLODING_FIREWORKS     90
#define FX_MODE_BOUNCINGBALLS           91
#define FX_MODE_SINELON                 92
#define FX_MODE_SINELON_DUAL            93
#define FX_MODE_SINELON_RAINBOW         94
#define FX_MODE_POPCORN                 95
#define FX_MODE_DRIP                    96
#define FX_MODE_PLASMA                  97
#define FX_MODE_PERCENT                 98
#define FX_MODE_RIPPLE_RAINBOW          99
#define FX_MODE_HEARTBEAT              100
#define FX_MODE_PACIFICA               101
#define FX_MODE_CANDLE_MULTI           102
#define FX_MODE_SOLID_GLITTER          103  // candidate for removal (use glitter)
#define FX_MODE_SUNRISE                104
#define FX_MODE_PHASED                 105
#define FX_MODE_TWINKLEUP              106
#define FX_MODE_NOISEPAL               107
#define FX_MODE_SINEWAVE               108
#define FX_MODE_PHASEDNOISE            109
#define FX_MODE_FLOW                   110
#define FX_MODE_CHUNCHUN               111
#define FX_MODE_DANCING_SHADOWS        112
#define FX_MODE_WASHING_MACHINE        113
#define FX_MODE_2DPLASMAROTOZOOM       114 // was Candy Cane prior to 0.14 (use Chase 2)
#define FX_MODE_BLENDS                 115
#define FX_MODE_TV_SIMULATOR           116
#define FX_MODE_DYNAMIC_SMOOTH         117 // candidate for removal (check3 in dynamic)

// new 0.14 2D effects
#define FX_MODE_2DSPACESHIPS           118 //gap fill
#define FX_MODE_2DCRAZYBEES            119 //gap fill
#define FX_MODE_2DGHOSTRIDER           120 //gap fill
#define FX_MODE_2DBLOBS                121 //gap fill
#define FX_MODE_2DSCROLLTEXT           122 //gap fill
#define FX_MODE_2DDRIFTROSE            123 //gap fill
#define FX_MODE_2DDISTORTIONWAVES      124 //gap fill
#define FX_MODE_2DSOAP                 125 //gap fill
#define FX_MODE_2DOCTOPUS              126 //gap fill
#define FX_MODE_2DWAVINGCELL           127 //gap fill

// WLED-SR effects (SR compatible IDs !!!)
#define FX_MODE_PIXELS                 128
#define FX_MODE_PIXELWAVE              129
#define FX_MODE_JUGGLES                130
#define FX_MODE_MATRIPIX               131
#define FX_MODE_GRAVIMETER             132
#define FX_MODE_PLASMOID               133
#define FX_MODE_PUDDLES                134
#define FX_MODE_MIDNOISE               135
#define FX_MODE_NOISEMETER             136
#define FX_MODE_FREQWAVE               137
#define FX_MODE_FREQMATRIX             138
#define FX_MODE_2DGEQ                  139
#define FX_MODE_WATERFALL              140
#define FX_MODE_FREQPIXELS             141
#define FX_MODE_BINMAP                 142
#define FX_MODE_NOISEFIRE              143
#define FX_MODE_PUDDLEPEAK             144
#define FX_MODE_NOISEMOVE              145
#define FX_MODE_2DNOISE                146
#define FX_MODE_PERLINMOVE             147
#define FX_MODE_RIPPLEPEAK             148
#define FX_MODE_2DFIRENOISE            149
#define FX_MODE_2DSQUAREDSWIRL         150
// #define FX_MODE_2DFIRE2012             151
#define FX_MODE_2DDNA                  152
#define FX_MODE_2DMATRIX               153
#define FX_MODE_2DMETABALLS            154
#define FX_MODE_FREQMAP                155
#define FX_MODE_GRAVCENTER             156
#define FX_MODE_GRAVCENTRIC            157
#define FX_MODE_GRAVFREQ               158
#define FX_MODE_DJLIGHT                159
#define FX_MODE_2DFUNKYPLANK           160
//#define FX_MODE_2DCENTERBARS           161
#define FX_MODE_2DPULSER               162
#define FX_MODE_BLURZ                  163
#define FX_MODE_2DDRIFT                164
#define FX_MODE_2DWAVERLY              165
#define FX_MODE_2DSUNRADIATION         166
#define FX_MODE_2DCOLOREDBURSTS        167
#define FX_MODE_2DJULIA                168
// #define FX_MODE_2DPOOLNOISE            169 //have been removed in WLED SR in the past because of low mem but should be added back
// #define FX_MODE_2DTWISTER              170 //have been removed in WLED SR in the past because of low mem but should be added back
// #define FX_MODE_2DCAELEMENTATY         171 //have been removed in WLED SR in the past because of low mem but should be added back
#define FX_MODE_2DGAMEOFLIFE           172
#define FX_MODE_2DTARTAN               173
#define FX_MODE_2DPOLARLIGHTS          174
#define FX_MODE_2DSWIRL                175
#define FX_MODE_2DLISSAJOUS            176
#define FX_MODE_2DFRIZZLES             177
#define FX_MODE_2DPLASMABALL           178
#define FX_MODE_FLOWSTRIPE             179
#define FX_MODE_2DHIPHOTIC             180
#define FX_MODE_2DSINDOTS              181
#define FX_MODE_2DDNASPIRAL            182
#define FX_MODE_2DBLACKHOLE            183
#define FX_MODE_WAVESINS               184
#define FX_MODE_ROCKTAVES              185
#define FX_MODE_2DAKEMI                186

#define MODE_COUNT                     187


#define BLEND_STYLE_FADE            0
#define BLEND_STYLE_FAIRY_DUST      1
#define BLEND_STYLE_SWIPE_RIGHT     2
#define BLEND_STYLE_SWIPE_LEFT      3
#define BLEND_STYLE_PUSH_RIGHT      4
#define BLEND_STYLE_PUSH_LEFT       5
#define BLEND_STYLE_PINCH_OUT       6
#define BLEND_STYLE_INSIDE_OUT      7
#define BLEND_STYLE_SWIPE_UP        8
#define BLEND_STYLE_SWIPE_DOWN      9
#define BLEND_STYLE_OPEN_H          10
#define BLEND_STYLE_OPEN_V          11
#define BLEND_STYLE_PUSH_UP         12
#define BLEND_STYLE_PUSH_DOWN       13
#define BLEND_STYLE_PUSH_TL         14
#define BLEND_STYLE_PUSH_TR         15
#define BLEND_STYLE_PUSH_BR         16
#define BLEND_STYLE_PUSH_BL         17

#define BLEND_STYLE_COUNT           18


typedef enum mapping1D2D {
  M12_Pixels = 0,
  M12_pBar = 1,
  M12_pArc = 2,
  M12_pCorner = 3,
  M12_sPinwheel = 4
} mapping1D2D_t;

// segment, 68 bytes
typedef struct Segment {
  public:
    uint16_t start; // start index / start X coordinate 2D (left)
    uint16_t stop;  // stop index / stop X coordinate 2D (right); segment is invalid if stop == 0
    uint16_t offset;
    uint8_t  speed;
    uint8_t  intensity;
    uint8_t  palette;
    uint8_t  mode;
    union {
      uint16_t options; //bit pattern: msb first: [transposed mirrorY reverseY] transitional (tbd) paused needspixelstate mirrored on reverse selected
      struct {
        bool    selected    : 1;  //     0 : selected
        bool    reverse     : 1;  //     1 : reversed
        bool    on          : 1;  //     2 : is On
        bool    mirror      : 1;  //     3 : mirrored
        bool    freeze      : 1;  //     4 : paused/frozen
        bool    reset       : 1;  //     5 : indicates that Segment runtime requires reset
        bool    reverse_y   : 1;  //     6 : reversed Y (2D)
        bool    mirror_y    : 1;  //     7 : mirrored Y (2D)
        bool    transpose   : 1;  //     8 : transposed (2D, swapped X & Y)
        uint8_t map1D2D     : 3;  //  9-11 : mapping for 1D effect on 2D (0-use as strip, 1-expand vertically, 2-circular/arc, 3-rectangular/corner, ...)
        uint8_t soundSim    : 2;  // 12-13 : 0-3 sound simulation types ("soft" & "hard" or "on"/"off")
        uint8_t set         : 2;  // 14-15 : 0-3 UI segment sets/groups
      };
    };
    uint8_t  grouping, spacing;
    uint8_t  opacity;
    uint32_t colors[NUM_COLORS];
    uint8_t  cct;                 //0==1900K, 255==10091K
    uint8_t  custom1, custom2;    // custom FX parameters/sliders
    struct {
      uint8_t custom3 : 5;        // reduced range slider (0-31)
      bool    check1  : 1;        // checkmark 1
      bool    check2  : 1;        // checkmark 2
      bool    check3  : 1;        // checkmark 3
    };
    uint8_t startY;  // start Y coodrinate 2D (top); there should be no more than 255 rows
    uint8_t stopY;   // stop Y coordinate 2D (bottom); there should be no more than 255 rows
    char    *name;

    // runtime data
    unsigned long next_time;  // millis() of next update
    uint32_t step;  // custom "step" var
    uint32_t call;  // call counter
    uint16_t aux0;  // custom var
    uint16_t aux1;  // custom var
    byte     *data; // effect data pointer
    static uint16_t maxWidth, maxHeight;  // these define matrix width & height (max. segment dimensions)

    typedef struct TemporarySegmentData {
      uint16_t _optionsT;
      uint32_t _colorT[NUM_COLORS];
      uint8_t  _speedT;
      uint8_t  _intensityT;
      uint8_t  _custom1T, _custom2T;   // custom FX parameters/sliders
      struct {
        uint8_t _custom3T : 5;        // reduced range slider (0-31)
        bool    _check1T  : 1;        // checkmark 1
        bool    _check2T  : 1;        // checkmark 2
        bool    _check3T  : 1;        // checkmark 3
      };
      uint16_t _aux0T;
      uint16_t _aux1T;
      uint32_t _stepT;
      uint32_t _callT;
      uint8_t *_dataT;
      uint16_t _dataLenT;
      TemporarySegmentData()
        : _dataT(nullptr) // just in case...
        , _dataLenT(0)
      {}
    } tmpsegd_t;

  private:
    union {
      uint8_t  _capabilities;
      struct {
        bool    _isRGB    : 1;
        bool    _hasW     : 1;
        bool    _isCCT    : 1;
        bool    _manualW  : 1;
        uint8_t _reserved : 4;
      };
    };
    uint16_t        _dataLen;
    static uint16_t _usedSegmentData;

    // perhaps this should be per segment, not static
    static CRGBPalette16 _currentPalette;     // palette used for current effect (includes transition, used in color_from_palette())
    static CRGBPalette16 _randomPalette;      // actual random palette
    static CRGBPalette16 _newRandomPalette;   // target random palette
    static uint16_t _lastPaletteChange;       // last random palette change time in millis()/1000
    static uint16_t _lastPaletteBlend;        // blend palette according to set Transition Delay in millis()%0xFFFF
    #ifndef WLED_DISABLE_MODE_BLEND
    static bool          _modeBlend;          // mode/effect blending semaphore
    // clipping
    static uint16_t _clipStart, _clipStop;
    static uint8_t  _clipStartY, _clipStopY;
    #endif

    // transition data, valid only if transitional==true, holds values during transition (72 bytes)
    struct Transition {
      #ifndef WLED_DISABLE_MODE_BLEND
      tmpsegd_t     _segT;        // previous segment environment
      uint8_t       _modeT;       // previous mode/effect
      #else
      uint32_t      _colorT[NUM_COLORS];
      #endif
      uint8_t       _palTid;      // previous palette
      uint8_t       _briT;        // temporary brightness
      uint8_t       _cctT;        // temporary CCT
      CRGBPalette16 _palT;        // temporary palette
      uint8_t       _prevPaletteBlends; // number of previous palette blends (there are max 255 blends possible)
      unsigned long _start;       // must accommodate millis()
      uint16_t      _dur;
      Transition(uint16_t dur=750)
        : _palT(CRGBPalette16(CRGB::Black))
        , _prevPaletteBlends(0)
        , _start(millis())
        , _dur(dur)
      {}
    } *_t;

  public:

    Segment(uint16_t sStart=0, uint16_t sStop=30) :
      start(sStart),
      stop(sStop),
      offset(0),
      speed(DEFAULT_SPEED),
      intensity(DEFAULT_INTENSITY),
      palette(0),
      mode(DEFAULT_MODE),
      options(SELECTED | SEGMENT_ON),
      grouping(1),
      spacing(0),
      opacity(255),
      colors{DEFAULT_COLOR,BLACK,BLACK},
      cct(127),
      custom1(DEFAULT_C1),
      custom2(DEFAULT_C2),
      custom3(DEFAULT_C3),
      check1(false),
      check2(false),
      check3(false),
      startY(0),
      stopY(1),
      name(nullptr),
      next_time(0),
      step(0),
      call(0),
      aux0(0),
      aux1(0),
      data(nullptr),
      _capabilities(0),
      _dataLen(0),
      _t(nullptr)
    {
      #ifdef WLED_DEBUG
      //Serial.printf("-- Creating segment: %p\n", this);
      #endif
    }

    Segment(uint16_t sStartX, uint16_t sStopX, uint16_t sStartY, uint16_t sStopY) : Segment(sStartX, sStopX) {
      startY = sStartY;
      stopY  = sStopY;
    }

    Segment(const Segment &orig); // copy constructor
    Segment(Segment &&orig) noexcept; // move constructor

    ~Segment() {
      #ifdef WLED_DEBUG
      //Serial.printf("-- Destroying segment: %p", this);
      //if (name) Serial.printf(" %s (%p)", name, name);
      //if (data) Serial.printf(" %d->(%p)", (int)_dataLen, data);
      //Serial.println();
      #endif
      if (name) { delete[] name; name = nullptr; }
      stopTransition();
      deallocateData();
    }

    Segment& operator= (const Segment &orig); // copy assignment
    Segment& operator= (Segment &&orig) noexcept; // move assignment

#ifdef WLED_DEBUG
    size_t getSize() const { return sizeof(Segment) + (data?_dataLen:0) + (name?strlen(name):0) + (_t?sizeof(Transition):0); }
#endif

    inline bool     getOption(uint8_t n) const { return ((options >> n) & 0x01); }
    inline bool     isSelected()         const { return selected; }
    inline bool     isInTransition()     const { return _t != nullptr; }
    inline bool     isActive()           const { return stop > start; }
    inline bool     is2D()               const { return (width()>1 && height()>1); }
    inline bool     hasRGB()             const { return _isRGB; }
    inline bool     hasWhite()           const { return _hasW; }
    inline bool     isCCT()              const { return _isCCT; }
    inline uint16_t width()              const { return isActive() ? (stop - start) : 0; }  // segment width in physical pixels (length if 1D)
    inline uint16_t height()             const { return stopY - startY; }                   // segment height (if 2D) in physical pixels (it *is* always >=1)
    inline uint16_t length()             const { return width() * height(); }               // segment length (count) in physical pixels
    inline uint16_t groupLength()        const { return grouping + spacing; }
    inline uint8_t  getLightCapabilities() const { return _capabilities; }

    inline static uint16_t getUsedSegmentData()    { return _usedSegmentData; }
    inline static void addUsedSegmentData(int len) { _usedSegmentData += len; }
    #ifndef WLED_DISABLE_MODE_BLEND
    inline static void modeBlend(bool blend)       { _modeBlend = blend; }
    #endif
    static void     handleRandomPalette();
    inline static const CRGBPalette16 &getCurrentPalette() { return Segment::_currentPalette; }

    void    setUp(uint16_t i1, uint16_t i2, uint8_t grp=1, uint8_t spc=0, uint16_t ofs=UINT16_MAX, uint16_t i1Y=0, uint16_t i2Y=1);
    bool    setColor(uint8_t slot, uint32_t c); //returns true if changed
    void    setCCT(uint16_t k);
    void    setOpacity(uint8_t o);
    void    setOption(uint8_t n, bool val);
    void    setMode(uint8_t fx, bool loadDefaults = false);
    void    setPalette(uint8_t pal);
    uint8_t differs(Segment& b) const;
    void    refreshLightCapabilities();

    // runtime data functions
    inline uint16_t dataSize() const { return _dataLen; }
    bool allocateData(size_t len);  // allocates effect data buffer in heap and clears it
    void deallocateData();          // deallocates (frees) effect data buffer from heap
    void resetIfRequired();         // sets all SEGENV variables to 0 and clears data buffer
    /**
      * Flags that before the next effect is calculated,
      * the internal segment state should be reset.
      * Call resetIfRequired before calling the next effect function.
      * Safe to call from interrupts and network requests.
      */
    inline void markForReset() { reset = true; }  // setOption(SEG_OPTION_RESET, true)

    // transition functions
    void     startTransition(uint16_t dur);     // transition has to start before actual segment values change
    void     stopTransition();                  // ends transition mode by destroying transition structure (does nothing if not in transition)
    inline void handleTransition() { if (progress() == 0xFFFFU) stopTransition(); }
    #ifndef WLED_DISABLE_MODE_BLEND
    void     swapSegenv(tmpsegd_t &tmpSegD);    // copies segment data into specifed buffer, if buffer is not a transition buffer, segment data is overwritten from transition buffer
    void     restoreSegenv(tmpsegd_t &tmpSegD); // restores segment data from buffer, if buffer is not transition buffer, changed values are copied to transition buffer
    #endif
<<<<<<< HEAD
    uint16_t progress(void) const;                  // transition progression between 0-65535
    uint8_t  currentBri(bool useCct = false) const; // current segment brightness/CCT (blended while in transition)
    uint8_t  currentMode(void) const;               // currently active effect/mode (while in transition)
    uint8_t  currentPalette(void) const;            // currently active palette (while in transition)
    uint32_t currentColor(uint8_t slot) const;      // currently active segment color (blended while in transition)
    CRGBPalette16 &loadPalette(CRGBPalette16 &tgt, uint8_t pal);
    void     setCurrentPalette(void);
=======
    [[gnu::hot]] uint16_t progress() const;                  // transition progression between 0-65535
    [[gnu::hot]] uint8_t  currentBri(bool useCct = false) const; // current segment brightness/CCT (blended while in transition)
    uint8_t  currentMode() const;                            // currently active effect/mode (while in transition)
    [[gnu::hot]] uint32_t currentColor(uint8_t slot) const;  // currently active segment color (blended while in transition)
    [[gnu::hot]] CRGBPalette16 &loadPalette(CRGBPalette16 &tgt, uint8_t pal);
    void     setCurrentPalette();
>>>>>>> eae5a74a

    // 1D strip
    [[gnu::hot]] uint16_t virtualLength() const;
    [[gnu::hot]] void setPixelColor(int n, uint32_t c); // set relative pixel within segment with color
    inline void setPixelColor(unsigned n, uint32_t c)                    { setPixelColor(int(n), c); }
    inline void setPixelColor(int n, byte r, byte g, byte b, byte w = 0) { setPixelColor(n, RGBW32(r,g,b,w)); }
    inline void setPixelColor(int n, CRGB c)                             { setPixelColor(n, RGBW32(c.r,c.g,c.b,0)); }
    #ifdef WLED_USE_AA_PIXELS
    void setPixelColor(float i, uint32_t c, bool aa = true);
    inline void setPixelColor(float i, uint8_t r, uint8_t g, uint8_t b, uint8_t w = 0, bool aa = true) { setPixelColor(i, RGBW32(r,g,b,w), aa); }
    inline void setPixelColor(float i, CRGB c, bool aa = true)                                         { setPixelColor(i, RGBW32(c.r,c.g,c.b,0), aa); }
    #endif
<<<<<<< HEAD
    #ifndef WLED_DISABLE_MODE_BLEND
    static inline void setClippingRect(int startX, int stopX, int startY = 0, int stopY = 1) { _clipStart = startX; _clipStop = stopX; _clipStartY = startY; _clipStopY = stopY; };
    #endif
    bool isPixelClipped(int i) const;
    uint32_t getPixelColor(int i) const;
=======
    [[gnu::hot]] uint32_t getPixelColor(int i) const;
>>>>>>> eae5a74a
    // 1D support functions (some implement 2D as well)
    void blur(uint8_t, bool smear = false);
    void fill(uint32_t c);
    void fade_out(uint8_t r);
    void fadeToBlackBy(uint8_t fadeBy);
    inline void blendPixelColor(int n, uint32_t color, uint8_t blend)    { setPixelColor(n, color_blend(getPixelColor(n), color, blend)); }
    inline void blendPixelColor(int n, CRGB c, uint8_t blend)            { blendPixelColor(n, RGBW32(c.r,c.g,c.b,0), blend); }
    inline void addPixelColor(int n, uint32_t color, bool fast = false)  { setPixelColor(n, color_add(getPixelColor(n), color, fast)); }
    inline void addPixelColor(int n, byte r, byte g, byte b, byte w = 0, bool fast = false) { addPixelColor(n, RGBW32(r,g,b,w), fast); }
    inline void addPixelColor(int n, CRGB c, bool fast = false)          { addPixelColor(n, RGBW32(c.r,c.g,c.b,0), fast); }
    inline void fadePixelColor(uint16_t n, uint8_t fade)                 { setPixelColor(n, color_fade(getPixelColor(n), fade, true)); }
    [[gnu::hot]] uint32_t color_from_palette(uint16_t, bool mapping, bool wrap, uint8_t mcol, uint8_t pbri = 255) const;
    [[gnu::hot]] uint32_t color_wheel(uint8_t pos) const;

    // 2D Blur: shortcuts for bluring columns or rows only (50% faster than full 2D blur)
    inline void blurCols(fract8 blur_amount, bool smear = false) { // blur all columns
      const unsigned cols = virtualWidth();
      for (unsigned k = 0; k < cols; k++) blurCol(k, blur_amount, smear); 
    }
    inline void blurRows(fract8 blur_amount, bool smear = false) { // blur all rows
      const unsigned rows = virtualHeight();
      for ( unsigned i = 0; i < rows; i++) blurRow(i, blur_amount, smear); 
    }

    // 2D matrix
    [[gnu::hot]] uint16_t virtualWidth()  const; // segment width in virtual pixels (accounts for groupping and spacing)
    [[gnu::hot]] uint16_t virtualHeight() const; // segment height in virtual pixels (accounts for groupping and spacing)
    [[gnu::hot]] uint16_t nrOfVStrips() const;   // returns number of virtual vertical strips in 2D matrix (used to expand 1D effects into 2D)
  #ifndef WLED_DISABLE_2D
<<<<<<< HEAD
    uint16_t XY(int x, int y);  // support function to get relative index within segment
    void setPixelColorXY(int x, int y, uint32_t c); // set relative pixel within segment with color
=======
    [[gnu::hot]] uint16_t XY(int x, int y);      // support function to get relative index within segment
    [[gnu::hot]] void setPixelColorXY(int x, int y, uint32_t c); // set relative pixel within segment with color
>>>>>>> eae5a74a
    inline void setPixelColorXY(unsigned x, unsigned y, uint32_t c)               { setPixelColorXY(int(x), int(y), c); }
    inline void setPixelColorXY(int x, int y, byte r, byte g, byte b, byte w = 0) { setPixelColorXY(x, y, RGBW32(r,g,b,w)); }
    inline void setPixelColorXY(int x, int y, CRGB c)                             { setPixelColorXY(x, y, RGBW32(c.r,c.g,c.b,0)); }
    inline void setPixelColorXY(unsigned x, unsigned y, CRGB c)                   { setPixelColorXY(int(x), int(y), RGBW32(c.r,c.g,c.b,0)); }
    #ifdef WLED_USE_AA_PIXELS
    void setPixelColorXY(float x, float y, uint32_t c, bool aa = true);
    inline void setPixelColorXY(float x, float y, byte r, byte g, byte b, byte w = 0, bool aa = true) { setPixelColorXY(x, y, RGBW32(r,g,b,w), aa); }
    inline void setPixelColorXY(float x, float y, CRGB c, bool aa = true)                             { setPixelColorXY(x, y, RGBW32(c.r,c.g,c.b,0), aa); }
    #endif
<<<<<<< HEAD
    bool isPixelXYClipped(int x, int y) const;
    uint32_t getPixelColorXY(int x, int y) const;
=======
    [[gnu::hot]] uint32_t getPixelColorXY(int x, int y) const;
>>>>>>> eae5a74a
    // 2D support functions
    inline void blendPixelColorXY(uint16_t x, uint16_t y, uint32_t color, uint8_t blend) { setPixelColorXY(x, y, color_blend(getPixelColorXY(x,y), color, blend)); }
    inline void blendPixelColorXY(uint16_t x, uint16_t y, CRGB c, uint8_t blend)         { blendPixelColorXY(x, y, RGBW32(c.r,c.g,c.b,0), blend); }
    inline void addPixelColorXY(int x, int y, uint32_t color, bool fast = false)         { setPixelColorXY(x, y, color_add(getPixelColorXY(x,y), color, fast)); }
    inline void addPixelColorXY(int x, int y, byte r, byte g, byte b, byte w = 0, bool fast = false) { addPixelColorXY(x, y, RGBW32(r,g,b,w), fast); }
    inline void addPixelColorXY(int x, int y, CRGB c, bool fast = false)                             { addPixelColorXY(x, y, RGBW32(c.r,c.g,c.b,0), fast); }
    inline void fadePixelColorXY(uint16_t x, uint16_t y, uint8_t fade)                               { setPixelColorXY(x, y, color_fade(getPixelColorXY(x,y), fade, true)); }
    void box_blur(unsigned r = 1U, bool smear = false); // 2D box blur
    void blur2D(uint8_t blur_amount, bool smear = false);
    void blurRow(uint32_t row, fract8 blur_amount, bool smear = false);
    void blurCol(uint32_t col, fract8 blur_amount, bool smear = false);
    void moveX(int8_t delta, bool wrap = false);
    void moveY(int8_t delta, bool wrap = false);
    void move(uint8_t dir, uint8_t delta, bool wrap = false);
    void drawCircle(uint16_t cx, uint16_t cy, uint8_t radius, uint32_t c, bool soft = false);
    inline void drawCircle(uint16_t cx, uint16_t cy, uint8_t radius, CRGB c, bool soft = false) { drawCircle(cx, cy, radius, RGBW32(c.r,c.g,c.b,0), soft); }
    void fillCircle(uint16_t cx, uint16_t cy, uint8_t radius, uint32_t c, bool soft = false);
    inline void fillCircle(uint16_t cx, uint16_t cy, uint8_t radius, CRGB c, bool soft = false) { fillCircle(cx, cy, radius, RGBW32(c.r,c.g,c.b,0), soft); }
    void drawLine(uint16_t x0, uint16_t y0, uint16_t x1, uint16_t y1, uint32_t c, bool soft = false);
    inline void drawLine(uint16_t x0, uint16_t y0, uint16_t x1, uint16_t y1, CRGB c, bool soft = false) { drawLine(x0, y0, x1, y1, RGBW32(c.r,c.g,c.b,0), soft); } // automatic inline
    void drawCharacter(unsigned char chr, int16_t x, int16_t y, uint8_t w, uint8_t h, uint32_t color, uint32_t col2 = 0, int8_t rotate = 0);
    inline void drawCharacter(unsigned char chr, int16_t x, int16_t y, uint8_t w, uint8_t h, CRGB c) { drawCharacter(chr, x, y, w, h, RGBW32(c.r,c.g,c.b,0)); } // automatic inline
    inline void drawCharacter(unsigned char chr, int16_t x, int16_t y, uint8_t w, uint8_t h, CRGB c, CRGB c2, int8_t rotate = 0) { drawCharacter(chr, x, y, w, h, RGBW32(c.r,c.g,c.b,0), RGBW32(c2.r,c2.g,c2.b,0), rotate); } // automatic inline
    void wu_pixel(uint32_t x, uint32_t y, CRGB c);
    inline void blur2d(fract8 blur_amount) { blur(blur_amount); }
    inline void fill_solid(CRGB c) { fill(RGBW32(c.r,c.g,c.b,0)); }
  #else
    inline uint16_t XY(int x, int y)                                              { return x; }
    inline void setPixelColorXY(int x, int y, uint32_t c)                         { setPixelColor(x, c); }
    inline void setPixelColorXY(unsigned x, unsigned y, uint32_t c)               { setPixelColor(int(x), c); }
    inline void setPixelColorXY(int x, int y, byte r, byte g, byte b, byte w = 0) { setPixelColor(x, RGBW32(r,g,b,w)); }
    inline void setPixelColorXY(int x, int y, CRGB c)                             { setPixelColor(x, RGBW32(c.r,c.g,c.b,0)); }
    inline void setPixelColorXY(unsigned x, unsigned y, CRGB c)                   { setPixelColor(int(x), RGBW32(c.r,c.g,c.b,0)); }
    #ifdef WLED_USE_AA_PIXELS
    inline void setPixelColorXY(float x, float y, uint32_t c, bool aa = true)     { setPixelColor(x, c, aa); }
    inline void setPixelColorXY(float x, float y, byte r, byte g, byte b, byte w = 0, bool aa = true) { setPixelColor(x, RGBW32(r,g,b,w), aa); }
    inline void setPixelColorXY(float x, float y, CRGB c, bool aa = true)         { setPixelColor(x, RGBW32(c.r,c.g,c.b,0), aa); }
    #endif
    inline bool isPixelXYClipped(int x, int y)                                    { return isPixelClipped(x); }
    inline uint32_t getPixelColorXY(int x, int y)                                 { return getPixelColor(x); }
    inline void blendPixelColorXY(uint16_t x, uint16_t y, uint32_t c, uint8_t blend) { blendPixelColor(x, c, blend); }
    inline void blendPixelColorXY(uint16_t x, uint16_t y, CRGB c, uint8_t blend)  { blendPixelColor(x, RGBW32(c.r,c.g,c.b,0), blend); }
    inline void addPixelColorXY(int x, int y, uint32_t color, bool fast = false)  { addPixelColor(x, color, fast); }
    inline void addPixelColorXY(int x, int y, byte r, byte g, byte b, byte w = 0, bool fast = false) { addPixelColor(x, RGBW32(r,g,b,w), fast); }
    inline void addPixelColorXY(int x, int y, CRGB c, bool fast = false)          { addPixelColor(x, RGBW32(c.r,c.g,c.b,0), fast); }
    inline void fadePixelColorXY(uint16_t x, uint16_t y, uint8_t fade)            { fadePixelColor(x, fade); }
    inline void box_blur(unsigned i, bool vertical, fract8 blur_amount) {}
    inline void blur2D(uint8_t blur_amount, bool smear = false) {}
    inline void blurRow(uint32_t row, fract8 blur_amount, bool smear = false) {}
    inline void blurCol(uint32_t col, fract8 blur_amount, bool smear = false) {}
    inline void moveX(int8_t delta, bool wrap = false) {}
    inline void moveY(int8_t delta, bool wrap = false) {}
    inline void move(uint8_t dir, uint8_t delta, bool wrap = false) {}
    inline void drawCircle(uint16_t cx, uint16_t cy, uint8_t radius, uint32_t c, bool soft = false) {}
    inline void drawCircle(uint16_t cx, uint16_t cy, uint8_t radius, CRGB c, bool soft = false) {}
    inline void fillCircle(uint16_t cx, uint16_t cy, uint8_t radius, uint32_t c, bool soft = false) {}
    inline void fillCircle(uint16_t cx, uint16_t cy, uint8_t radius, CRGB c, bool soft = false) {}
    inline void drawLine(uint16_t x0, uint16_t y0, uint16_t x1, uint16_t y1, uint32_t c, bool soft = false) {}
    inline void drawLine(uint16_t x0, uint16_t y0, uint16_t x1, uint16_t y1, CRGB c, bool soft = false) {}
    inline void drawCharacter(unsigned char chr, int16_t x, int16_t y, uint8_t w, uint8_t h, uint32_t color, uint32_t = 0, int8_t = 0) {}
    inline void drawCharacter(unsigned char chr, int16_t x, int16_t y, uint8_t w, uint8_t h, CRGB color) {}
    inline void drawCharacter(unsigned char chr, int16_t x, int16_t y, uint8_t w, uint8_t h, CRGB c, CRGB c2, int8_t rotate = 0) {}
    inline void wu_pixel(uint32_t x, uint32_t y, CRGB c) {}
  #endif
} segment;
//static int segSize = sizeof(Segment);

// main "strip" class
class WS2812FX {  // 96 bytes
  typedef uint16_t (*mode_ptr)(); // pointer to mode function
  typedef void (*show_callback)(); // pre show callback
  typedef struct ModeData {
    uint8_t     _id;   // mode (effect) id
    mode_ptr    _fcn;  // mode (effect) function
    const char *_data; // mode (effect) name and its UI control data
    ModeData(uint8_t id, uint16_t (*fcn)(void), const char *data) : _id(id), _fcn(fcn), _data(data) {}
  } mode_data_t;

  static WS2812FX* instance;

  public:

    WS2812FX() :
      paletteBlend(0),
      now(millis()),
      timebase(0),
      isMatrix(false),
#ifndef WLED_DISABLE_2D
      panels(1),
#endif
      autoSegments(false),
      correctWB(false),
      cctFromRgb(false),
      // semi-private (just obscured) used in effect functions through macros
      _colors_t{0,0,0},
      _virtualSegmentLength(0),
      // true private variables
      _suspend(false),
      _length(DEFAULT_LED_COUNT),
      _brightness(DEFAULT_BRIGHTNESS),
      _transitionDur(750),
      _targetFps(WLED_FPS),
      _frametime(FRAMETIME_FIXED),
      _cumulativeFps(2),
      _isServicing(false),
      _isOffRefreshRequired(false),
      _hasWhiteChannel(false),
      _triggered(false),
      _modeCount(MODE_COUNT),
      _callback(nullptr),
      customMappingTable(nullptr),
      customMappingSize(0),
      _lastShow(0),
      _segment_index(0),
      _mainSegment(0)
    {
      WS2812FX::instance = this;
      _mode.reserve(_modeCount);     // allocate memory to prevent initial fragmentation (does not increase size())
      _modeData.reserve(_modeCount); // allocate memory to prevent initial fragmentation (does not increase size())
      if (_mode.capacity() <= 1 || _modeData.capacity() <= 1) _modeCount = 1; // memory allocation failed only show Solid
      else setupEffectData();
    }

    ~WS2812FX() {
      if (customMappingTable) delete[] customMappingTable;
      _mode.clear();
      _modeData.clear();
      _segments.clear();
#ifndef WLED_DISABLE_2D
      panel.clear();
#endif
      customPalettes.clear();
    }

    static WS2812FX* getInstance() { return instance; }

    void
#ifdef WLED_DEBUG
      printSize(),                                // prints memory usage for strip components
#endif
      finalizeInit(),                             // initialises strip components
      service(),                                  // executes effect functions when due and calls strip.show()
      setMode(uint8_t segid, uint8_t m),          // sets effect/mode for given segment (high level API)
      setColor(uint8_t slot, uint32_t c),         // sets color (in slot) for given segment (high level API)
      setCCT(uint16_t k),                         // sets global CCT (either in relative 0-255 value or in K)
      setBrightness(uint8_t b, bool direct = false),    // sets strip brightness
      setRange(uint16_t i, uint16_t i2, uint32_t col),  // used for clock overlay
      purgeSegments(),                            // removes inactive segments from RAM (may incure penalty and memory fragmentation but reduces vector footprint)
      setSegment(uint8_t n, uint16_t start, uint16_t stop, uint8_t grouping = 1, uint8_t spacing = 0, uint16_t offset = UINT16_MAX, uint16_t startY=0, uint16_t stopY=1),
      setMainSegmentId(uint8_t n),
      resetSegments(),                            // marks all segments for reset
      makeAutoSegments(bool forceReset = false),  // will create segments based on configured outputs
      fixInvalidSegments(),                       // fixes incorrect segment configuration
      setPixelColor(unsigned n, uint32_t c),      // paints absolute strip pixel with index n and color c
      show(),                                     // initiates LED output
      setTargetFps(uint8_t fps),
      setupEffectData();                          // add default effects to the list; defined in FX.cpp

    inline void resetTimebase()           { timebase = 0U - millis(); }
    inline void restartRuntime()          { for (Segment &seg : _segments) seg.markForReset(); }
    inline void setTransitionMode(bool t) { for (Segment &seg : _segments) seg.startTransition(t ? _transitionDur : 0); }
    inline void setColor(uint8_t slot, uint8_t r, uint8_t g, uint8_t b, uint8_t w = 0)    { setColor(slot, RGBW32(r,g,b,w)); }
    inline void setPixelColor(unsigned n, uint8_t r, uint8_t g, uint8_t b, uint8_t w = 0) { setPixelColor(n, RGBW32(r,g,b,w)); }
    inline void setPixelColor(unsigned n, CRGB c)                                         { setPixelColor(n, c.red, c.green, c.blue); }
    inline void fill(uint32_t c)          { for (unsigned i = 0; i < getLengthTotal(); i++) setPixelColor(i, c); } // fill whole strip with color (inline)
    inline void trigger()                                     { _triggered = true; }  // Forces the next frame to be computed on all active segments.
    inline void setShowCallback(show_callback cb)             { _callback = cb; }
    inline void setTransition(uint16_t t)                     { _transitionDur = t; } // sets transition time (in ms)
    inline void appendSegment(const Segment &seg = Segment()) { if (_segments.size() < getMaxSegments()) _segments.push_back(seg); }
    inline void suspend()                                     { _suspend = true; }    // will suspend (and canacel) strip.service() execution
    inline void resume()                                      { _suspend = false; }   // will resume strip.service() execution

    bool
<<<<<<< HEAD
      checkSegmentAlignment(void),
      hasRGBWBus(void) const,
      hasCCTBus(void) const,
      isUpdating(void) const, // return true if the strip is being sent pixel updates
=======
      paletteFade,
      checkSegmentAlignment(),
      hasRGBWBus() const,
      hasCCTBus() const,
      isUpdating() const, // return true if the strip is being sent pixel updates
>>>>>>> eae5a74a
      deserializeMap(uint8_t n=0);

    inline bool isServicing() const          { return _isServicing; }           // returns true if strip.service() is executing
    inline bool hasWhiteChannel() const      { return _hasWhiteChannel; }       // returns true if strip contains separate white chanel
    inline bool isOffRefreshRequired() const { return _isOffRefreshRequired; }  // returns true if strip requires regular updates (i.e. TM1814 chipset)
    inline bool isSuspended() const          { return _suspend; }               // returns true if strip.service() execution is suspended
    inline bool needsUpdate() const          { return _triggered; }             // returns true if strip received a trigger() request

    uint8_t
      paletteBlend,
<<<<<<< HEAD
      getActiveSegmentsNum(void) const,
      getFirstSelectedSegId(void) const,
      getLastActiveSegmentId(void) const,
      getActiveSegsLightCapabilities(bool selectedOnly = false) const;

    inline uint8_t getBrightness(void) const    { return _brightness; }       // returns current strip brightness
    inline uint8_t getMaxSegments(void) const   { return MAX_NUM_SEGMENTS; }  // returns maximum number of supported segments (fixed value)
    inline uint8_t getSegmentsNum(void) const   { return _segments.size(); }  // returns currently present segments
    inline uint8_t getCurrSegmentId(void) const { return _segment_index; }    // returns current segment index (only valid while strip.isServicing())
    inline uint8_t getMainSegmentId(void) const { return _mainSegment; }      // returns main segment index
    inline uint8_t getPaletteCount() const      { return 13 + GRADIENT_PALETTE_COUNT + customPalettes.size(); }
    inline uint8_t getTargetFps() const         { return _targetFps; }        // returns rough FPS value for las 2s interval
    inline uint8_t getModeCount() const         { return _modeCount; }        // returns number of registered modes/effects
=======
      cctBlending,
      getActiveSegmentsNum() const,
      getFirstSelectedSegId() const,
      getLastActiveSegmentId() const,
      getActiveSegsLightCapabilities(bool selectedOnly = false) const,
      addEffect(uint8_t id, mode_ptr mode_fn, const char *mode_name);         // add effect to the list; defined in FX.cpp;

    inline uint8_t getBrightness() const    { return _brightness; }       // returns current strip brightness
    inline uint8_t getMaxSegments() const   { return MAX_NUM_SEGMENTS; }  // returns maximum number of supported segments (fixed value)
    inline uint8_t getSegmentsNum() const   { return _segments.size(); }  // returns currently present segments
    inline uint8_t getCurrSegmentId() const { return _segment_index; }    // returns current segment index (only valid while strip.isServicing())
    inline uint8_t getMainSegmentId() const { return _mainSegment; }      // returns main segment index
    inline uint8_t getPaletteCount() const  { return 13 + GRADIENT_PALETTE_COUNT + customPalettes.size(); }
    inline uint8_t getTargetFps() const     { return _targetFps; }        // returns rough FPS value for las 2s interval
    inline uint8_t getModeCount() const     { return _modeCount; }        // returns number of registered modes/effects
>>>>>>> eae5a74a

    uint16_t
      getLengthPhysical() const,
      getLengthTotal() const, // will include virtual/nonexistent pixels in matrix
      getFps() const,
      getMappedPixelIndex(uint16_t index) const;

    inline uint16_t getFrameTime() const    { return _frametime; }        // returns amount of time a frame should take (in ms)
    inline uint16_t getMinShowDelay() const { return MIN_SHOW_DELAY; }    // returns minimum amount of time strip.service() can be delayed (constant)
    inline uint16_t getLength() const       { return _length; }           // returns actual amount of LEDs on a strip (2D matrix may have less LEDs than W*H)
    inline uint16_t getTransition() const   { return _transitionDur; }    // returns currently set transition time (in ms)

    uint32_t
      now,
      timebase,
      getPixelColor(uint16_t) const;

    inline uint32_t getLastShow() const       { return _lastShow; }           // returns millis() timestamp of last strip.show() call
    inline uint32_t segColor(uint8_t i) const { return _colors_t[i]; }        // returns currently valid color (for slot i) AKA SEGCOLOR(); may be blended between two colors while in transition

    const char *
      getModeData(uint8_t id = 0) const { return (id && id<_modeCount) ? _modeData[id] : PSTR("Solid"); }

    const char **
      getModeDataSrc() { return &(_modeData[0]); } // vectors use arrays for underlying data

    Segment&        getSegment(uint8_t id);
    inline Segment& getFirstSelectedSeg() { return _segments[getFirstSelectedSegId()]; }  // returns reference to first segment that is "selected"
    inline Segment& getMainSegment()      { return _segments[getMainSegmentId()]; }       // returns reference to main segment
    inline Segment* getSegments()         { return &(_segments[0]); }                     // returns pointer to segment vector structure (warning: use carefully)

  // 2D support (panels)
    bool
      isMatrix;

#ifndef WLED_DISABLE_2D
    #define WLED_MAX_PANELS 18
    uint8_t
      panels;

    typedef struct panel_t {
      uint16_t xOffset; // x offset relative to the top left of matrix in LEDs
      uint16_t yOffset; // y offset relative to the top left of matrix in LEDs
      uint8_t  width;   // width of the panel
      uint8_t  height;  // height of the panel
      union {
        uint8_t options;
        struct {
          bool bottomStart : 1; // starts at bottom?
          bool rightStart  : 1; // starts on right?
          bool vertical    : 1; // is vertical?
          bool serpentine  : 1; // is serpentine?
        };
      };
      panel_t()
        : xOffset(0)
        , yOffset(0)
        , width(8)
        , height(8)
        , options(0)
      {}
    } Panel;
    std::vector<Panel> panel;
#endif

    void setUpMatrix();     // sets up automatic matrix ledmap from panel configuration

    // outsmart the compiler :) by correctly overloading
    inline void setPixelColorXY(int x, int y, uint32_t c)   { setPixelColor((unsigned)(y * Segment::maxWidth + x), c); }
    inline void setPixelColorXY(int x, int y, byte r, byte g, byte b, byte w = 0) { setPixelColorXY(x, y, RGBW32(r,g,b,w)); }
    inline void setPixelColorXY(int x, int y, CRGB c)       { setPixelColorXY(x, y, RGBW32(c.r,c.g,c.b,0)); }

    inline uint32_t getPixelColorXY(int x, int y) const     { return getPixelColor(isMatrix ? y * Segment::maxWidth + x : x); }

  // end 2D support

    void loadCustomPalettes(); // loads custom palettes from JSON
    std::vector<CRGBPalette16> customPalettes; // TODO: move custom palettes out of WS2812FX class

    struct {
      bool autoSegments : 1;
      bool correctWB    : 1;
      bool cctFromRgb   : 1;
    };

    // using public variables to reduce code size increase due to inline function getSegment() (with bounds checking)
    // and color transitions
    uint32_t _colors_t[3]; // color used for effect (includes transition)
    uint16_t _virtualSegmentLength;

    std::vector<segment> _segments;
    friend class Segment;

  private:
    volatile bool _suspend;

    uint16_t _length;
    uint8_t  _brightness;
    uint16_t _transitionDur;

    uint8_t  _targetFps;
    uint16_t _frametime;
    uint16_t _cumulativeFps;

    // will require only 1 byte
    struct {
      bool _isServicing          : 1;
      bool _isOffRefreshRequired : 1; //periodic refresh is required for the strip to remain off.
      bool _hasWhiteChannel      : 1;
      bool _triggered            : 1;
    };

    uint8_t                  _modeCount;
    std::vector<mode_ptr>    _mode;     // SRAM footprint: 4 bytes per element
    std::vector<const char*> _modeData; // mode (effect) name and its slider control data array

    show_callback _callback;

    uint16_t* customMappingTable;
    uint16_t  customMappingSize;

    unsigned long _lastShow;

    uint8_t _segment_index;
    uint8_t _mainSegment;
};

extern const char JSON_mode_names[];
extern const char JSON_palette_names[];

#endif<|MERGE_RESOLUTION|>--- conflicted
+++ resolved
@@ -596,22 +596,13 @@
     void     swapSegenv(tmpsegd_t &tmpSegD);    // copies segment data into specifed buffer, if buffer is not a transition buffer, segment data is overwritten from transition buffer
     void     restoreSegenv(tmpsegd_t &tmpSegD); // restores segment data from buffer, if buffer is not transition buffer, changed values are copied to transition buffer
     #endif
-<<<<<<< HEAD
-    uint16_t progress(void) const;                  // transition progression between 0-65535
-    uint8_t  currentBri(bool useCct = false) const; // current segment brightness/CCT (blended while in transition)
-    uint8_t  currentMode(void) const;               // currently active effect/mode (while in transition)
-    uint8_t  currentPalette(void) const;            // currently active palette (while in transition)
-    uint32_t currentColor(uint8_t slot) const;      // currently active segment color (blended while in transition)
-    CRGBPalette16 &loadPalette(CRGBPalette16 &tgt, uint8_t pal);
-    void     setCurrentPalette(void);
-=======
     [[gnu::hot]] uint16_t progress() const;                  // transition progression between 0-65535
     [[gnu::hot]] uint8_t  currentBri(bool useCct = false) const; // current segment brightness/CCT (blended while in transition)
     uint8_t  currentMode() const;                            // currently active effect/mode (while in transition)
+    [[gnu::hot]] uint8_t  currentPalette(void) const;        // currently active palette (while in transition)
     [[gnu::hot]] uint32_t currentColor(uint8_t slot) const;  // currently active segment color (blended while in transition)
     [[gnu::hot]] CRGBPalette16 &loadPalette(CRGBPalette16 &tgt, uint8_t pal);
     void     setCurrentPalette();
->>>>>>> eae5a74a
 
     // 1D strip
     [[gnu::hot]] uint16_t virtualLength() const;
@@ -624,15 +615,11 @@
     inline void setPixelColor(float i, uint8_t r, uint8_t g, uint8_t b, uint8_t w = 0, bool aa = true) { setPixelColor(i, RGBW32(r,g,b,w), aa); }
     inline void setPixelColor(float i, CRGB c, bool aa = true)                                         { setPixelColor(i, RGBW32(c.r,c.g,c.b,0), aa); }
     #endif
-<<<<<<< HEAD
     #ifndef WLED_DISABLE_MODE_BLEND
     static inline void setClippingRect(int startX, int stopX, int startY = 0, int stopY = 1) { _clipStart = startX; _clipStop = stopX; _clipStartY = startY; _clipStopY = stopY; };
     #endif
     bool isPixelClipped(int i) const;
-    uint32_t getPixelColor(int i) const;
-=======
     [[gnu::hot]] uint32_t getPixelColor(int i) const;
->>>>>>> eae5a74a
     // 1D support functions (some implement 2D as well)
     void blur(uint8_t, bool smear = false);
     void fill(uint32_t c);
@@ -662,13 +649,8 @@
     [[gnu::hot]] uint16_t virtualHeight() const; // segment height in virtual pixels (accounts for groupping and spacing)
     [[gnu::hot]] uint16_t nrOfVStrips() const;   // returns number of virtual vertical strips in 2D matrix (used to expand 1D effects into 2D)
   #ifndef WLED_DISABLE_2D
-<<<<<<< HEAD
-    uint16_t XY(int x, int y);  // support function to get relative index within segment
-    void setPixelColorXY(int x, int y, uint32_t c); // set relative pixel within segment with color
-=======
     [[gnu::hot]] uint16_t XY(int x, int y);      // support function to get relative index within segment
     [[gnu::hot]] void setPixelColorXY(int x, int y, uint32_t c); // set relative pixel within segment with color
->>>>>>> eae5a74a
     inline void setPixelColorXY(unsigned x, unsigned y, uint32_t c)               { setPixelColorXY(int(x), int(y), c); }
     inline void setPixelColorXY(int x, int y, byte r, byte g, byte b, byte w = 0) { setPixelColorXY(x, y, RGBW32(r,g,b,w)); }
     inline void setPixelColorXY(int x, int y, CRGB c)                             { setPixelColorXY(x, y, RGBW32(c.r,c.g,c.b,0)); }
@@ -678,12 +660,8 @@
     inline void setPixelColorXY(float x, float y, byte r, byte g, byte b, byte w = 0, bool aa = true) { setPixelColorXY(x, y, RGBW32(r,g,b,w), aa); }
     inline void setPixelColorXY(float x, float y, CRGB c, bool aa = true)                             { setPixelColorXY(x, y, RGBW32(c.r,c.g,c.b,0), aa); }
     #endif
-<<<<<<< HEAD
-    bool isPixelXYClipped(int x, int y) const;
-    uint32_t getPixelColorXY(int x, int y) const;
-=======
+    [[gnu::hot]] bool isPixelXYClipped(int x, int y) const;
     [[gnu::hot]] uint32_t getPixelColorXY(int x, int y) const;
->>>>>>> eae5a74a
     // 2D support functions
     inline void blendPixelColorXY(uint16_t x, uint16_t y, uint32_t color, uint8_t blend) { setPixelColorXY(x, y, color_blend(getPixelColorXY(x,y), color, blend)); }
     inline void blendPixelColorXY(uint16_t x, uint16_t y, CRGB c, uint8_t blend)         { blendPixelColorXY(x, y, RGBW32(c.r,c.g,c.b,0), blend); }
@@ -857,18 +835,10 @@
     inline void resume()                                      { _suspend = false; }   // will resume strip.service() execution
 
     bool
-<<<<<<< HEAD
-      checkSegmentAlignment(void),
-      hasRGBWBus(void) const,
-      hasCCTBus(void) const,
-      isUpdating(void) const, // return true if the strip is being sent pixel updates
-=======
-      paletteFade,
       checkSegmentAlignment(),
       hasRGBWBus() const,
       hasCCTBus() const,
       isUpdating() const, // return true if the strip is being sent pixel updates
->>>>>>> eae5a74a
       deserializeMap(uint8_t n=0);
 
     inline bool isServicing() const          { return _isServicing; }           // returns true if strip.service() is executing
@@ -879,22 +849,6 @@
 
     uint8_t
       paletteBlend,
-<<<<<<< HEAD
-      getActiveSegmentsNum(void) const,
-      getFirstSelectedSegId(void) const,
-      getLastActiveSegmentId(void) const,
-      getActiveSegsLightCapabilities(bool selectedOnly = false) const;
-
-    inline uint8_t getBrightness(void) const    { return _brightness; }       // returns current strip brightness
-    inline uint8_t getMaxSegments(void) const   { return MAX_NUM_SEGMENTS; }  // returns maximum number of supported segments (fixed value)
-    inline uint8_t getSegmentsNum(void) const   { return _segments.size(); }  // returns currently present segments
-    inline uint8_t getCurrSegmentId(void) const { return _segment_index; }    // returns current segment index (only valid while strip.isServicing())
-    inline uint8_t getMainSegmentId(void) const { return _mainSegment; }      // returns main segment index
-    inline uint8_t getPaletteCount() const      { return 13 + GRADIENT_PALETTE_COUNT + customPalettes.size(); }
-    inline uint8_t getTargetFps() const         { return _targetFps; }        // returns rough FPS value for las 2s interval
-    inline uint8_t getModeCount() const         { return _modeCount; }        // returns number of registered modes/effects
-=======
-      cctBlending,
       getActiveSegmentsNum() const,
       getFirstSelectedSegId() const,
       getLastActiveSegmentId() const,
@@ -909,7 +863,6 @@
     inline uint8_t getPaletteCount() const  { return 13 + GRADIENT_PALETTE_COUNT + customPalettes.size(); }
     inline uint8_t getTargetFps() const     { return _targetFps; }        // returns rough FPS value for las 2s interval
     inline uint8_t getModeCount() const     { return _modeCount; }        // returns number of registered modes/effects
->>>>>>> eae5a74a
 
     uint16_t
       getLengthPhysical() const,
