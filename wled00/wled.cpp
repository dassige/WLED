#define WLED_DEFINE_GLOBAL_VARS //only in one source file, wled.cpp!
#include "wled.h"
#include "wled_ethernet.h"
#include <Arduino.h>

#if defined(ARDUINO_ARCH_ESP32) && defined(WLED_DISABLE_BROWNOUT_DET)
#include "soc/soc.h"
#include "soc/rtc_cntl_reg.h"
#endif

/*
 * Main WLED class implementation. Mostly initialization and connection logic
 */

WLED::WLED()
{
}

// turns all LEDs off and restarts ESP
void WLED::reset()
{
  briT = 0;
  #ifdef WLED_ENABLE_WEBSOCKETS
  ws.closeAll(1012);
  #endif
  unsigned long dly = millis();
  while (millis() - dly < 450) {
    yield();        // enough time to send response to client
  }
  applyBri();
  DEBUG_PRINTLN(F("WLED RESET"));
  ESP.restart();
}

void WLED::loop()
{
  static uint32_t      lastHeap = UINT32_MAX;
  static unsigned long heapTime = 0;
  #ifdef WLED_DEBUG
  static unsigned long lastRun = 0;
  unsigned long        loopMillis = millis();
  size_t               loopDelay = loopMillis - lastRun;
  if (lastRun == 0) loopDelay=0; // startup - don't have valid data from last run.
  if (loopDelay > 2) DEBUG_PRINTF("Loop delayed more than %ums.\n", loopDelay);
  static unsigned long maxLoopMillis = 0;
  static size_t        avgLoopMillis = 0;
  static unsigned long maxUsermodMillis = 0;
  static size_t        avgUsermodMillis = 0;
  static unsigned long maxStripMillis = 0;
  static size_t        avgStripMillis = 0;
  unsigned long        stripMillis;
  #endif

  handleTime();
  #ifndef WLED_DISABLE_INFRARED
  handleIR();        // 2nd call to function needed for ESP32 to return valid results -- should be good for ESP8266, too
  #endif
  handleConnection();
  handleSerial();
  handleImprovWifiScan();
  handleNotifications();
  handleTransitions();
#ifdef WLED_ENABLE_DMX
  handleDMX();
#endif

  #ifdef WLED_DEBUG
  unsigned long usermodMillis = millis();
  #endif
  userLoop();
  usermods.loop();
  #ifdef WLED_DEBUG
  usermodMillis = millis() - usermodMillis;
  avgUsermodMillis += usermodMillis;
  if (usermodMillis > maxUsermodMillis) maxUsermodMillis = usermodMillis;
  #endif

  yield();
  handleIO();
  #ifndef WLED_DISABLE_INFRARED
  handleIR();
  #endif
  #ifndef WLED_DISABLE_ALEXA
  handleAlexa();
  #endif

  if (doCloseFile) {
    closeFile();
    yield();
  }

  #ifdef WLED_DEBUG
  stripMillis = millis();
  #endif
  if (!realtimeMode || realtimeOverride || (realtimeMode && useMainSegmentOnly))  // block stuff if WARLS/Adalight is enabled
  {
    if (apActive) dnsServer.processNextRequest();
    #ifndef WLED_DISABLE_OTA
    if (WLED_CONNECTED && aOtaEnabled && !otaLock && correctPIN) ArduinoOTA.handle();
    #endif
    handleNightlight();
    handlePlaylist();
    yield();

    #ifndef WLED_DISABLE_HUESYNC
    handleHue();
    yield();
    #endif

    handlePresets();
    yield();

    if (!offMode || strip.isOffRefreshRequired() || strip.needsUpdate())
      strip.service();
    #ifdef ESP8266
    else if (!noWifiSleep)
      delay(1); //required to make sure ESP enters modem sleep (see #1184)
    #endif
  }
  #ifdef WLED_DEBUG
  stripMillis = millis() - stripMillis;
  avgStripMillis += stripMillis;
  if (stripMillis > maxStripMillis) maxStripMillis = stripMillis;
  #endif

  yield();
#ifdef ESP8266
  MDNS.update();
#endif

  //millis() rolls over every 50 days
  if (lastMqttReconnectAttempt > millis()) {
    rolloverMillis++;
    lastMqttReconnectAttempt = 0;
    ntpLastSyncTime = 0;
    strip.restartRuntime();
  }
  if (millis() - lastMqttReconnectAttempt > 30000 || lastMqttReconnectAttempt == 0) { // lastMqttReconnectAttempt==0 forces immediate broadcast
    lastMqttReconnectAttempt = millis();
    #ifndef WLED_DISABLE_MQTT
    initMqtt();
    #endif
    yield();
    // refresh WLED nodes list
    refreshNodeList();
    if (nodeBroadcastEnabled) sendSysInfoUDP();
    yield();
  }

  // 15min PIN time-out
  if (strlen(settingsPIN)>0 && correctPIN && millis() - lastEditTime > PIN_TIMEOUT) {
    correctPIN = false;
    createEditHandler(false);
  }

  // reconnect WiFi to clear stale allocations if heap gets too low
  if (millis() - heapTime > 15000) {
    uint32_t heap = ESP.getFreeHeap();
    if (heap < MIN_HEAP_SIZE && lastHeap < MIN_HEAP_SIZE) {
      DEBUG_PRINT(F("Heap too low! ")); DEBUG_PRINTLN(heap);
      forceReconnect = true;
      strip.purgeSegments(true); // remove all but one segments from memory
    } else if (heap < MIN_HEAP_SIZE) {
      DEBUG_PRINTLN(F("Heap low, purging segments."));
      strip.purgeSegments();
    }
    lastHeap = heap;
    heapTime = millis();
  }

  //LED settings have been saved, re-init busses
  //This code block causes severe FPS drop on ESP32 with the original "if (busConfigs[0] != nullptr)" conditional. Investigate!
  if (doInitBusses) {
    doInitBusses = false;
    DEBUG_PRINTLN(F("Re-init busses."));
    bool aligned = strip.checkSegmentAlignment(); //see if old segments match old bus(ses)
    BusManager::removeAll();
    uint32_t mem = 0, globalBufMem = 0;
    uint16_t maxlen = 0;
    for (uint8_t i = 0; i < WLED_MAX_BUSSES+WLED_MIN_VIRTUAL_BUSSES; i++) {
      if (busConfigs[i] == nullptr) break;
      mem += BusManager::memUsage(*busConfigs[i]);
      if (useGlobalLedBuffer && busConfigs[i]->start + busConfigs[i]->count > maxlen) {
          maxlen = busConfigs[i]->start + busConfigs[i]->count;
          globalBufMem = maxlen * 4;
      }
      if (mem + globalBufMem <= MAX_LED_MEMORY) {
        BusManager::add(*busConfigs[i]);
      }
      delete busConfigs[i]; busConfigs[i] = nullptr;
    }
    strip.finalizeInit(); // also loads default ledmap if present
    if (aligned) strip.makeAutoSegments();
    else strip.fixInvalidSegments();
    doSerializeConfig = true;
  }
  if (loadLedmap >= 0) {
    strip.deserializeMap(loadLedmap);
    loadLedmap = -1;
  }
  yield();
  if (doSerializeConfig) serializeConfig();

  yield();
  handleWs();
#if defined(STATUSLED)
  handleStatusLED();
#endif

  toki.resetTick();

#if WLED_WATCHDOG_TIMEOUT > 0
  // we finished our mainloop, reset the watchdog timer
  static unsigned long lastWDTFeed = 0;
  if (!strip.isUpdating() || millis() - lastWDTFeed > (WLED_WATCHDOG_TIMEOUT*500)) {
  #ifdef ARDUINO_ARCH_ESP32
    esp_task_wdt_reset();
  #else
    ESP.wdtFeed();
  #endif
    lastWDTFeed = millis();
  }
#endif

  if (doReboot && (!doInitBusses || !doSerializeConfig)) // if busses have to be inited & saved, wait until next iteration
    reset();

// DEBUG serial logging (every 30s)
#ifdef WLED_DEBUG
  loopMillis = millis() - loopMillis;
  if (loopMillis > 30) {
    DEBUG_PRINTF("Loop took %lums.\n", loopMillis);
    DEBUG_PRINTF("Usermods took %lums.\n", usermodMillis);
    DEBUG_PRINTF("Strip took %lums.\n", stripMillis);
  }
  avgLoopMillis += loopMillis;
  if (loopMillis > maxLoopMillis) maxLoopMillis = loopMillis;
  if (millis() - debugTime > 29999) {
    DEBUG_PRINTLN(F("---DEBUG INFO---"));
    DEBUG_PRINT(F("Runtime: "));       DEBUG_PRINTLN(millis());
    DEBUG_PRINT(F("Unix time: "));     toki.printTime(toki.getTime());
    DEBUG_PRINT(F("Free heap: "));     DEBUG_PRINTLN(ESP.getFreeHeap());
    #if defined(ARDUINO_ARCH_ESP32) && defined(BOARD_HAS_PSRAM)
    if (psramFound()) {
      DEBUG_PRINT(F("Total PSRAM: "));    DEBUG_PRINT(ESP.getPsramSize()/1024); DEBUG_PRINTLN("kB");
      DEBUG_PRINT(F("Free PSRAM: "));     DEBUG_PRINT(ESP.getFreePsram()/1024); DEBUG_PRINTLN("kB");
    }
    #endif
    DEBUG_PRINT(F("Wifi state: "));      DEBUG_PRINTLN(WiFi.status());

    if (WiFi.status() != lastWifiState) {
      wifiStateChangedTime = millis();
    }
    lastWifiState = WiFi.status();
    DEBUG_PRINT(F("State time: "));      DEBUG_PRINTLN(wifiStateChangedTime);
    DEBUG_PRINT(F("NTP last sync: "));   DEBUG_PRINTLN(ntpLastSyncTime);
    DEBUG_PRINT(F("Client IP: "));       DEBUG_PRINTLN(Network.localIP());
    if (loops > 0) { // avoid division by zero
      DEBUG_PRINT(F("Loops/sec: "));       DEBUG_PRINTLN(loops / 30);
      DEBUG_PRINT(F("Loop time[ms]: "));   DEBUG_PRINT(avgLoopMillis/loops); DEBUG_PRINT("/");DEBUG_PRINTLN(maxLoopMillis);
      DEBUG_PRINT(F("UM time[ms]: "));     DEBUG_PRINT(avgUsermodMillis/loops); DEBUG_PRINT("/");DEBUG_PRINTLN(maxUsermodMillis);
      DEBUG_PRINT(F("Strip time[ms]: "));  DEBUG_PRINT(avgStripMillis/loops); DEBUG_PRINT("/"); DEBUG_PRINTLN(maxStripMillis);
    }
    strip.printSize();
    loops = 0;
    maxLoopMillis = 0;
    maxUsermodMillis = 0;
    maxStripMillis = 0;
    avgUsermodMillis = 0;
    avgStripMillis = 0;
    debugTime = millis();
  }
  loops++;
  lastRun = millis();
#endif        // WLED_DEBUG
}

#if WLED_WATCHDOG_TIMEOUT > 0
void WLED::enableWatchdog() {
  #ifdef ARDUINO_ARCH_ESP32
  esp_err_t watchdog = esp_task_wdt_init(WLED_WATCHDOG_TIMEOUT, true);
  DEBUG_PRINT(F("Watchdog enabled: "));
  if (watchdog == ESP_OK) {
    DEBUG_PRINTLN(F("OK"));
  } else {
    DEBUG_PRINTLN(watchdog);
    return;
  }
  esp_task_wdt_add(NULL);
  #else
  ESP.wdtEnable(WLED_WATCHDOG_TIMEOUT * 1000);
  #endif
}

void WLED::disableWatchdog() {
  DEBUG_PRINTLN(F("Watchdog: disabled"));
  #ifdef ARDUINO_ARCH_ESP32
  esp_task_wdt_delete(NULL);
  #else
  ESP.wdtDisable();
  #endif
}
#endif

void WLED::setup()
{
  #if defined(ARDUINO_ARCH_ESP32) && defined(WLED_DISABLE_BROWNOUT_DET)
  WRITE_PERI_REG(RTC_CNTL_BROWN_OUT_REG, 0); //disable brownout detection
  #endif

  #ifdef ARDUINO_ARCH_ESP32
  pinMode(hardwareRX, INPUT_PULLDOWN); delay(1);        // suppress noise in case RX pin is floating (at low noise energy) - see issue #3128
  #endif
  Serial.begin(115200);
  #if !ARDUINO_USB_CDC_ON_BOOT
  Serial.setTimeout(50);  // this causes troubles on new MCUs that have a "virtual" USB Serial (HWCDC)
  #else
  #endif
  #if defined(WLED_DEBUG) && defined(ARDUINO_ARCH_ESP32) && (defined(CONFIG_IDF_TARGET_ESP32S2) || defined(CONFIG_IDF_TARGET_ESP32C3) || ARDUINO_USB_CDC_ON_BOOT)
  delay(2500);  // allow CDC USB serial to initialise
  #endif
  #if !defined(WLED_DEBUG) && defined(ARDUINO_ARCH_ESP32) && !defined(WLED_DEBUG_HOST) && ARDUINO_USB_CDC_ON_BOOT
  Serial.setDebugOutput(false); // switch off kernel messages when using USBCDC
  #endif
  DEBUG_PRINTLN();
  DEBUG_PRINT(F("---WLED "));
  DEBUG_PRINT(versionString);
  DEBUG_PRINT(" ");
  DEBUG_PRINT(VERSION);
  DEBUG_PRINTLN(F(" INIT---"));
#ifdef ARDUINO_ARCH_ESP32
  DEBUG_PRINT(F("esp32 "));
  DEBUG_PRINTLN(ESP.getSdkVersion());
  #if defined(ESP_ARDUINO_VERSION)
    //DEBUG_PRINTF(F("arduino-esp32  0x%06x\n"), ESP_ARDUINO_VERSION);
    DEBUG_PRINTF("arduino-esp32 v%d.%d.%d\n", int(ESP_ARDUINO_VERSION_MAJOR), int(ESP_ARDUINO_VERSION_MINOR), int(ESP_ARDUINO_VERSION_PATCH));  // availeable since v2.0.0
  #else
    DEBUG_PRINTLN(F("arduino-esp32 v1.0.x\n"));  // we can't say in more detail.
  #endif

  DEBUG_PRINT(F("CPU:   ")); DEBUG_PRINT(ESP.getChipModel());
  DEBUG_PRINT(F(" rev.")); DEBUG_PRINT(ESP.getChipRevision());
  DEBUG_PRINT(F(", ")); DEBUG_PRINT(ESP.getChipCores()); DEBUG_PRINT(F(" core(s)"));
  DEBUG_PRINT(F(", ")); DEBUG_PRINT(ESP.getCpuFreqMHz()); DEBUG_PRINTLN(F("MHz."));
  DEBUG_PRINT(F("FLASH: ")); DEBUG_PRINT((ESP.getFlashChipSize()/1024)/1024);
  DEBUG_PRINT(F("MB, Mode ")); DEBUG_PRINT(ESP.getFlashChipMode());
  #ifdef WLED_DEBUG
  switch (ESP.getFlashChipMode()) {
    // missing: Octal modes
    case FM_QIO:  DEBUG_PRINT(F(" (QIO)")); break;
    case FM_QOUT: DEBUG_PRINT(F(" (QOUT)"));break;
    case FM_DIO:  DEBUG_PRINT(F(" (DIO)")); break;
    case FM_DOUT: DEBUG_PRINT(F(" (DOUT)"));break;
    default: break;
  }
  #endif
  DEBUG_PRINT(F(", speed ")); DEBUG_PRINT(ESP.getFlashChipSpeed()/1000000);DEBUG_PRINTLN(F("MHz."));

#else
  DEBUG_PRINT(F("esp8266 "));
  DEBUG_PRINTLN(ESP.getCoreVersion());
#endif
  DEBUG_PRINT(F("heap ")); DEBUG_PRINTLN(ESP.getFreeHeap());

#if defined(ARDUINO_ARCH_ESP32) && defined(BOARD_HAS_PSRAM)
/*
 * The following code is obsolete as PinManager::isPinOK() will return false for reserved GPIO.
 * Additionally xml.cpp will inform UI about reserved GPIO.
 *

  #if defined(CONFIG_IDF_TARGET_ESP32S3)
  // S3: reserve GPIO 33-37 for "octal" PSRAM
  managed_pin_type pins[] = { {33, true}, {34, true}, {35, true}, {36, true}, {37, true} };
  pinManager.allocateMultiplePins(pins, sizeof(pins)/sizeof(managed_pin_type), PinOwner::SPI_RAM);
  #elif defined(CONFIG_IDF_TARGET_ESP32S2)
  // S2: reserve GPIO 26-32 for PSRAM (may fail due to isPinOk() but that will also prevent other allocation)
  managed_pin_type pins[] = { {26, true}, {27, true}, {28, true}, {29, true}, {30, true}, {31, true}, {32, true} };
  pinManager.allocateMultiplePins(pins, sizeof(pins)/sizeof(managed_pin_type), PinOwner::SPI_RAM);
  #elif defined(CONFIG_IDF_TARGET_ESP32C3)
  // C3: reserve GPIO 12-17 for PSRAM (may fail due to isPinOk() but that will also prevent other allocation)
  managed_pin_type pins[] = { {12, true}, {13, true}, {14, true}, {15, true}, {16, true}, {17, true} };
  pinManager.allocateMultiplePins(pins, sizeof(pins)/sizeof(managed_pin_type), PinOwner::SPI_RAM);
  #else
  // GPIO16/GPIO17 reserved for SPI RAM
  managed_pin_type pins[] = { {16, true}, {17, true} };
  pinManager.allocateMultiplePins(pins, sizeof(pins)/sizeof(managed_pin_type), PinOwner::SPI_RAM);
  #endif
*/
  #if defined(WLED_USE_PSRAM)
  pDoc = new PSRAMDynamicJsonDocument(2*JSON_BUFFER_SIZE);
  if (!pDoc) pDoc = new PSRAMDynamicJsonDocument(JSON_BUFFER_SIZE); // falback if double sized buffer could not be allocated
  // if the above still fails requestJsonBufferLock() will always return false preventing crashes
  if (psramFound()) {
    DEBUG_PRINT(F("Total PSRAM: ")); DEBUG_PRINT(ESP.getPsramSize()/1024); DEBUG_PRINTLN("kB");
    DEBUG_PRINT(F("Free PSRAM : ")); DEBUG_PRINT(ESP.getFreePsram()/1024); DEBUG_PRINTLN("kB");
  }
  #else
    if (!pDoc) pDoc = &gDoc; // just in case ... (it should be globally assigned)
    DEBUG_PRINTLN(F("PSRAM not used."));
  #endif
#endif

  //DEBUG_PRINT(F("LEDs inited. heap usage ~"));
  //DEBUG_PRINTLN(heapPreAlloc - ESP.getFreeHeap());

#if defined(WLED_DEBUG) && !defined(WLED_DEBUG_HOST)
  pinManager.allocatePin(hardwareTX, true, PinOwner::DebugOut); // TX (GPIO1 on ESP32) reserved for debug output
#endif
#ifdef WLED_ENABLE_DMX //reserve GPIO2 as hardcoded DMX pin
  pinManager.allocatePin(2, true, PinOwner::DMX);
#endif

  DEBUG_PRINTLN(F("Registering usermods ..."));
  registerUsermods();

  DEBUG_PRINT(F("heap ")); DEBUG_PRINTLN(ESP.getFreeHeap());

  for (uint8_t i=1; i<WLED_MAX_BUTTONS; i++) btnPin[i] = -1;

  bool fsinit = false;
  DEBUGFS_PRINTLN(F("Mount FS"));
#ifdef ARDUINO_ARCH_ESP32
  fsinit = WLED_FS.begin(true);
#else
  fsinit = WLED_FS.begin();
#endif
  if (!fsinit) {
    DEBUGFS_PRINTLN(F("FS failed!"));
    errorFlag = ERR_FS_BEGIN;
  }
#ifdef WLED_ADD_EEPROM_SUPPORT
  else deEEP();
#else
  initPresetsFile();
#endif
  updateFSInfo();

  // generate module IDs must be done before AP setup
  escapedMac = WiFi.macAddress();
  escapedMac.replace(":", "");
  escapedMac.toLowerCase();

  WLED_SET_AP_SSID(); // otherwise it is empty on first boot until config is saved

  DEBUG_PRINTLN(F("Reading config"));
  deserializeConfigFromFS();

#if defined(STATUSLED) && STATUSLED>=0
  if (!pinManager.isPinAllocated(STATUSLED)) {
    // NOTE: Special case: The status LED should *NOT* be allocated.
    //       See comments in handleStatusLed().
    pinMode(STATUSLED, OUTPUT);
  }
#endif

  DEBUG_PRINTLN(F("Initializing strip"));
  beginStrip();
  DEBUG_PRINT(F("heap ")); DEBUG_PRINTLN(ESP.getFreeHeap());

  DEBUG_PRINTLN(F("Usermods setup"));
  userSetup();
  usermods.setup();
  DEBUG_PRINT(F("heap ")); DEBUG_PRINTLN(ESP.getFreeHeap());

  if (strcmp(clientSSID, DEFAULT_CLIENT_SSID) == 0)
    showWelcomePage = true;
  WiFi.persistent(false);
  #ifdef WLED_USE_ETHERNET
  WiFi.onEvent(WiFiEvent);
  #endif

  #ifdef WLED_ENABLE_ADALIGHT
  //Serial RX (Adalight, Improv, Serial JSON) only possible if GPIO3 unused
  //Serial TX (Debug, Improv, Serial JSON) only possible if GPIO1 unused
  if (!pinManager.isPinAllocated(hardwareRX) && !pinManager.isPinAllocated(hardwareTX)) {
    Serial.println(F("Ada"));
  }
  #endif

  // fill in unique mdns default
  if (strcmp(cmDNS, "x") == 0) sprintf_P(cmDNS, PSTR("wled-%*s"), 6, escapedMac.c_str() + 6);
#ifndef WLED_DISABLE_MQTT
  if (mqttDeviceTopic[0] == 0) sprintf_P(mqttDeviceTopic, PSTR("wled/%*s"), 6, escapedMac.c_str() + 6);
  if (mqttClientID[0] == 0)    sprintf_P(mqttClientID, PSTR("WLED-%*s"), 6, escapedMac.c_str() + 6);
#endif

#ifdef WLED_ENABLE_ADALIGHT
  if (Serial.available() > 0 && Serial.peek() == 'I') handleImprovPacket();
#endif

#ifndef WLED_DISABLE_OTA
  if (aOtaEnabled) {
    ArduinoOTA.onStart([]() {
      #ifdef ESP8266
      wifi_set_sleep_type(NONE_SLEEP_T);
      #endif
      #if WLED_WATCHDOG_TIMEOUT > 0
      WLED::instance().disableWatchdog();
      #endif
      DEBUG_PRINTLN(F("Start ArduinoOTA"));
    });
    ArduinoOTA.onError([](ota_error_t error) {
      #if WLED_WATCHDOG_TIMEOUT > 0
      // reenable watchdog on failed update
      WLED::instance().enableWatchdog();
      #endif
    });
    if (strlen(cmDNS) > 0)
      ArduinoOTA.setHostname(cmDNS);
  }
#endif
#ifdef WLED_ENABLE_DMX
  initDMX();
#endif

#ifdef WLED_ENABLE_ADALIGHT
  if (Serial.available() > 0 && Serial.peek() == 'I') handleImprovPacket();
#endif

  // HTTP server page init
  DEBUG_PRINTLN(F("initServer"));
  initServer();
  DEBUG_PRINT(F("heap ")); DEBUG_PRINTLN(ESP.getFreeHeap());

  // Seed FastLED random functions with an esp random value, which already works properly at this point.
#if defined(ARDUINO_ARCH_ESP32)
  const uint32_t seed32 = esp_random();
#elif defined(ARDUINO_ARCH_ESP8266)
  const uint32_t seed32 = RANDOM_REG32;
#else
  const uint32_t seed32 = random(std::numeric_limits<long>::max());
#endif
  random16_set_seed((uint16_t)((seed32 & 0xFFFF) ^ (seed32 >> 16)));

  #if WLED_WATCHDOG_TIMEOUT > 0
  enableWatchdog();
  #endif

  #if defined(ARDUINO_ARCH_ESP32) && defined(WLED_DISABLE_BROWNOUT_DET)
  WRITE_PERI_REG(RTC_CNTL_BROWN_OUT_REG, 1); //enable brownout detector
  #endif
}

void WLED::beginStrip()
{
  // Initialize NeoPixel Strip and button
  strip.finalizeInit(); // busses created during deserializeConfig()
  strip.makeAutoSegments();
  strip.setBrightness(0);
  strip.setShowCallback(handleOverlayDraw);

  if (turnOnAtBoot) {
    if (briS > 0) bri = briS;
    else if (bri == 0) bri = 128;
  } else {
    // fix for #3196
    if (bootPreset > 0) {
      bool oldTransition = fadeTransition;    // workaround if transitions are enabled
      fadeTransition = false;                 // ignore transitions temporarily
      strip.setColor(0, BLACK);               // set all segments black
      fadeTransition = oldTransition;         // restore transitions
      col[0] = col[1] = col[2] = col[3] = 0;  // needed for colorUpdated()
    }
    briLast = briS; bri = 0;
    strip.fill(BLACK);
    strip.show();
  }
  if (bootPreset > 0) {
    applyPreset(bootPreset, CALL_MODE_INIT);
  }
  colorUpdated(CALL_MODE_INIT);

  // init relay pin
  if (rlyPin>=0)
    digitalWrite(rlyPin, (rlyMde ? bri : !bri));
}

void WLED::initAP(bool resetAP)
{
  if (apBehavior == AP_BEHAVIOR_BUTTON_ONLY && !resetAP)
    return;

  if (resetAP) {
    WLED_SET_AP_SSID();
    strcpy_P(apPass, PSTR(WLED_AP_PASS));
  }
  DEBUG_PRINT(F("Opening access point "));
  DEBUG_PRINTLN(apSSID);
  WiFi.softAPConfig(IPAddress(4, 3, 2, 1), IPAddress(4, 3, 2, 1), IPAddress(255, 255, 255, 0));
  WiFi.softAP(apSSID, apPass, apChannel, apHide);
  #if defined(LOLIN_WIFI_FIX) && (defined(ARDUINO_ARCH_ESP32C3) || defined(ARDUINO_ARCH_ESP32S2) || defined(ARDUINO_ARCH_ESP32S3))
  WiFi.setTxPower(WIFI_POWER_8_5dBm);
  #endif

  if (!apActive) // start captive portal if AP active
  {
    DEBUG_PRINTLN(F("Init AP interfaces"));
    server.begin();
    if (udpPort > 0 && udpPort != ntpLocalPort) {
      udpConnected = notifierUdp.begin(udpPort);
    }
    if (udpRgbPort > 0 && udpRgbPort != ntpLocalPort && udpRgbPort != udpPort) {
      udpRgbConnected = rgbUdp.begin(udpRgbPort);
    }
    if (udpPort2 > 0 && udpPort2 != ntpLocalPort && udpPort2 != udpPort && udpPort2 != udpRgbPort) {
      udp2Connected = notifier2Udp.begin(udpPort2);
    }
    e131.begin(false, e131Port, e131Universe, E131_MAX_UNIVERSE_COUNT);
    ddp.begin(false, DDP_DEFAULT_PORT);

    dnsServer.setErrorReplyCode(DNSReplyCode::NoError);
    dnsServer.start(53, "*", WiFi.softAPIP());
  }
  apActive = true;
}

bool WLED::initEthernet()
{
#if defined(ARDUINO_ARCH_ESP32) && defined(WLED_USE_ETHERNET)

  static bool successfullyConfiguredEthernet = false;

  if (successfullyConfiguredEthernet) {
    // DEBUG_PRINTLN(F("initE: ETH already successfully configured, ignoring"));
    return false;
  }
  if (ethernetType == WLED_ETH_NONE) {
    return false;
  }
  if (ethernetType >= WLED_NUM_ETH_TYPES) {
    DEBUG_PRINT(F("initE: Ignoring attempt for invalid ethernetType ")); DEBUG_PRINTLN(ethernetType);
    return false;
  }

  DEBUG_PRINT(F("initE: Attempting ETH config: ")); DEBUG_PRINTLN(ethernetType);

  // Ethernet initialization should only succeed once -- else reboot required
  ethernet_settings es = ethernetBoards[ethernetType];
  managed_pin_type pinsToAllocate[10] = {
    // first six pins are non-configurable
    esp32_nonconfigurable_ethernet_pins[0],
    esp32_nonconfigurable_ethernet_pins[1],
    esp32_nonconfigurable_ethernet_pins[2],
    esp32_nonconfigurable_ethernet_pins[3],
    esp32_nonconfigurable_ethernet_pins[4],
    esp32_nonconfigurable_ethernet_pins[5],
    { (int8_t)es.eth_mdc,   true },  // [6] = MDC  is output and mandatory
    { (int8_t)es.eth_mdio,  true },  // [7] = MDIO is bidirectional and mandatory
    { (int8_t)es.eth_power, true },  // [8] = optional pin, not all boards use
    { ((int8_t)0xFE),       false }, // [9] = replaced with eth_clk_mode, mandatory
  };
  // update the clock pin....
  if (es.eth_clk_mode == ETH_CLOCK_GPIO0_IN) {
    pinsToAllocate[9].pin = 0;
    pinsToAllocate[9].isOutput = false;
  } else if (es.eth_clk_mode == ETH_CLOCK_GPIO0_OUT) {
    pinsToAllocate[9].pin = 0;
    pinsToAllocate[9].isOutput = true;
  } else if (es.eth_clk_mode == ETH_CLOCK_GPIO16_OUT) {
    pinsToAllocate[9].pin = 16;
    pinsToAllocate[9].isOutput = true;
  } else if (es.eth_clk_mode == ETH_CLOCK_GPIO17_OUT) {
    pinsToAllocate[9].pin = 17;
    pinsToAllocate[9].isOutput = true;
  } else {
    DEBUG_PRINT(F("initE: Failing due to invalid eth_clk_mode ("));
    DEBUG_PRINT(es.eth_clk_mode);
    DEBUG_PRINTLN(")");
    return false;
  }

  if (!pinManager.allocateMultiplePins(pinsToAllocate, 10, PinOwner::Ethernet)) {
    DEBUG_PRINTLN(F("initE: Failed to allocate ethernet pins"));
    return false;
  }

  /*
  For LAN8720 the most correct way is to perform clean reset each time before init
  applying LOW to power or nRST pin for at least 100 us (please refer to datasheet, page 59)
  ESP_IDF > V4 implements it (150 us, lan87xx_reset_hw(esp_eth_phy_t *phy) function in 
  /components/esp_eth/src/esp_eth_phy_lan87xx.c, line 280)
  but ESP_IDF < V4 does not. Lets do it:
  [not always needed, might be relevant in some EMI situations at startup and for hot resets]
  */
  #if ESP_IDF_VERSION_MAJOR==3
  if(es.eth_power>0 && es.eth_type==ETH_PHY_LAN8720) {
    pinMode(es.eth_power, OUTPUT);
    digitalWrite(es.eth_power, 0);
    delayMicroseconds(150);
    digitalWrite(es.eth_power, 1);
    delayMicroseconds(10);
  }
  #endif

  if (!ETH.begin(
                (uint8_t) es.eth_address,
                (int)     es.eth_power,
                (int)     es.eth_mdc,
                (int)     es.eth_mdio,
                (eth_phy_type_t)   es.eth_type,
                (eth_clock_mode_t) es.eth_clk_mode
                )) {
    DEBUG_PRINTLN(F("initC: ETH.begin() failed"));
    // de-allocate the allocated pins
    for (managed_pin_type mpt : pinsToAllocate) {
      pinManager.deallocatePin(mpt.pin, PinOwner::Ethernet);
    }
    return false;
  }

  successfullyConfiguredEthernet = true;
  DEBUG_PRINTLN(F("initC: *** Ethernet successfully configured! ***"));
  return true;
#else
  return false; // Ethernet not enabled for build
#endif

}

void WLED::initConnection()
{
  #ifdef WLED_ENABLE_WEBSOCKETS
  ws.onEvent(wsEvent);
  #endif

#ifndef WLED_DISABLE_ESPNOW
  if (statusESPNow == ESP_NOW_STATE_ON) {
    DEBUG_PRINTLN(F("ESP-NOW stopping."));
    quickEspNow.stop();
    statusESPNow = ESP_NOW_STATE_UNINIT;
  }
#endif

  WiFi.disconnect(true);        // close old connections
#ifdef ESP8266
  WiFi.setPhyMode(force802_3g ? WIFI_PHY_MODE_11G : WIFI_PHY_MODE_11N);
#endif

  if (staticIP[0] != 0 && staticGateway[0] != 0) {
    WiFi.config(staticIP, staticGateway, staticSubnet, IPAddress(1, 1, 1, 1));
  } else {
    WiFi.config(IPAddress((uint32_t)0), IPAddress((uint32_t)0), IPAddress((uint32_t)0));
  }

  lastReconnectAttempt = millis();

  if (!WLED_WIFI_CONFIGURED) {
    DEBUG_PRINTLN(F("No connection configured."));
    if (!apActive) initAP();        // instantly go to ap mode
  } else if (!apActive) {
    if (apBehavior == AP_BEHAVIOR_ALWAYS) {
      DEBUG_PRINTLN(F("Access point ALWAYS enabled."));
      initAP();
    } else {
      DEBUG_PRINTLN(F("Access point disabled (init)."));
      WiFi.softAPdisconnect(true);
      WiFi.mode(WIFI_STA);
    }
  }

  if (WLED_WIFI_CONFIGURED) {
    showWelcomePage = false;
    
    DEBUG_PRINT(F("Connecting to "));
    DEBUG_PRINT(clientSSID);
    DEBUG_PRINTLN("...");

    // convert the "serverDescription" into a valid DNS hostname (alphanumeric)
    char hostname[25];
    prepareHostname(hostname);
    WiFi.begin(clientSSID, clientPass);
#ifdef ARDUINO_ARCH_ESP32
  #if defined(LOLIN_WIFI_FIX) && (defined(ARDUINO_ARCH_ESP32C3) || defined(ARDUINO_ARCH_ESP32S2) || defined(ARDUINO_ARCH_ESP32S3))
    WiFi.setTxPower(WIFI_POWER_8_5dBm);
  #endif
    WiFi.setSleep(!noWifiSleep);
    WiFi.setHostname(hostname);
#else
    wifi_set_sleep_type((noWifiSleep) ? NONE_SLEEP_T : MODEM_SLEEP_T);
    WiFi.hostname(hostname);
#endif
  }

#ifndef WLED_DISABLE_ESPNOW
  if (enableESPNow) {
    quickEspNow.onDataRcvd(espNowReceiveCB);
    bool espNowOK;
    if (apActive) {
      DEBUG_PRINTLN(F("ESP-NOW initing in AP mode."));
      #ifdef ESP32
      quickEspNow.setWiFiBandwidth(WIFI_IF_AP, WIFI_BW_HT20); // Only needed for ESP32 in case you need coexistence with ESP8266 in the same network
      #endif //ESP32
      espNowOK = quickEspNow.begin(apChannel, WIFI_IF_AP);  // Same channel must be used for both AP and ESP-NOW
    } else {
      DEBUG_PRINTLN(F("ESP-NOW initing in STA mode."));
      espNowOK = quickEspNow.begin(); // Use no parameters to start ESP-NOW on same channel as WiFi, in STA mode
    }
    statusESPNow = espNowOK ? ESP_NOW_STATE_ON : ESP_NOW_STATE_ERROR;
  }
#endif
}

void WLED::initInterfaces()
{
  DEBUG_PRINTLN(F("Init STA interfaces"));

#ifndef WLED_DISABLE_HUESYNC
  IPAddress ipAddress = Network.localIP();
  if (hueIP[0] == 0) {
    hueIP[0] = ipAddress[0];
    hueIP[1] = ipAddress[1];
    hueIP[2] = ipAddress[2];
  }
#endif

#ifndef WLED_DISABLE_ALEXA
  // init Alexa hue emulation
  if (alexaEnabled)
    alexaInit();
#endif

#ifndef WLED_DISABLE_OTA
  if (aOtaEnabled)
    ArduinoOTA.begin();
#endif

  // Set up mDNS responder:
  if (strlen(cmDNS) > 0) {
    // "end" must be called before "begin" is called a 2nd time
    // see https://github.com/esp8266/Arduino/issues/7213
    MDNS.end();
    MDNS.begin(cmDNS);

    DEBUG_PRINTLN(F("mDNS started"));
    MDNS.addService("http", "tcp", 80);
    MDNS.addService("wled", "tcp", 80);
    MDNS.addServiceTxt("wled", "tcp", "mac", escapedMac.c_str());
  }
  server.begin();

  if (udpPort > 0 && udpPort != ntpLocalPort) {
    udpConnected = notifierUdp.begin(udpPort);
    if (udpConnected && udpRgbPort != udpPort)
      udpRgbConnected = rgbUdp.begin(udpRgbPort);
    if (udpConnected && udpPort2 != udpPort && udpPort2 != udpRgbPort)
      udp2Connected = notifier2Udp.begin(udpPort2);
  }
  if (ntpEnabled)
    ntpConnected = ntpUdp.begin(ntpLocalPort);

  e131.begin(e131Multicast, e131Port, e131Universe, E131_MAX_UNIVERSE_COUNT);
  ddp.begin(false, DDP_DEFAULT_PORT);
  reconnectHue();
#ifndef WLED_DISABLE_MQTT
  initMqtt();
#endif
  interfacesInited = true;
  wasConnected = true;
}

void WLED::handleConnection()
{
  static byte stacO = 0;
  unsigned long now = millis();

  if (now < 2000 && (!WLED_WIFI_CONFIGURED || apBehavior == AP_BEHAVIOR_ALWAYS))
    return;

  if (lastReconnectAttempt == 0 || forceReconnect) {
    DEBUG_PRINTLN(F("Initial connect or forced reconnect."));
    initConnection();
    interfacesInited = false;
    forceReconnect = false;
    wasConnected = false;
    return;
  }

<<<<<<< HEAD
=======
  // reconnect WiFi to clear stale allocations if heap gets too low
  if (now - heapTime > 5000) {
    uint32_t heap = ESP.getFreeHeap();
    if (heap < MIN_HEAP_SIZE && lastHeap < MIN_HEAP_SIZE) {
      DEBUG_PRINT(F("Heap too low! "));
      DEBUG_PRINTLN(heap);
      forceReconnect = true;
      strip.resetSegments();
    } else if (heap < MIN_HEAP_SIZE) {
      strip.purgeSegments();
    }
    lastHeap = heap;
    heapTime = now;
  }

>>>>>>> d5f54c24
  byte stac = 0;
  if (apActive) {
#ifdef ESP8266
    stac = wifi_softap_get_station_num();
#else
    wifi_sta_list_t stationList;
    esp_wifi_ap_get_sta_list(&stationList);
    stac = stationList.num;
#endif
    if (stac != stacO) {
      stacO = stac;
      DEBUG_PRINT(F("Connected AP clients: "));
      DEBUG_PRINTLN(stac);
      if (!WLED_CONNECTED && WLED_WIFI_CONFIGURED) {        // trying to connect, but not connected
        if (stac)
          WiFi.disconnect();        // disable search so that AP can work
        else
          initConnection();         // restart search
      }
    }
  }
  if (!Network.isConnected()) {
    if (interfacesInited) {
      DEBUG_PRINTLN(F("Disconnected!"));
      initConnection();
      interfacesInited = false;
    }
    //send improv failed 6 seconds after second init attempt (24 sec. after provisioning)
    if (improvActive > 2 && now - lastReconnectAttempt > 6000) {
      sendImprovStateResponse(0x03, true);
      improvActive = 2;
    }
    if (now - lastReconnectAttempt > ((stac) ? 300000 : 18000) && WLED_WIFI_CONFIGURED) {
      if (improvActive == 2) improvActive = 3;
      DEBUG_PRINTLN(F("Last reconnect too old."));
      initConnection();
    }
    if (!apActive && now - lastReconnectAttempt > 12000 && (!wasConnected || apBehavior == AP_BEHAVIOR_NO_CONN)) {
      if (!(apBehavior == AP_BEHAVIOR_BOOT_NO_CONN_5MIN && now > 300000)) {
        DEBUG_PRINTLN(F("Not connected AP."));
        initAP();  // start AP only within first 5min
      }
    } if (apActive && apBehavior == AP_BEHAVIOR_BOOT_NO_CONN_5MIN && now > 300000 && stac == 0) { // disconnect AP after 5min if no clients connected
      // if AP was enabled more than 10min after boot or if client was connected more than 10min after boot do not disconnect AP mode
      if (now < 600000) {
        dnsServer.stop();
        WiFi.softAPdisconnect(true);
        apActive = false;
        DEBUG_PRINTLN(F("Access point disabled (after 5min)."));
      }
    }
  } else if (!interfacesInited) { //newly connected
    DEBUG_PRINTLN("");
    DEBUG_PRINT(F("Connected! IP address: "));
    DEBUG_PRINTLN(Network.localIP());
    if (improvActive) {
      if (improvError == 3) sendImprovStateResponse(0x00, true);
      sendImprovStateResponse(0x04);
      if (improvActive > 1) sendImprovIPRPCResult(ImprovRPCType::Command_Wifi);
    }
    initInterfaces();
    userConnected();
    usermods.connected();
    lastMqttReconnectAttempt = 0; // force immediate update

    // shut down AP
    if (apBehavior != AP_BEHAVIOR_ALWAYS && apActive) {
      dnsServer.stop();
      WiFi.softAPdisconnect(true);
      apActive = false;
      DEBUG_PRINTLN(F("Access point disabled (connected)."));
    }
  }
}

// If status LED pin is allocated for other uses, does nothing
// else blink at 1Hz when WLED_CONNECTED is false (no WiFi, ?? no Ethernet ??)
// else blink at 2Hz when MQTT is enabled but not connected
// else turn the status LED off
#if defined(STATUSLED)
void WLED::handleStatusLED()
{
  uint32_t c = 0;

  #if STATUSLED>=0
  if (pinManager.isPinAllocated(STATUSLED)) {
    return; //lower priority if something else uses the same pin
  }
  #endif

  if (WLED_CONNECTED) {
    c = RGBW32(0,255,0,0);
    ledStatusType = 2;
  } else if (WLED_MQTT_CONNECTED) {
    c = RGBW32(0,128,0,0);
    ledStatusType = 4;
  } else if (apActive) {
    c = RGBW32(0,0,255,0);
    ledStatusType = 1;
  }
  if (ledStatusType) {
    if (millis() - ledStatusLastMillis >= (1000/ledStatusType)) {
      ledStatusLastMillis = millis();
      ledStatusState = !ledStatusState;
      #if STATUSLED>=0
      digitalWrite(STATUSLED, ledStatusState);
      #else
      BusManager::setStatusPixel(ledStatusState ? c : 0);
      #endif
    }
  } else {
    #if STATUSLED>=0
      #ifdef STATUSLEDINVERTED
      digitalWrite(STATUSLED, HIGH);
      #else
      digitalWrite(STATUSLED, LOW);
      #endif
    #else
      BusManager::setStatusPixel(0);
    #endif
  }
}
#endif<|MERGE_RESOLUTION|>--- conflicted
+++ resolved
@@ -159,7 +159,7 @@
     if (heap < MIN_HEAP_SIZE && lastHeap < MIN_HEAP_SIZE) {
       DEBUG_PRINT(F("Heap too low! ")); DEBUG_PRINTLN(heap);
       forceReconnect = true;
-      strip.purgeSegments(true); // remove all but one segments from memory
+      strip.resetSegments(); // remove all but one segments from memory
     } else if (heap < MIN_HEAP_SIZE) {
       DEBUG_PRINTLN(F("Heap low, purging segments."));
       strip.purgeSegments();
@@ -875,24 +875,6 @@
     return;
   }
 
-<<<<<<< HEAD
-=======
-  // reconnect WiFi to clear stale allocations if heap gets too low
-  if (now - heapTime > 5000) {
-    uint32_t heap = ESP.getFreeHeap();
-    if (heap < MIN_HEAP_SIZE && lastHeap < MIN_HEAP_SIZE) {
-      DEBUG_PRINT(F("Heap too low! "));
-      DEBUG_PRINTLN(heap);
-      forceReconnect = true;
-      strip.resetSegments();
-    } else if (heap < MIN_HEAP_SIZE) {
-      strip.purgeSegments();
-    }
-    lastHeap = heap;
-    heapTime = now;
-  }
-
->>>>>>> d5f54c24
   byte stac = 0;
   if (apActive) {
 #ifdef ESP8266
