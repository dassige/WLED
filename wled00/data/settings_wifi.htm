--- conflicted
+++ resolved
@@ -60,29 +60,18 @@
 		<i>Can help with connectivity issues.<br>
 		Do not enable if WiFi is working correctly, increases power consumption.</i>
 		<div id="ethd">
-		<h3>Ethernet Type</h3>
-		<select name="ETH">
-<<<<<<< HEAD
-			<option value="0">None</option>
-			<option value="2">ESP32-POE</option>
-			<option value="6">ESP32Deux</option>
-			<option value="4">QuinLED-ESP32</option>
-			<option value="5">TwilightLord-ESP32</option>
-			<option value="3">WESP32</option>
-			<option value="1">WT32-ETH01</option>
-		</select><br><br>
+			<h3>Ethernet Type</h3>
+			<select name="ETH">
+				<option value="0">None</option>
+				<option value="2">ESP32-POE</option>
+				<option value="6">ESP32Deux</option>
+				<option value="7">KIT-VE</option>
+				<option value="4">QuinLED-ESP32</option>
+				<option value="5">TwilightLord-ESP32</option>
+				<option value="3">WESP32</option>
+				<option value="1">WT32-ETH01</option>
+			</select><br><br>
 		</div>
-=======
-		<option value="0">None</option>
-		<option value="2">ESP32-POE</option>
-		<option value="6">ESP32Deux</option>
-		<option value="7">KIT-VE</option>
-		<option value="4">QuinLED-ESP32</option>
-		<option value="5">TwilightLord-ESP32</option>
-		<option value="3">WESP32</option>
-		<option value="1">WT32-ETH01</option>
-		</select><br><br></div>
->>>>>>> e362b3b6
 		<hr>
 		<button type="button" onclick="B()">Back</button><button type="submit">Save & Connect</button>
 	</form>
