<!DOCTYPE html>
<html lang="en">
<head>
  <meta charset="utf-8">
	<meta name="viewport" content="width=500">
  <meta content="width=device-width, initial-scale=1.0, maximum-scale=1.0, user-scalable=no" name="viewport"/>
	<title>LED Settings</title>
	<script>
    var d=document,laprev=55,maxB=1,maxM=4000,maxPB=4096,maxL=1333,maxLbquot=0; //maximum bytes for LED allocation: 4kB for 8266, 32kB for 32
<<<<<<< HEAD
		var customStarts=false,startsDirty=[];
    function H(){window.open("https://kno.wled.ge/features/settings/#led-settings");}
		function B(){window.open("/settings","_self");}
=======
		var customStarts=false,startsDirty=[],maxCOOverrides=5;
    function H()
		{
			window.open("https://kno.wled.ge/features/settings/#led-settings");
		}
		function B()
		{
			window.open("/settings","_self");
    }
>>>>>>> 5c39d8d1
    function gId(n){return d.getElementById(n);}
    function off(n){d.getElementsByName(n)[0].value = -1;}
    var timeout;
    function showToast(text, error = false)
    {
      var x = gId("toast");
      x.innerHTML = text;
      x.className = error ? "error":"show";
      clearTimeout(timeout);
      x.style.animation = 'none';
      timeout = setTimeout(function(){ x.className = x.className.replace("show", ""); }, 2900);
    }
    function bLimits(b,p,m,l) {
      maxB = b; maxM = m; maxPB = p; maxL = l;
    }
    function pinsOK() {
      var LCs = d.getElementsByTagName("input");
      for (i=0; i<LCs.length; i++) {
        var nm = LCs[i].name.substring(0,2);
        // ignore IP address
        if (nm=="L0" || nm=="L1" || nm=="L2" || nm=="L3") {
          var n = LCs[i].name.substring(2);
          var t = parseInt(d.getElementsByName("LT"+n)[0].value, 10); // LED type SELECT
          if (t>=80) continue;
        }
        //check for pin conflicts
        if (nm=="L0" || nm=="L1" || nm=="L2" || nm=="L3" || nm=="L4" || nm=="RL" || nm=="BT" || nm=="IR")
          if (LCs[i].value!="" && LCs[i].value!="-1") {
            if (d.um_p && d.um_p.some((e)=>e==parseInt(LCs[i].value,10))) {alert(`Sorry, pins ${JSON.stringify(d.um_p)} can't be used.`);LCs[i].value="";LCs[i].focus();return false;}
            else if (LCs[i].value > 5 && LCs[i].value < 12) {alert("Sorry, pins 6-11 can not be used.");LCs[i].value="";LCs[i].focus();return false;}
            else if (!(nm == "IR" || nm=="BT") && LCs[i].value > 33) {alert("Sorry, pins >33 are input only.");LCs[i].value="";LCs[i].focus();return false;}
            for (j=i+1; j<LCs.length; j++)
            {
              var n2 = LCs[j].name.substring(0,2);
              if (n2=="L0" || n2=="L1" || n2=="L2" || n2=="L3" || n2=="L4" || n2=="RL" || n2=="BT" || n2=="IR") {
                if (n2.substring(0,1)==="L") {
                  var m  = LCs[j].name.substring(2);
                  var t2 = parseInt(d.getElementsByName("LT"+m)[0].value, 10);
                  if (t2>=80) continue;
                }
                if (LCs[j].value!="" && LCs[i].value==LCs[j].value) {alert(`Pin conflict between ${LCs[i].name}/${LCs[j].name}!`);LCs[j].value="";LCs[j].focus();return false;}
              }
            }
          }
      }
      return true;
    }
    function trySubmit(e) {
      d.Sf.data.value = '';
      e.preventDefault();
      if (!pinsOK()) {e.stopPropagation();return false;} // Prevent form submission and contact with server
      if (bquot > 100) {var msg = "Too many LEDs for me to handle!"; if (maxM < 10000) msg += "\n\rConsider using an ESP32."; alert(msg);}
      if (d.Sf.checkValidity()) d.Sf.submit(); //https://stackoverflow.com/q/37323914
    }
    function enABL()
    {
      var en = gId('able').checked;
      d.Sf.LA.value = (en) ? laprev:0;
      gId('abl').style.display = (en) ? 'inline':'none';
      gId('psu2').style.display = (en) ? 'inline':'none';
      if (d.Sf.LA.value > 0) setABL();
    }
    function enLA()
    {
      var val = d.Sf.LAsel.value;
      d.Sf.LA.value = val;
      gId('LAdis').style.display = (val == 50) ? 'inline':'none';
      UI();
    }
    function setABL()
    {
      gId('able').checked = true;
      d.Sf.LAsel.value = 50;
      switch (parseInt(d.Sf.LA.value)) {
        case 0: gId('able').checked = false; enABL(); break;
        case 30: d.Sf.LAsel.value = 30; break;
        case 35: d.Sf.LAsel.value = 35; break;
        case 55: d.Sf.LAsel.value = 55; break;
        case 255: d.Sf.LAsel.value = 255; break;
        default: gId('LAdis').style.display = 'inline';
      }
      gId('m1').innerHTML = maxM;
      d.getElementsByName("Sf")[0].addEventListener("submit", trySubmit);
      UI();
    }
    //returns mem usage
    function getMem(t, len, p0) {
      if (t < 32) {
        if (maxM < 10000 && p0==3) {    //8266 DMA uses 5x the mem
          if (t > 29) return len*20; //RGBW
          return len*15;
        } else if (maxM >= 10000) //ESP32 RMT uses double buffer?
        {
          if (t > 29) return len*8; //RGBW
          return len*6;
        }
        if (t > 29) return len*4; //RGBW
        return len*3;
      }
      if (t > 31 && t < 48) return 5;
      if (t == 44 || t == 45) return len*4; //RGBW
      return len*3;
    }
		function UI(change=false)
		{
      var isRGBW = false, memu = 0;

      gId('ampwarning').style.display = (d.Sf.MA.value > 7200) ? 'inline':'none';

	    if (d.Sf.LA.value == 255) laprev = 12;
	    else if (d.Sf.LA.value > 0) laprev = d.Sf.LA.value;

      // enable/disable LED fields
      var s = d.getElementsByTagName("select");
      for (i=0; i<s.length; i++) {
        // is the field a LED type?
        if (s[i].name.substring(0,2)=="LT") {
          var n = s[i].name.substring(2);
          var t = parseInt(s[i].value,10);
          gId("p0d"+n).innerHTML = (t>=80 && t<96) ? "IP address:" : (t > 49) ? "Data GPIO:" : (t >41) ? "GPIOs:" : "GPIO:";
          gId("p1d"+n).innerHTML = (t> 49 && t<64) ? "Clk GPIO:" : "";
          var LK = d.getElementsByName("L1"+n)[0]; // clock pin

          memu += getMem(t, d.getElementsByName("LC"+n)[0].value, d.getElementsByName("L0"+n)[0].value); // calc memory

          // enumerate pins
          for (p=1; p<5; p++) {
            var LK = d.getElementsByName("L"+p+n)[0]; // secondary pins
            if (!LK) continue;
            if (((t>=80 && t<96) && p<4) || (t>49 && p==1) || (t>41 && t < 50 && (p+40 < t))) // TYPE_xxxx values from const.h
            {
              // display pin field
              LK.style.display = "inline";
              LK.required = true;
            } else {
              // hide pin field
              LK.style.display = "none";
              LK.required = false;
              LK.value="";
            }
          }
          if (change) {
            gId("rf"+n).checked = (gId("rf"+n).checked || t == 31); // LEDs require data in off state
            if (t > 31 && t < 48) d.getElementsByName("LC"+n)[0].value = 1; // for sanity change analog count just to 1 LED
          }
          gId("rf"+n).onclick = (t == 31) ? (function(){return false}) : (function(){});  // prevent change for TM1814
          isRGBW |= (t == 30 || t == 31 || (t > 40 && t < 46 && t != 43)); // RGBW checkbox, TYPE_xxxx values from const.h
          gId("co"+n).style.display = ((t>=80 && t<96) || t == 41 || t == 42) ? "none":"inline";  // hide color order for PWM W & WW/CW
          gId("dig"+n+"c").style.display = (t > 40 && t < 48) ? "none":"inline";  // hide count for analog
          gId("dig"+n+"r").style.display = (t>=80 && t<96) ? "none":"inline";  // hide reversed for virtual
          gId("dig"+n+"s").style.display = ((t>=80 && t<96) || (t > 40 && t < 48)) ? "none":"inline";  // hide skip 1st for virtual & analog
          gId("dig"+n+"f").style.display = (t>=16 && t<32 || t>=50 && t<64) ? "inline":"none";  // hide refresh
          gId("rev"+n).innerHTML = (t > 40 && t < 48) ? "Inverted output":"Reversed (rotated 180°)";  // change reverse text for analog
          gId("psd"+n).innerHTML = (t > 40 && t < 48) ? "Index:":"Start:";    // change analog start description
        }
      }
      // display white channel calculation method
      var myC = d.querySelectorAll('.wc'),
			l = myC.length;
			for (i = 0; i < l; i++) {
				myC[i].style.display = (isRGBW) ? 'inline':'none';
			}
      // check for pin conflicts
      var LCs = d.getElementsByTagName("input");
      var sLC = 0, sPC = 0, maxLC = 0;
      for (i=0; i<LCs.length; i++) {
        var nm = LCs[i].name.substring(0,2);  // field name
        var n  = LCs[i].name.substring(2);    // bus number
        // do we have a led count field
        if (nm=="LC") {
          var c=parseInt(LCs[i].value,10); //get LED gount
          if (!customStarts || !startsDirty[n]) gId("ls"+n).value=sLC; //update start value
          gId("ls"+n).disabled = !customStarts; //enable/disable field editing
          if(c){
            var s = parseInt(gId("ls"+n).value); //start value
            if (s+c > sLC) sLC = s+c; //update total count
            if(c>maxLC)maxLC=c; //max per output
            var t = parseInt(d.getElementsByName("LT"+n)[0].value); // LED type SELECT
            if (t<80) sPC+=c; //virtual out busses do not count towards physical LEDs
          } // increase led count
          continue;
        }
        // do we have led pins for digital leds
        if (nm=="L0" || nm=="L1") {
          var lc=d.getElementsByName("LC"+n)[0];
          lc.max=maxPB; // update max led count value
        }
        // ignore IP address (stored in pins for virtual busses)
        if (nm=="L0" || nm=="L1" || nm=="L2" || nm=="L3") {
          var t = parseInt(d.getElementsByName("LT"+n)[0].value); // LED type SELECT
          if (t>=80) {
            LCs[i].max = 255;
            LCs[i].min = 0;
            LCs[i].style.color="#fff";
            continue; // do not check conflicts
          } else {
            LCs[i].max = 33;
            LCs[i].min = -1;
          }
        }
        // check for pin conflicts
        if (nm=="L0" || nm=="L1" || nm=="L2" || nm=="L3" || nm=="L4" || nm=="RL" || nm=="BT" || nm=="IR")
          if (LCs[i].value!="" && LCs[i].value!="-1") {
            var p = []; // used pin array
            if (d.um_p && Array.isArray(d.um_p)) for (k=0;k<d.um_p.length;k++) p.push(d.um_p[k]); // fill with reservations
            for (j=0; j<LCs.length; j++) {
              if (i==j) continue;
              var n2 = LCs[j].name.substring(0,2);
              if (n2=="L0" || n2=="L1" || n2=="L2" || n2=="L3" || n2=="L4" || n2=="RL" || n2=="BT" || n2=="IR") {
                if (n2.substring(0,1)==="L") {
                  var m  = LCs[j].name.substring(2);
                  var t2 = parseInt(d.getElementsByName("LT"+m)[0].value, 10);
                  if (t2>=80) continue;
                }
                if (LCs[j].value!="" && LCs[j].value!="-1") p.push(parseInt(LCs[j].value,10));  // add current pin
              }
            }
            // now check for conflicts
            if (p.some((e)=>e==parseInt(LCs[i].value,10))) LCs[i].style.color="red"; else LCs[i].style.color=parseInt(LCs[i].value,10)>33?"orange":"#fff";
          }
      }
      // update total led count
      gId("lc").textContent = sLC;
      gId("pc").textContent = (sLC == sPC) ? "":"(" + sPC + " physical)";

      // memory usage and warnings
      gId('m0').innerHTML = memu;
      bquot = memu / maxM * 100;
      gId('dbar').style.background = `linear-gradient(90deg, ${bquot > 60 ? (bquot > 90 ? "red":"orange"):"#ccc"} 0 ${bquot}%, #444 ${bquot}% 100%)`;
      gId('ledwarning').style.display = (maxLC > Math.min(maxPB,800) || bquot > 80) ? 'inline':'none';
      gId('ledwarning').style.color = (maxLC > Math.max(maxPB,800) || bquot > 100) ? 'red':'orange';
      gId('wreason').innerHTML = (bquot > 80) ? "80% of max. LED memory" +(bquot>100 ? ` (<b>ERROR: Using over ${maxM}B!</b>)` : "") : "800 LEDs per output";
      // calculate power
      var val = Math.ceil((100 + sPC * laprev)/500)/2;
			val = (val > 5) ? Math.ceil(val) : val;
			var s = "";
      var is12V = (d.Sf.LAsel.value == 30);
      var isWS2815 = (d.Sf.LAsel.value == 255);
			if (val < 1.02 && !is12V && !isWS2815)
			{
				s = "ESP 5V pin with 1A USB supply";
			} else
			{
        		s += is12V ? "12V ": isWS2815 ? "WS2815 12V " : "5V ";
				s += val;
				s += "A supply connected to LEDs";
			}
      var val2 = Math.ceil((100 + sPC * laprev)/1500)/2;
      val2 = (val2 > 5) ? Math.ceil(val2) : val2;
      var s2 = "(for most effects, ~";
      s2 += val2;
      s2 += "A is enough)<br>";
			gId('psu').innerHTML = s;
      gId('psu2').innerHTML = isWS2815 ? "" : s2;
      gId("json").style.display = d.Sf.IT.value==8 ? "" : "none";
    }
    function lastEnd(i) {
      if (i<1) return 0;
      v = parseInt(d.getElementsByName("LS"+(i-1))[0].value) + parseInt(d.getElementsByName("LC"+(i-1))[0].value);
      var t = parseInt(d.getElementsByName("LT"+(i-1))[0].value);
      if (t > 31 && t < 48) v = 1; //PWM busses
      if (isNaN(v)) return 0;
      return v;
    }
    function addLEDs(n,init=true)
    {
      var o = d.getElementsByClassName("iST");
      var i = o.length;

      if ((n==1 && i>=maxB) || (n==-1 && i==0)) return;

      var f = gId("mLC");
      if (n==1) {
// npm run build has trouble minimizing spaces inside string
        var cn = `<div class="iST">
<hr style="width:260px">
${i+1}:
<select name="LT${i}" onchange="UI(true)">
<option value="22" selected>WS281x</option>
<option value="30">SK6812 RGBW</option>
<option value="31">TM1814</option>
<option value="24">400kHz</option>
<option value="50">WS2801</option>
<option value="51">APA102</option>
<option value="52">LPD8806</option>
<option value="53">P9813</option>
<option value="41">PWM White</option>
<option value="42">PWM CCT</option>
<option value="43">PWM RGB</option>
<option value="44">PWM RGBW</option>
<option value="45">PWM RGB+CCT</option>
<!--option value="46">PWM RGB+DCCT</option-->
<option value="80">DDP RGB (network)</option>
<!--option value="81">E1.31 RGB (network)</option-->
<!--option value="82">ArtNet RGB (network)</option-->
</select><br>
<div id="co${i}" style="display:inline">Color Order:
<select name="CO${i}">
<option value="0">GRB</option>
<option value="1">RGB</option>
<option value="2">BRG</option>
<option value="3">RBG</option>
<option value="4">BGR</option>
<option value="5">GBR</option>
</select><br></div>
<span id="psd${i}">Start:</span> <input type="number" name="LS${i}" id="ls${i}" class="l starts" min="0" max="8191" value="${lastEnd(i)}" oninput="startsDirty[${i}]=true;UI();" required />&nbsp;
<div id="dig${i}c" style="display:inline">Length: <input type="number" name="LC${i}" class="l" min="1" max="${maxPB}" value="1" required oninput="UI()" /></div>
<br>
<span id="p0d${i}">GPIO:</span> <input type="number" name="L0${i}" min="0" max="33" required class="s" onchange="UI()"/>
<span id="p1d${i}"></span><input type="number" name="L1${i}" min="0" max="33" class="s" onchange="UI()"/>
<span id="p2d${i}"></span><input type="number" name="L2${i}" min="0" max="33" class="s" onchange="UI()"/>
<span id="p3d${i}"></span><input type="number" name="L3${i}" min="0" max="33" class="s" onchange="UI()"/>
<span id="p4d${i}"></span><input type="number" name="L4${i}" min="0" max="33" class="s" onchange="UI()"/>
<div id="dig${i}r" style="display:inline"><br><span id="rev${i}">Reversed</span>: <input type="checkbox" name="CV${i}"></div>
<div id="dig${i}s" style="display:inline"><br>Skip 1<sup>st</sup> LED: <input id="sl${i}" type="checkbox" name="SL${i}"></div>
<div id="dig${i}f" style="display:inline"><br>Off Refresh: <input id="rf${i}" type="checkbox" name="RF${i}"></div>
</div>`;
        f.insertAdjacentHTML("beforeend", cn);
      }
      if (n==-1) {
        o[--i].remove();--i;
      }

      gId("+").style.display = (i<maxB-1) ? "inline":"none";
      gId("-").style.display = (i>0) ? "inline":"none";

      if (!init) UI();
    }

    function addCOM(start=0,len=1,co=0) {
      var i = d.getElementsByClassName("com_entry").length;
      if (i >= 10) return;

      var b = `<div class="com_entry">
<hr style="width:260px">
${i+1}: Start: <input type="number" name="XS${i}" id="xs${i}" class="l starts" min="0" max="65535" value="${start}" oninput="UI();" required="">&nbsp;
Length: <input type="number" name="XC${i}" id="xc${i}" class="l" min="1" max="65535" value="${len}" required="" oninput="UI()">
<div style="display:inline">Color Order:
<select id="xo${i}" name="XO${i}">
<option value="0">GRB</option>
<option value="1">RGB</option>
<option value="2">BRG</option>
<option value="3">RBG</option>
<option value="4">BGR</option>
<option value="5">GBR</option>
</select>
</div><br></div>`;
      gId("com_entries").insertAdjacentHTML("beforeend", b);
      gId("xo"+i).value = co;
      btnCOM(i+1);
    }

    function remCOM() {
      var entries = d.getElementsByClassName("com_entry");
      var i = entries.length;
      if (i === 0) return;
      entries[i-1].remove();
      btnCOM(i-1);
    }

    function resetCOM(_newMaxCOOverrides=undefined) {
      if (_newMaxCOOverrides) {
        maxCOOverrides = _newMaxCOOverrides;
      }
      for (let e of d.getElementsByClassName("com_entry")) {
        e.remove();
      }
      btnCOM(0);
    }

    function btnCOM(i) {
      gId("com_add").style.display = (i<maxCOOverrides) ? "inline":"none";
      gId("com_rem").style.display = (i>0) ? "inline":"none";
    }

    function addBtn(i,p,t) {
      var c = gId("btns").innerHTML;
      var bt = "BT" + String.fromCharCode((i<10?48:55)+i);
      var be = "BE" + String.fromCharCode((i<10?48:55)+i);
      c += `Button ${i} GPIO: <input type="number" min="-1" max="40" name="${bt}" onchange="UI()" class="xs" value="${p}">`;
      c += `&nbsp;<select name="${be}">`
      c += `<option value="0" ${t==0?"selected":""}>Disabled</option>`;
      c += `<option value="2" ${t==2?"selected":""}>Pushbutton</option>`;
      c += `<option value="3" ${t==3?"selected":""}>Push inverted</option>`;
      c += `<option value="4" ${t==4?"selected":""}>Switch</option>`;
      c += `<option value="5" ${t==5?"selected":""}>PIR sensor</option>`;
      c += `<option value="6" ${t==6?"selected":""}>Touch</option>`;
      c += `<option value="7" ${t==7?"selected":""}>Analog</option>`;
      c += `<option value="8" ${t==8?"selected":""}>Analog inverted</option>`;
      c += `</select>`;
      c += `<span style="cursor: pointer;" onclick="off('${bt}')">&nbsp;&#x2715;</span><br>`;
      gId("btns").innerHTML = c;
    }
    function tglSi(cs) {
      customStarts = cs;
      if (!customStarts) startsDirty = []; //set all starts to clean
      UI();
    }
    function checkSi() { //on load, checks whether there are custom start fields
      var cs = false;
      for (var i=1; i < d.getElementsByClassName("iST").length; i++) {
        var v = parseInt(gId("ls"+(i-1)).value) + parseInt(d.getElementsByName("LC"+(i-1))[0].value);
        if (v != parseInt(gId("ls"+i).value)) {cs = true; startsDirty[i] = true;}
      }
      if (parseInt(gId("ls0").value) != 0) {cs = true; startsDirty[0] = true;}
      gId("si").checked = cs;
      tglSi(cs);
    }
    function uploadFile(name) {
      var req = new XMLHttpRequest();
      req.addEventListener('load', function(){showToast(this.responseText,this.status >= 400)});
      req.addEventListener('error', function(e){showToast(e.stack,true);});
      req.open("POST", "/upload");
      var formData = new FormData();
      formData.append("data", d.Sf.data.files[0], name);
      req.send(formData);
      d.Sf.data.value = '';
      return false;
    }
    // https://stackoverflow.com/questions/7346563/loading-local-json-file
    function loadCfg(o) {
      var f, fr;

      if (typeof window.FileReader !== 'function') {
        alert("The file API isn't supported on this browser yet.");
        return;
      }

      if (!o.files) {
        alert("This browser doesn't support the `files` property of file inputs.");
      } else if (!o.files[0]) {
        alert("Please select a JSON file first!");
      } else {
        f = o.files[0];
        fr = new FileReader();
        fr.onload = receivedText;
        fr.readAsText(f);
      }
      o.value = '';

      function receivedText(e) {
        let lines = e.target.result;
        var c = JSON.parse(lines); 
        if (c.hw) {
          if (c.hw.led) {
            for (var i=0; i<10; i++) addLEDs(-1);
            var l = c.hw.led;
            l.ins.forEach((v,i,a)=>{
              addLEDs(1);
              for (var j=0; j<v.pin.length; j++) d.getElementsByName(`L${j}${i}`)[0].value = v.pin[j];
              d.getElementsByName("LT"+i)[0].value = v.type;
              d.getElementsByName("LS"+i)[0].value = v.start;
              d.getElementsByName("LC"+i)[0].value = v.len;
              d.getElementsByName("CO"+i)[0].value = v.order;
              d.getElementsByName("SL"+i)[0].checked = v.skip;
              d.getElementsByName("RF"+i)[0].checked = v.ref;
              d.getElementsByName("CV"+i)[0].checked = v.rev;
            });
          }
          if(c.hw.com) {
            resetCOM();
            c.hw.com.forEach(e => {
              addCOM(e.start, e.len, e.order);
            });
          }
          if (c.hw.btn) {
            var b = c.hw.btn;
            if (Array.isArray(b.ins)) gId("btns").innerHTML = "";
            b.ins.forEach((v,i,a)=>{
              addBtn(i,v.pin[0],v.type);
            });
            d.getElementsByName("TT")[0].value = b.tt;
          }
          if (c.hw.ir) {
            d.getElementsByName("IR")[0].value = c.hw.ir.pin;
            d.getElementsByName("IT")[0].value = c.hw.ir.type;
          }
          if (c.hw.relay) {
            d.getElementsByName("RL")[0].value = c.hw.relay.pin;
            d.getElementsByName("RM")[0].checked = c.hw.relay.inv;
          }
          UI();
        }
      }
    }
		function S(){GetV();checkSi();setABL();}
		function GetV()
		{
      //values injected by server while sending HTML
      //d.um_p=[6,7,8,9,10,11,1];bLimits(3,4096,4000,1664);d.Sf.MS.checked=1;addLEDs(1);d.Sf.L00.value=2;d.Sf.LC0.value=30;d.Sf.LT0.value=22;d.Sf.CO0.value=0;d.Sf.LS0.value=15;d.Sf.CV0.checked=1;d.Sf.SL0.checked=0;addLEDs(1);d.Sf.L01.value=10;d.Sf.L11.value=10;d.Sf.L21.value=1;d.Sf.L31.value=10;d.Sf.LC1.value=60;d.Sf.LT1.value=80;d.Sf.CO1.value=1;d.Sf.LS1.value=0;d.Sf.CV1.checked=0;d.Sf.SL1.checked=0;d.Sf.MA.value=850;d.Sf.LA.value=0;d.Sf.CA.value=56;d.Sf.AW.value=3;d.Sf.BO.checked=1;d.Sf.BP.value=80;d.Sf.GB.checked=0;d.Sf.GC.checked=1;d.Sf.TF.checked=1;d.Sf.TD.value=700;d.Sf.PF.checked=0;d.Sf.BF.value=100;d.Sf.TB.value=0;d.Sf.TL.value=60;d.Sf.TW.value=0;d.Sf.PB.selectedIndex=0;d.Sf.RL.value=12;d.Sf.RM.checked=1;addBtn(0,0,0);addBtn(1,-1,0);d.Sf.TT.value=32;d.Sf.IR.value=-1;d.Sf.IT.value=0;
      //d.um_p=[6,7,8,9,10,11,14,15,13,1,21,19,22,25,26,27,5,23,18,17];bLimits(10,2048,64000,8192);d.Sf.MS.checked=1;d.Sf.CCT.checked=0;addLEDs(1);d.Sf.L00.value=192;d.Sf.L10.value=168;d.Sf.L20.value=0;d.Sf.L30.value=61;d.Sf.LC0.value=421;d.Sf.LT0.value=80;d.Sf.CO0.value=1;d.Sf.LS0.value=0;d.Sf.CV0.checked=0;d.Sf.SL0.checked=0;d.Sf.RF0.checked=0;d.Sf.MA.value=850;d.Sf.LA.value=0;d.Sf.CA.value=127;d.Sf.AW.value=3;d.Sf.BO.checked=0;d.Sf.BP.value=0;d.Sf.GB.checked=0;d.Sf.GC.checked=1;d.Sf.TF.checked=1;d.Sf.TD.value=700;d.Sf.PF.checked=1;d.Sf.BF.value=100;d.Sf.TB.value=0;d.Sf.TL.value=60;d.Sf.TW.value=1;d.Sf.PB.selectedIndex=0;d.Sf.RL.value=-1;d.Sf.RM.checked=1;addBtn(0,-1,0);addBtn(1,-1,0);addBtn(2,-1,0);addBtn(3,-1,0);d.Sf.TT.value=32;d.Sf.IR.value=-1;d.Sf.IT.value=8;
    }
	</script>
	<style>@import url("style.css");</style>
</head>
<body onload="S()">
	<form id="form_s" name="Sf" method="post">
    <div class="toprow">
		<div class="helpB"><button type="button" onclick="H()">?</button></div>
		<button type="button" onclick="B()">Back</button><button type="submit">Save</button><hr>
    </div>
    <h2>LED &amp; Hardware setup</h2>
    Total LEDs: <span id="lc">?</span> <span id="pc"></span><br>
    <i>Recommended power supply for brightest white:</i><br>
    <b><span id="psu">?</span></b><br>
    <span id="psu2"><br></span>
    <br>
    Enable automatic brightness limiter: <input type="checkbox" name="ABen" onchange="enABL()" id="able"><br>
    <div id="abl">
      Maximum Current: <input name="MA" type="number" class="l" min="250" max="65000" oninput="UI()" required> mA<br>
      <div id="ampwarning" style="color: orange; display: none;">
        &#9888; Your power supply provides high current.<br>
        To improve the safety of your setup,<br>
        please use thick cables,<br>
        multiple power injection points and a fuse!<br>
      </div>
      <i>Automatically limits brightness to stay close to the limit.<br>
      Keep at &lt;1A if powering LEDs directly from the ESP 5V pin!<br>
      If you are using an external power supply, enter its rating.<br>
      (Current estimated usage: <span class="pow">unknown</span>)</i><br><br>
      LED voltage (Max. current for a single LED):<br>
      <select name="LAsel" onchange="enLA()">
        <option value="55" selected>5V default (55mA)</option>
        <option value="35">5V efficient (35mA)</option>
        <option value="30">12V (30mA)</option>
        <option value="255">WS2815 (12mA)</option>
        <option value="50">Custom</option>
      </select><br>
      <span id="LAdis" style="display: none;">Custom max. current per LED: <input name="LA" type="number" min="0" max="255" id="la" oninput="UI()" required> mA<br></span>
      <i>Keep at default if you are unsure about your type of LEDs.</i><br>
    </div>
    <h3>Hardware setup</h3>
    <div id="mLC">LED outputs:</div>
    <hr style="width:260px">
    <button type="button" id="+" onclick="addLEDs(1,false)">+</button>
    <button type="button" id="-" onclick="addLEDs(-1,false)">-</button><br>
    LED Memory Usage: <span id="m0">0</span> / <span id="m1">?</span> B<br>
    <div id="dbar" style="display:inline-block; width: 100px; height: 10px; border-radius: 20px;"></div><br>
    <div id="ledwarning" style="color: orange; display: none;">
      &#9888; You might run into stability or lag issues.<br>
      Use less than <span id="wreason">800 LEDs per output</span> for the best experience!<br>
    </div>
    <hr style="width:260px">
    Make a segment for each output: <input type="checkbox" name="MS"> <br>
    Custom bus start indices: <input type="checkbox" onchange="tglSi(this.checked)" id="si"> <br>
    <hr style="width:260px">
    <div id="color_order_mapping">
      Color Order Override:
      <div id="com_entries"></div>
      <hr style="width:260px">
      <button type="button" id="com_add" onclick="addCOM();UI()" style="display:none;border-radius:20px;height:36px;">+</button>
      <button type="button" id="com_rem" onclick="remCOM();UI()" style="display:none;border-radius:20px;width:36px;height:36px;">-</button><br>
    </div>
    <hr style="width:260px">
    <div id="btns"></div>
    Touch threshold: <input type="number" class="s" min="0" max="100" name="TT" required><br>
    IR GPIO: <input type="number" min="-1" max="40" name="IR" onchange="UI()" class="xs"><select name="IT" onchange="UI()">
    <option value=0>Remote disabled</option>
    <option value=1>24-key RGB</option>
    <option value=2>24-key with CT</option>
    <option value=3>40-key blue</option>
    <option value=4>44-key RGB</option>
    <option value=5>21-key RGB</option>
    <option value=6>6-key black</option>
    <option value=7>9-key red</option>
    <option value=8>JSON remote</option>
    </select><span style="cursor: pointer;" onclick="off('IR')">&nbsp;&#x2715;</span><br>
    <div id="json" style="display:none;">JSON file: <input type="file" name="data" accept=".json"><button type="button" class="sml" onclick="uploadFile('/ir.json')">Upload</button><br></div>
    <a href="https://kno.wled.ge/interfaces/infrared/" target="_blank">IR info</a><br>
    Relay GPIO: <input type="number" min="-1" max="33" name="RL" onchange="UI()" class="xs"> Invert <input type="checkbox" name="RM"><span style="cursor: pointer;" onclick="off('RL')">&nbsp;&#x2715;</span><br>
    <hr style="width:260px">
		<h3>Defaults</h3>
		Turn LEDs on after power up/reset: <input type="checkbox" name="BO"><br>
    Default brightness: <input name="CA" type="number" class="m" min="0" max="255" required> (0-255)<br><br>
    Apply preset <input name="BP" type="number" class="m" min="0" max="250" required> at boot (0 uses defaults)
    <br><br>
		Use Gamma correction for color: <input type="checkbox" name="GC"> (strongly recommended)<br>
		Use Gamma correction for brightness: <input type="checkbox" name="GB"> (not recommended)<br><br>
		Brightness factor: <input name="BF" type="number" class="m" min="1" max="255" required> %
		<h3>Transitions</h3>
		Crossfade: <input type="checkbox" name="TF"><br>
		Transition Time: <input name="TD" type="number" class="xl" min="0" max="65500"> ms<br>
		Enable Palette transitions: <input type="checkbox" name="PF">
		<h3>Timed light</h3>
		Default Duration: <input name="TL" type="number" class="m" min="1" max="255" required> min<br>
		Default Target brightness: <input name="TB" type="number" class="m" min="0" max="255" required><br>
		Mode:
    <select name="TW">
			<option value="0">Wait and set</option>
			<option value="1">Fade</option>
			<option value="2">Fade Color</option>
			<option value="3">Sunrise</option>
		</select>
		<h3>White management</h3>
		White Balance correction: <input type="checkbox" name="CCT"> <br>
		<span class="wc">
      Auto-calculate white channel from RGB:<br>
      <select name="AW">
        <option value=0>None</option>
        <option value=1>Brighter</option>
        <option value=2>Accurate</option>
        <option value=3>Dual</option>
      </select>
    <br>
    Calculate CCT from RGB: <input type="checkbox" name="CR"> <br>
    CCT additive blending: <input type="number" class="s" min="0" max="100" name="CB" required> %</span>
    <h3>Advanced</h3>
		Palette blending:
		<select name="PB">
			<option value="0">Linear (wrap if moving)</option>
			<option value="1">Linear (always wrap)</option>
			<option value="2">Linear (never wrap)</option>
			<option value="3">None (not recommended)</option>
		</select><br>
		Target refresh rate: <input type="number" class="s" min="1" max="120" name="FR" required> FPS
    <hr style="width:260px">
    <div id="cfg">Config template: <input type="file" name="data2" accept=".json"><button type="button" class="sml" onclick="loadCfg(d.Sf.data2)">Apply</button><br></div>
    <hr>
    <button type="button" onclick="B()">Back</button><button type="submit">Save</button>
	</form>
  <div id="toast"></div>
</body>
</html><|MERGE_RESOLUTION|>--- conflicted
+++ resolved
@@ -7,21 +7,9 @@
 	<title>LED Settings</title>
 	<script>
     var d=document,laprev=55,maxB=1,maxM=4000,maxPB=4096,maxL=1333,maxLbquot=0; //maximum bytes for LED allocation: 4kB for 8266, 32kB for 32
-<<<<<<< HEAD
-		var customStarts=false,startsDirty=[];
+		var customStarts=false,startsDirty=[],maxCOOverrides=5;
     function H(){window.open("https://kno.wled.ge/features/settings/#led-settings");}
 		function B(){window.open("/settings","_self");}
-=======
-		var customStarts=false,startsDirty=[],maxCOOverrides=5;
-    function H()
-		{
-			window.open("https://kno.wled.ge/features/settings/#led-settings");
-		}
-		function B()
-		{
-			window.open("/settings","_self");
-    }
->>>>>>> 5c39d8d1
     function gId(n){return d.getElementById(n);}
     function off(n){d.getElementsByName(n)[0].value = -1;}
     var timeout;
