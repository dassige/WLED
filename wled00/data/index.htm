<!DOCTYPE html>
<html lang="en">
<head>
	<meta name="viewport" content="width=device-width, initial-scale=1, minimum-scale=1">
	<meta charset="utf-8">
	<meta name="theme-color" content="#222222">
	<meta content="yes" name="apple-mobile-web-app-capable">
	<link rel="shortcut icon" href="data:image/x-icon;base64,AAABAAEAEBAAAAEAGACGAAAAFgAAAIlQTkcNChoKAAAADUlIRFIAAAAQAAAAEAgGAAAAH/P/YQAAAE1JREFUOI1j/P//PwOxgNGeAUMxE9G6cQCKDWAhpADZ2f8PMjBS3QW08QK20KaZC2gfC9hCnqouoNgARgY7zMxAyNlUdQHlXiAlO2MDAD63EVqNHAe0AAAAAElFTkSuQmCC"/>
	<title>WLED</title>
	<script>
	function feedback(){}
	// instead of including [script src="iro.js"][/script] and [script src="rangetouch.js"][/script]
	// (which would be inlined by nodeJS inliner during minimization and compression) we need to load them dynamically
	// the following is needed to load iro.js and rangetouch.js as consecutive requests to allow ESP8266
	// to keep up with requests (if requests happent too fast some may not get processed)
	// it will also call onLoad() after last is loaded (it was removed from [body onload="onLoad()"]).
	var h  = document.getElementsByTagName('head')[0];
	var l  = document.createElement('script');
	l.type = 'application/javascript';
	l.src = 'iro.js';
	l.addEventListener('load', (e) => {
		// after iro is loaded initialize global variable
		cpick = new iro.ColorPicker("#picker", {
			width: 260,
			wheelLightness: false,
			wheelAngle: 270,
			wheelDirection: "clockwise",
			layout: [{
				component: iro.ui.Wheel,
				options: {}
			}]
		});
		cpick.on("input:end", () => {setColor(1);});
		cpick.on("color:change", () => {updatePSliders()});
		var l  = document.createElement('script');
		l.type = 'application/javascript';
		l.src = 'rangetouch.js';
		l.addEventListener('load', (e) => {
			// after rangetouch is loaded initialize global variable
			ranges = RangeTouch.setup('input[type="range"]', {});
			let stateCheck = setInterval(() => {
				if (document.readyState === 'complete') {
					clearInterval(stateCheck);
					// document ready, start processing UI
					onLoad();
				}
			}, 100);
		});
		setTimeout(()=>{h.appendChild(l)},50);
	});
	setTimeout(()=>{h.appendChild(l)},50);
	</script>
	<link rel="stylesheet" href="index.css">
</head>
<body>

<div id="cv" class="overlay">Loading WLED UI...</div>
<noscript><div class="overlay" style="opacity:1;">Sorry, WLED UI needs JavaScript!</div></noscript>
<div id="bg"></div>

<div class="wrapper" id="top">
	<div class="tab top">
		<div class="btnwrap">
			<button id="buttonPower" onclick="togglePower()" class="tgl"><i class="icons">&#xe08f;</i><p class="tab-label">Power</p></button>
			<button id="buttonNl" onclick="toggleNl()"><i class="icons">&#xe2a2;</i><p class="tab-label">Timer</p></button>
			<button id="buttonSync" onclick="toggleSync()"><i class="icons">&#xe116;</i><p class="tab-label">Sync</p></button>
			<button id="buttonSr" onclick="toggleLiveview()"><i class="icons">&#xe410;</i><p class="tab-label">Peek</p></button>
			<button id="buttonI" onclick="toggleInfo()"><i class="icons">&#xe066;</i><p class="tab-label">Info</p></button>
			<button id="buttonNodes" onclick="toggleNodes()"><i class="icons">&#xe22d;</i><p class="tab-label">Nodes</p></button>
			<button onclick="window.location.href='/settings';"><i class="icons">&#xe0a2;</i><p class="tab-label">Config</p></button>
			<button id="buttonPcm" onclick="togglePcMode(true)"><i class="icons">&#xe23d;</i><p class="tab-label">PC Mode</p></button>
		</div>
		<div id="briwrap">
			<p class="hd">Brightness</p>
			<div class="il">
				<i class="icons slider-icon" onclick="tglTheme()">&#xe2a6;</i>
				<div class="sliderwrap il">
					<input id="sliderBri" onchange="setBri()" oninput="updateTrail(this)" max="255" min="1" type="range" value="128" />
					<div class="sliderdisplay"></div>
				</div>
				<output class="sliderbubble"></output>
			</div>
		</div>
		<iframe id="liveview" src="about:blank"></iframe>
	</div>
</div>

<div class ="container">
	<div id="Colors" class="tabcontent">
<<<<<<< HEAD
		<div id="picker" class="noslide"></div>
		<div id="vwrap">
			<!--p class="labels hd">Value</p-->
			<div class="sliderwrap il">
				<input id="sliderV" class="noslide" oninput="fromV()" onchange="setColor(0)" max="100" min="0" type="range" value="100" step="any" />
				<div class="sliderdisplay"></div>
			</div><br>
		</div>
		<div id="kwrap">
			<!--p class="labels hd">Temperature</p-->
=======
		<div id="pwrap">
			<div id="picker" class="noslide"></div>
			<div id="vwrap">
				<div class="sliderwrap il" id="vwrap">
					<input id="sliderV" class="noslide" oninput="fromV()" onchange="setColor(0)" max="100" min="0" type="range" value="128" step="any" />
					<div class="sliderdisplay"></div>
				</div><br>
			</div>
		</div>
    <div id="kwrap">
>>>>>>> 961d5591
			<div class="sliderwrap il">
				<input id="sliderK" class="noslide" oninput="fromK()" onchange="setColor(0)" max="10091" min="1900" type="range" value="6550" />
				<div class="sliderdisplay"></div>
			</div>
		</div>
		<div id="rgbwrap">
			<p class="labels hd">RGB color</p>
			<div id="rwrap" class="il">
				<div class="sliderwrap il">
					<input id="sliderR" class="noslide" oninput="fromRgb()" onchange="setColor(0)" max="255" min="0" type="range" value="128" />
					<div class="sliderdisplay"></div>
				</div>
			</div><br>
			<div id="gwrap" class="il">
				<div class="sliderwrap il">
					<input id="sliderG" class="noslide" oninput="fromRgb()" onchange="setColor(0)" max="255" min="0" type="range" value="128" />
					<div class="sliderdisplay"></div>
				</div>
			</div><br>
			<div id="bwrap" class="il">
				<div class="sliderwrap il">
					<input id="sliderB" class="noslide" oninput="fromRgb()" onchange="setColor(0)" max="255" min="0" type="range" value="128" />
					<div class="sliderdisplay"></div>
				</div>
			</div><br>
		</div>
		<div id="wwrap">
			<p class="labels hd">White channel</p>
			<div id="whibri" class="sliderwrap il">
				<input id="sliderW" class="noslide" onchange="setColor(0)" max="255" min="0" type="range" value="128" />
				<div class="sliderdisplay"></div>
			</div>
		</div>
		<div id="wbal">
			<p class="labels hd">White balance</p>
			<div class="sliderwrap il">
				<input id="sliderA" class="noslide" onchange="setBalance(this.value)" max="255" min="0" type="range" value="128" />
				<div class="sliderdisplay"></div>
			</div>
		</div>
		<div id="qcs-w">
			<div class="qcs" onclick="pC('#ff0000');" title="Red" style="background-color:#ff0000;"></div>
			<div class="qcs" onclick="pC('#ffa000');" title="Orange" style="background-color:#ffa000;"></div>
			<div class="qcs" onclick="pC('#ffc800');" title="Yellow" style="background-color:#ffc800;"></div>
			<div class="qcs" onclick="pC('#ffe0a0');" title="Warm White" style="background-color:#ffe0a0;"></div>
			<div class="qcs" onclick="pC('#ffffff');" title="White" style="background-color:#ffffff;"></div>
			<div class="qcs qcsb" onclick="pC('#000000');" title="Black" style="background-color:#000000;"></div><br>
			<div class="qcs" onclick="pC('#ff00ff');" title="Pink" style="background-color:#ff00ff;"></div>
			<div class="qcs" onclick="pC('#0000ff');" title="Blue" style="background-color:#0000ff;"></div>
			<div class="qcs" onclick="pC('#00ffc8');" title="Cyan" style="background-color:#00ffc8;"></div>
			<div class="qcs" onclick="pC('#08ff00');" title="Green" style="background-color:#08ff00;"></div>
			<div class="qcs" onclick="pC('rnd');" title="Random" style="background:linear-gradient(to right, red, orange, yellow, green, blue, purple);transform: translateY(-11px);">R</div>
		</div>
		<div id="csl">
			<button id="csl0" class="btn xxs cl" onclick="selectSlot(0);">1</button>
			<button id="csl1" class="btn xxs cl" onclick="selectSlot(1);">2</button>
			<button id="csl2" class="btn xxs cl" onclick="selectSlot(2);">3</button>
		</div>
		<p class="labels hd h" id="cslLabel"></p>
		<div id="hexw">
			<input id="hexc" type="text" class="noslide" onkeydown="hexEnter()" autocomplete="off" maxlength="8" />
<<<<<<< HEAD
			<button id="hexcnf" class="btn btn-xs" onclick="fromHex();"><i class="icons btn-icon">&#xe390;</i></button>
		</div>
		<div id="palw" class="il">
			<p class="labels" id="pall"><i class="icons sel-icon" onclick="tglHex()">&#xe2b3;</i> Color palette</p>
			<div class="staytop fnd">
				<input type="text" class="fnd" placeholder="Search" oninput="search(this,'pallist')" onfocus="search(this,'pallist')" />
				<i class="icons clear-icon" onclick="clean(this)">&#xe38f;</i>
				<i class="icons search-icon">&#xe0a1;</i>
			</div>
			<div id="pallist" class="list">
				<div class="lstI" data-id="0">
					<label class="radio schkl">
						&nbsp;
						<input type="radio" value="${palettes[i].id}" name="palette" onChange="setPalette()">
						<span class="radiomark schk"></span>
					</label>
					<div class="lstIcontent">
						<span class="lstIname">
							Default
						</span>
					</div>
				</div>
				<div class="lstI">
					<div class="lstIcontent">
						<span class="lstIname">
							Loading...
						</span>
=======
			<button id="hexcnf" class="xxs btn" onclick="fromHex();"><i class="icons no-margin">&#xe390;</i></button>
		</div>
		<div id="palwrap">
			<p class="labels">
				<i class="icons sel-icon" onclick="tglHex()">&#xe2b3;</i>
				Color palette
			</p>
			<div class="il">
				<div id="pallist" class="list">
					<div class="lstI" data-id="0">
						<label class="check schkl">
							&nbsp;
							<input type="radio" value="${palettes[i].id}" name="palette" onChange="setPalette()">
							<span class="radiomark schk"></span>
						</label>
						<div class="lstIcontent">
							<span class="lstIname">
								Default
							</span>
						</div>
>>>>>>> 961d5591
					</div>
				</div>
			</div>
		</div>
	</div>

	<div id="Effects" class="tabcontent">
<<<<<<< HEAD
		<p class="labels" id="sliderLabel0">Effect speed</p>
		<div class="staytop" id="slider0">
=======
		<p class="labels">Effect speed</p>
		<div class="staytop">
>>>>>>> 961d5591
			<i class="icons slider-icon" style="cursor: pointer;" onclick="tglFreeze()">&#xe325;</i>
			<div class="sliderwrap il">
				<input id="sliderSpeed" class="noslide" onchange="setSpeed()" oninput="updateTrail(this)" max="255" min="0" type="range" value="128" />
				<div class="sliderdisplay"></div>
			</div>
			<output class="sliderbubble"></output>
		</div>
		<p class="labels" id="sliderLabel1">Effect intensity</p>
		<div class="staytop" id="slider1">
			<i class="icons slider-icon" style="cursor: pointer;" onclick="tglLabels()">&#xe409;</i>
			<div class="sliderwrap il">
				<input id="sliderIntensity" class="noslide" onchange="setIntensity()" oninput="updateTrail(this)" max="255" min="0" type="range" value="128" />
				<div class="sliderdisplay"></div>
			</div>
			<output class="sliderbubble"></output>
		</div>
		<p class="labels" id="sliderLabel2">Custom 1</p>
		<div class="staytop" id="slider2">
			<i class="icons slider-icon">&#xe410;</i>
			<div class="sliderwrap il">
				<input id="sliderC1" class="noslide" onchange="setFFT1()" oninput="updateTrail(this)" max="255" min="0" type="range" value="6" />
				<div class="sliderdisplay"></div>
			</div>
			<output class="sliderbubble"></output>
		</div>
		<p class="labels" id="sliderLabel3">Custom 2</p>
		<div class="staytop" id="slider3">
			<i class="icons slider-icon">&#xe410;</i>
			<div class="sliderwrap il">
				<input id="sliderC2" class="noslide" onchange="setFFT2()" oninput="updateTrail(this)" max="255" min="0" type="range" value="6" />
				<div class="sliderdisplay"></div>
			</div>
			<output class="sliderbubble"></output>
		</div>
		<p class="labels" id="sliderLabel4">Custom 3</p>
		<div class="staytop" id="slider4">
			<i class="icons slider-icon">&#xe410;</i>
			<div class="sliderwrap il">
				<input id="sliderC3" class="noslide" onchange="setFFT3()" oninput="updateTrail(this)" max="255" min="0" type="range" value="6" />
				<div class="sliderdisplay"></div>
			</div>
			<output class="sliderbubble"></output>
		</div>
		<div class="il">
			<p class="labels hd" id="modeLabel">Effect mode</p>
			<div class="staytop fnd" id="fxFind">
				<input type="text" class="fnd" placeholder="Search" oninput="search(this,'fxlist')" onfocus="search(this,'fxlist')" />
				<i class="icons clear-icon" onclick="clean(this);">&#xe38f;</i>
				<i class="icons search-icon">&#xe0a1;</i>
			</div>
			<div id="fxlist" class="list">
				Loading...
			</div>
		</div>
	</div>

	<div id="Segments" class="tabcontent">
		<div id="segcont">
			Loading...
		</div>
		<div id="segutil" class="staybot">
		</div>
		<div id="segutil2">
			<button class="btn btn-s" id="rsbtn" onclick="rSegs()">Reset segments</button>
		</div>
		<p>Transition: <input id="tt" class="noslide" type="number" min="0" max="65.5" step="0.1" value="0.7">s</p>
	</div>

	<div id="Presets" class="tabcontent">
		<div id="putil" class="staytop">
		</div>
		<div id="pql">
		</div>
		<div id="pcont">
			<span onclick="loadPresets()">Loading...</span>
		</div>
	</div>
</div>

<div class="tab bot" id="bot">
	<button class="tablinks" onclick="openTab(0)"><i class="icons">&#xe2b3;</i><p class="tab-label">Colors</p></button>
	<button class="tablinks" onclick="openTab(1)"><i class="icons">&#xe23d;</i><p class="tab-label">Effects</p></button>
	<button class="tablinks" onclick="openTab(2)"><i class="icons">&#xe34b;</i><p class="tab-label">Segments</p></button>
	<button class="tablinks" onclick="openTab(3)"><i class="icons">&#xe04c;</i><p class="tab-label">Presets</p></button>
</div>

<div id="connind"></div>
<div id="toast"></div>
<div id="namelabel" onclick="toggleNodes()"></div>
<div id="info" class="modal">
	<div id="imgw">
		<img class="wi" alt="" src="data:image/png;base64,iVBORw0KGgoAAAANSUhEUgAAAB0AAAAFCAYAAAC5Fuf5AAAAAXNSR0IArs4c6QAAAARnQU1BAACxjwv8YQUAAAAJcEhZcwAADsMAAA7DAcdvqGQAAABbSURBVChTlY9bDoAwDMNW7n9nwCipytQN4Z8tbrTHmDmF4oPzyldwRqp1SSdnV/NuZuzqerAByxXznBw3igkeFEfXyUuhK/yFM0CxJfyqXZEOc6/Sr9/bf7uIC5Nwd7orMvAPAAAAAElFTkSuQmCC" />
	</div><br>
	<div id="kv">Loading...</div><br>
	<div>
	<!--table>
		<tr>
			<td class="keytd"--><button class="btn" onclick="requestJson()">Refresh</button><!--/td>
			<td class="valtd"--><button class="btn" onclick="toggleInfo()">Close Info</button><!--/td>
		</tr>
		<tr>
			<td class="keytd"--><button class="btn" onclick="toggleNodes()">Instance List</button><!--/td>
			<td class="valtd"--><button class="btn" id="resetbtn" onclick="cnfReset()">Reboot WLED</button><!--/td>
		</tr>
	</table-->
	</div><br>
	<span class="h">Made with <span id="heart">&#10084;&#xFE0E;</span> by Aircoookie and the <a href="https://wled.discourse.group/" target="_blank">WLED community</a></span>
</div>

<div id="nodes" class="modal">
	<div id="ndlt">WLED instances</div>
	<div id="kn">Loading...</div><br>
	<div>
	<!--table>
		<tr>
			<td class="keytd"--><button class="btn infobtn" onclick="loadNodes()">Refresh</button><!--/td>
			<td class="valtd"--><button class="btn infobtn" onclick="toggleNodes()">Close list</button><!--/td>
		</tr>
	</table-->
	</div><br>
</div>

<div id="rover" class="modal">
	<i class="icons huge">&#xe410;</i><br>
	<div id="lv">?</div><br><br>
	To use built-in effects, use an override button below.<br>
	You can return to realtime mode by pressing the star in the top left corner.<br>
	<button class="btn" onclick="setLor(1)">Override once</button>
	<button class="btn" onclick="setLor(2)">Override until reboot</button><br>
	<span class="h">For best performance, it is recommended to turn off the streaming source when not in use.</span>
</div>
<i id="roverstar" class="icons huge" onclick="setLor(0)">&#xe410;</i><br>
<script src="index.js"></script>
</body>
</html><|MERGE_RESOLUTION|>--- conflicted
+++ resolved
@@ -87,7 +87,6 @@
 
 <div class ="container">
 	<div id="Colors" class="tabcontent">
-<<<<<<< HEAD
 		<div id="picker" class="noslide"></div>
 		<div id="vwrap">
 			<!--p class="labels hd">Value</p-->
@@ -98,18 +97,6 @@
 		</div>
 		<div id="kwrap">
 			<!--p class="labels hd">Temperature</p-->
-=======
-		<div id="pwrap">
-			<div id="picker" class="noslide"></div>
-			<div id="vwrap">
-				<div class="sliderwrap il" id="vwrap">
-					<input id="sliderV" class="noslide" oninput="fromV()" onchange="setColor(0)" max="100" min="0" type="range" value="128" step="any" />
-					<div class="sliderdisplay"></div>
-				</div><br>
-			</div>
-		</div>
-    <div id="kwrap">
->>>>>>> 961d5591
 			<div class="sliderwrap il">
 				<input id="sliderK" class="noslide" oninput="fromK()" onchange="setColor(0)" max="10091" min="1900" type="range" value="6550" />
 				<div class="sliderdisplay"></div>
@@ -171,7 +158,6 @@
 		<p class="labels hd h" id="cslLabel"></p>
 		<div id="hexw">
 			<input id="hexc" type="text" class="noslide" onkeydown="hexEnter()" autocomplete="off" maxlength="8" />
-<<<<<<< HEAD
 			<button id="hexcnf" class="btn btn-xs" onclick="fromHex();"><i class="icons btn-icon">&#xe390;</i></button>
 		</div>
 		<div id="palw" class="il">
@@ -199,28 +185,6 @@
 						<span class="lstIname">
 							Loading...
 						</span>
-=======
-			<button id="hexcnf" class="xxs btn" onclick="fromHex();"><i class="icons no-margin">&#xe390;</i></button>
-		</div>
-		<div id="palwrap">
-			<p class="labels">
-				<i class="icons sel-icon" onclick="tglHex()">&#xe2b3;</i>
-				Color palette
-			</p>
-			<div class="il">
-				<div id="pallist" class="list">
-					<div class="lstI" data-id="0">
-						<label class="check schkl">
-							&nbsp;
-							<input type="radio" value="${palettes[i].id}" name="palette" onChange="setPalette()">
-							<span class="radiomark schk"></span>
-						</label>
-						<div class="lstIcontent">
-							<span class="lstIname">
-								Default
-							</span>
-						</div>
->>>>>>> 961d5591
 					</div>
 				</div>
 			</div>
@@ -228,13 +192,8 @@
 	</div>
 
 	<div id="Effects" class="tabcontent">
-<<<<<<< HEAD
 		<p class="labels" id="sliderLabel0">Effect speed</p>
 		<div class="staytop" id="slider0">
-=======
-		<p class="labels">Effect speed</p>
-		<div class="staytop">
->>>>>>> 961d5591
 			<i class="icons slider-icon" style="cursor: pointer;" onclick="tglFreeze()">&#xe325;</i>
 			<div class="sliderwrap il">
 				<input id="sliderSpeed" class="noslide" onchange="setSpeed()" oninput="updateTrail(this)" max="255" min="0" type="range" value="128" />
