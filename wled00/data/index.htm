<!DOCTYPE html>
<html lang="en">
<head>
	<meta name="viewport" content="width=device-width, initial-scale=1, minimum-scale=1">
	<meta charset="utf-8">
	<meta name="theme-color" content="#222222">
	<meta content="yes" name="apple-mobile-web-app-capable">
	<link rel="shortcut icon" href="data:image/x-icon;base64,AAABAAEAEBAAAAEAGACGAAAAFgAAAIlQTkcNChoKAAAADUlIRFIAAAAQAAAAEAgGAAAAH/P/YQAAAE1JREFUOI1j/P//PwOxgNGeAUMxE9G6cQCKDWAhpADZ2f8PMjBS3QW08QK20KaZC2gfC9hCnqouoNgARgY7zMxAyNlUdQHlXiAlO2MDAD63EVqNHAe0AAAAAElFTkSuQmCC"/>
	<title>WLED</title>
	<script>function feedback(){}</script>
	<link rel="stylesheet" href="index.css">
</head>
<body onload="onLoad()">

<div id="cv" class="overlay">Loading WLED UI...</div>
<noscript><div class="overlay" style="opacity:1;">Sorry, WLED UI needs JavaScript!</div></noscript>
<div id="bg"></div>

<div class="wrapper" id="top">
	<div class="tab top">
		<div class="btnwrap">
			<button id="buttonPower" onclick="togglePower()" class="tgl"><i class="icons">&#xe08f;</i><p class="tab-label">Power</p></button>
			<button id="buttonNl" onclick="toggleNl()"><i class="icons">&#xe2a2;</i><p class="tab-label">Timer</p></button>
			<button id="buttonSync" onclick="toggleSync()"><i class="icons">&#xe116;</i><p class="tab-label">Sync</p></button>
			<button id="buttonSr" onclick="toggleLiveview()"><i class="icons">&#xe410;</i><p class="tab-label">Peek</p></button>
			<button id="buttonI" onclick="toggleInfo()"><i class="icons">&#xe066;</i><p class="tab-label">Info</p></button>
			<button id="buttonNodes" onclick="toggleNodes()"><i class="icons">&#xe22d;</i><p class="tab-label">Nodes</p></button>
			<button onclick="window.location.href='/settings';"><i class="icons">&#xe0a2;</i><p class="tab-label">Config</p></button>
			<button id="buttonPcm" onclick="togglePcMode(true)"><i class="icons">&#xe23d;</i><p class="tab-label">PC Mode</p></button>
		</div>
		<div id="briwrap">
			<p class="hd">Brightness</p>
			<div class="il">
				<i class="icons slider-icon" onclick="tglTheme()">&#xe2a6;</i>
				<div class="sliderwrap il">
					<input id="sliderBri" onchange="setBri()" oninput="updateTrail(this)" max="255" min="1" type="range" value="128" />
					<div class="sliderdisplay"></div>
				</div>
				<output class="sliderbubble"></output>
			</div>
		</div>
		<iframe id="liveview" src="about:blank"></iframe>
	</div>
</div>

<div class ="container">
	<div id="Colors" class="tabcontent">
		<div id="picker" class="noslide"></div>
<<<<<<< HEAD
		<div id="rgbwrap">
			<div id="rwrap" class="il">
				<div class="sliderwrap il">
					<input id="sliderR" class="noslide" onchange="fromRgb()" max="255" min="0" type="range" value="128" />
					<div class="sliderdisplay"></div>
				</div>
			</div><br>
			<div id="gwrap" class="il">
				<div class="sliderwrap il">
					<input id="sliderG" class="noslide" onchange="fromRgb()" max="255" min="0" type="range" value="128" />
					<div class="sliderdisplay"></div>
				</div>
			</div><br>
			<div id="bwrap" class="il">
				<div class="sliderwrap il">
					<input id="sliderB" class="noslide" onchange="fromRgb()" max="255" min="0" type="range" value="128" />
					<div class="sliderdisplay"></div>
				</div>
=======
    <div id="vwrap">
      <div class="sliderwrap il" id="vwrap">
				<input id="sliderV" class="noslide" oninput="fromV()" onchange="setColor(0)" max="100" min="0" type="range" value="128" step="any" />
				<div class="sliderdisplay"></div>
			</div><br>
    </div>
    <div id="kwrap">
			<div class="sliderwrap il">
				<input id="sliderK" class="noslide" oninput="fromK()" onchange="setColor(0)" max="10091" min="1900" type="range" value="6550" />
				<div class="sliderdisplay"></div>
			</div>
		</div>
		<div id="rgbwrap">
      <p class="labels">RGB color</p>
			<div class="sliderwrap il" id="rwrap">
				<input id="sliderR" class="noslide" onchange="setColor(0)" oninput="fromRgb()" max="255" min="0" type="range" value="128" />
				<div class="sliderdisplay"></div>
			</div><br>
			<div class="sliderwrap il" id="gwrap">
				<input id="sliderG" class="noslide" onchange="setColor(0)" oninput="fromRgb()" max="255" min="0" type="range" value="128" />
				<div class="sliderdisplay"></div>
			</div><br>
			<div class="sliderwrap il" id="bwrap">
				<input id="sliderB" class="noslide" onchange="setColor(0)" oninput="fromRgb()" max="255" min="0" type="range" value="128" />
				<div class="sliderdisplay"></div>
>>>>>>> f7404085
			</div><br>
		</div>
		<div id="wwrap">
			<p class="labels hd">White channel</p>
			<div id="whibri" class="sliderwrap il">
				<input id="sliderW" class="noslide" onchange="setColor(0)" max="255" min="0" type="range" value="128" />
				<div class="sliderdisplay"></div>
			</div>
		</div>
		<div id="wbal">
			<p class="labels hd">White balance</p>
			<div class="sliderwrap il">
				<input id="sliderA" class="noslide" onchange="setBalance(this.value)" max="255" min="0" type="range" value="128" />
				<div class="sliderdisplay"></div>
			</div>
		</div>
    <div id="wbal">
      <p class="labels">White balance</p>
			<div class="sliderwrap il">
				<input id="sliderA" class="noslide" onchange="setBalance(this.value)" max="255" min="0" type="range" value="128" />
				<div class="sliderdisplay"></div>
			</div>
		</div>
		<div id="qcs-w">
			<div class="qcs" onclick="pC('#ff0000');" title="Red" style="background-color:#ff0000;"></div>
			<div class="qcs" onclick="pC('#ffa000');" title="Orange" style="background-color:#ffa000;"></div>
			<div class="qcs" onclick="pC('#ffc800');" title="Yellow" style="background-color:#ffc800;"></div>
			<div class="qcs" onclick="pC('#ffe0a0');" title="Warm White" style="background-color:#ffe0a0;"></div>
			<div class="qcs" onclick="pC('#ffffff');" title="White" style="background-color:#ffffff;"></div>
			<div class="qcs qcsb" onclick="pC('#000000');" title="Black" style="background-color:#000000;"></div><br>
			<div class="qcs" onclick="pC('#ff00ff');" title="Pink" style="background-color:#ff00ff;"></div>
			<div class="qcs" onclick="pC('#0000ff');" title="Blue" style="background-color:#0000ff;"></div>
			<div class="qcs" onclick="pC('#00ffc8');" title="Cyan" style="background-color:#00ffc8;"></div>
			<div class="qcs" onclick="pC('#08ff00');" title="Green" style="background-color:#08ff00;"></div>
			<div class="qcs" onclick="pC('rnd');" title="Random" style="background:linear-gradient(to right, red, orange, yellow, green, blue, purple);transform: translateY(-11px);">R</div>
		</div>
		<div id="csl">
			<button id="csl0" class="btn xxs" onclick="selectSlot(0);">1</button>
			<button id="csl1" class="btn xxs" onclick="selectSlot(1);">2</button>
			<button id="csl2" class="btn xxs" onclick="selectSlot(2);">3</button>
		</div>
		<p class="labels h" id="cslLabel"></p>
		<div id="hexw">
			<input id="hexc" type="text" class="noslide" onkeydown="hexEnter(this)" autocomplete="off" maxlength="8" />
			<button id="hexcnf" class="btn btn-xs" onclick="fromHex();"><i class="icons btn-icon">&#xe390;</i></button>
		</div>
		<div id="palw" class="il">
			<p class="labels" id="pall"><i class="icons sel-icon" onclick="tglHex()">&#xe2b3;</i> Color palette</p>
			<div class="staytop fnd">
				<input type="text" class="fnd" placeholder="Search" oninput="search(this,'pallist')" onfocus="search(this,'pallist')" />
				<i class="icons clear-icon" onclick="clean(this)">&#xe38f;</i>
				<i class="icons search-icon">&#xe0a1;</i>
			</div>
			<div id="pallist" class="list">
				<div class="lstI" data-id="0">
					<label class="radio schkl">
						&nbsp;
						<input type="radio" value="${palettes[i].id}" name="palette" onChange="setPalette()">
						<span class="radiomark schk"></span>
					</label>
					<div class="lstIcontent">
						<span class="lstIname">
							Default
						</span>
					</div>
				</div>
				<div class="lstI">
					<div class="lstIcontent">
						<span class="lstIname">
							Loading...
						</span>
					</div>
				</div>

			</div>
		</div>
	</div>

	<div id="Effects" class="tabcontent">
		<p class="labels" id="sliderLabel0">Effect speed</p>
		<div class="staytop" id="slider0">
			<i class="icons slider-icon" onclick="tglFreeze()">&#xe325;</i>
			<div class="sliderwrap il">
				<input id="sliderSpeed" class="noslide" onchange="setSpeed()" oninput="updateTrail(this)" max="255" min="0" type="range" value="128" />
				<div class="sliderdisplay"></div>
			</div>
			<output class="sliderbubble"></output>
		</div>
		<p class="labels" id="sliderLabel1">Effect intensity</p>
		<div class="staytop" id="slider1">
			<i class="icons slider-icon" onclick="tglLabels()">&#xe409;</i>
			<div class="sliderwrap il">
				<input id="sliderIntensity" class="noslide" onchange="setIntensity()" oninput="updateTrail(this)" max="255" min="0" type="range" value="128" />
				<div class="sliderdisplay"></div>
			</div>
			<output class="sliderbubble"></output>
		</div>
		<p class="labels" id="sliderLabel2">Custom 1</p>
		<div class="staytop" id="slider2">
			<i class="icons slider-icon">&#xe410;</i>
			<div class="sliderwrap il">
				<input id="sliderC1" class="noslide" onchange="setFFT1()" oninput="updateTrail(this)" max="255" min="0" type="range" value="6" />
				<div class="sliderdisplay"></div>
			</div>
			<output class="sliderbubble"></output>
		</div>
		<p class="labels" id="sliderLabel3">Custom 2</p>
		<div class="staytop" id="slider3">
			<i class="icons slider-icon">&#xe410;</i>
			<div class="sliderwrap il">
				<input id="sliderC2" class="noslide" onchange="setFFT2()" oninput="updateTrail(this)" max="255" min="0" type="range" value="6" />
				<div class="sliderdisplay"></div>
			</div>
			<output class="sliderbubble"></output>
		</div>
		<p class="labels" id="sliderLabel4">Custom 3</p>
		<div class="staytop" id="slider4">
			<i class="icons slider-icon">&#xe410;</i>
			<div class="sliderwrap il">
				<input id="sliderC3" class="noslide" onchange="setFFT3()" oninput="updateTrail(this)" max="255" min="0" type="range" value="6" />
				<div class="sliderdisplay"></div>
			</div>
			<output class="sliderbubble"></output>
		</div>
		<div class="il">
			<p class="labels" id="modeLabel">Effect mode</p>
			<div class="staytop fnd" id="fxFind">
				<input type="text" class="fnd" placeholder="Search" oninput="search(this,'fxlist')" onfocus="search(this,'fxlist')" />
				<i class="icons clear-icon" onclick="clean(this);">&#xe38f;</i>
				<i class="icons search-icon">&#xe0a1;</i>
			</div>
			<div id="fxlist" class="list">
				Loading...
			</div>
		</div>
	</div>

	<div id="Segments" class="tabcontent">
		<div id="segcont">
			Loading...
		</div>
		<div id="segutil" class="staybot">
		</div>
		<div id="segutil2">
			<button class="btn btn-s" id="rsbtn" onclick="rSegs()">Reset segments</button>
		</div>
		<p>Transition: <input id="tt" class="noslide" type="number" min="0" max="65.5" step="0.1" value="0.7">s</p>
	</div>

	<div id="Presets" class="tabcontent">
		<div id="putil" class="staytop">
		</div>
		<div id="pql">
		</div>
		<div id="pcont">
			Loading...
		</div>
	</div>
</div>

<div class="tab bot" id="bot">
	<button class="tablinks" onclick="openTab(0)"><i class="icons">&#xe2b3;</i><p class="tab-label">Colors</p></button>
	<button class="tablinks" onclick="openTab(1)"><i class="icons">&#xe23d;</i><p class="tab-label">Effects</p></button>
	<button class="tablinks" onclick="openTab(2)"><i class="icons">&#xe34b;</i><p class="tab-label">Segments</p></button>
	<button class="tablinks" onclick="openTab(3)"><i class="icons">&#xe04c;</i><p class="tab-label">Presets</p></button>
</div>

<div id="connind"></div>
<div id="toast"></div>
<div id="namelabel" onclick="toggleNodes()"></div>
<div id="info" class="modal">
	<div id="imgw">
		<img class="wi" alt="" src="data:image/png;base64,iVBORw0KGgoAAAANSUhEUgAAAB0AAAAFCAYAAAC5Fuf5AAAAAXNSR0IArs4c6QAAAARnQU1BAACxjwv8YQUAAAAJcEhZcwAADsMAAA7DAcdvqGQAAABbSURBVChTlY9bDoAwDMNW7n9nwCipytQN4Z8tbrTHmDmF4oPzyldwRqp1SSdnV/NuZuzqerAByxXznBw3igkeFEfXyUuhK/yFM0CxJfyqXZEOc6/Sr9/bf7uIC5Nwd7orMvAPAAAAAElFTkSuQmCC" />
	</div><br>
	<div id="kv">Loading...</div><br>
	<div>
	<!--table>
		<tr>
			<td class="keytd"--><button class="btn" onclick="requestJson()">Refresh</button><!--/td>
			<td class="valtd"--><button class="btn" onclick="toggleInfo()">Close Info</button><!--/td>
		</tr>
		<tr>
			<td class="keytd"--><button class="btn" onclick="toggleNodes()">Instance List</button><!--/td>
			<td class="valtd"--><button class="btn" id="resetbtn" onclick="cnfReset()">Reboot WLED</button><!--/td>
		</tr>
	</table-->
	</div><br>
	<span class="h">Made with <span id="heart">&#10084;&#xFE0E;</span> by Aircoookie and the <a href="https://wled.discourse.group/" target="_blank">WLED community</a></span>
</div>

<div id="nodes" class="modal">
	<div id="ndlt">WLED instances</div>
	<div id="kn">Loading...</div><br>
	<div>
	<!--table>
		<tr>
			<td class="keytd"--><button class="btn infobtn" onclick="loadNodes()">Refresh</button><!--/td>
			<td class="valtd"--><button class="btn infobtn" onclick="toggleNodes()">Close list</button><!--/td>
		</tr>
	</table-->
	</div><br>
</div>

<div id="rover" class="modal">
	<i class="icons huge">&#xe410;</i><br>
	<div id="lv">?</div><br><br>
	To use built-in effects, use an override button below.<br>
	You can return to realtime mode by pressing the star in the top left corner.<br>
	<button class="btn" onclick="setLor(1)">Override once</button>
	<button class="btn" onclick="setLor(2)">Override until reboot</button><br>
	<span class="h">For best performance, it is recommended to turn off the streaming source when not in use.</span>
</div>

<i id="roverstar" class="icons huge" onclick="setLor(0)">&#xe410;</i><br>
<script src="index.js"></script>
</body>
</html><|MERGE_RESOLUTION|>--- conflicted
+++ resolved
@@ -46,52 +46,37 @@
 <div class ="container">
 	<div id="Colors" class="tabcontent">
 		<div id="picker" class="noslide"></div>
-<<<<<<< HEAD
+		<div id="vwrap" class="IL">
+			<div class="sliderwrap il">
+				<input id="sliderV" class="noslide" oninput="fromV()" onchange="setColor(0)" max="100" min="0" type="range" value="100" step="any" />
+				<div class="sliderdisplay"></div>
+			</div><br>
+		</div>
+		<div id="kwrap">
+			<div class="sliderwrap il">
+				<input id="sliderK" class="noslide" oninput="fromK()" onchange="setColor(0)" max="10091" min="1900" type="range" value="6550" />
+				<div class="sliderdisplay"></div>
+			</div>
+		</div>
 		<div id="rgbwrap">
+			<p class="labels">RGB color</p>
 			<div id="rwrap" class="il">
 				<div class="sliderwrap il">
-					<input id="sliderR" class="noslide" onchange="fromRgb()" max="255" min="0" type="range" value="128" />
+					<input id="sliderR" class="noslide" oninput="fromRgb()" onchange="setColor(0)" max="255" min="0" type="range" value="128" />
 					<div class="sliderdisplay"></div>
 				</div>
 			</div><br>
 			<div id="gwrap" class="il">
 				<div class="sliderwrap il">
-					<input id="sliderG" class="noslide" onchange="fromRgb()" max="255" min="0" type="range" value="128" />
+					<input id="sliderG" class="noslide" oninput="fromRgb()" onchange="setColor(0)" max="255" min="0" type="range" value="128" />
 					<div class="sliderdisplay"></div>
 				</div>
 			</div><br>
 			<div id="bwrap" class="il">
 				<div class="sliderwrap il">
-					<input id="sliderB" class="noslide" onchange="fromRgb()" max="255" min="0" type="range" value="128" />
-					<div class="sliderdisplay"></div>
-				</div>
-=======
-    <div id="vwrap">
-      <div class="sliderwrap il" id="vwrap">
-				<input id="sliderV" class="noslide" oninput="fromV()" onchange="setColor(0)" max="100" min="0" type="range" value="128" step="any" />
-				<div class="sliderdisplay"></div>
-			</div><br>
-    </div>
-    <div id="kwrap">
-			<div class="sliderwrap il">
-				<input id="sliderK" class="noslide" oninput="fromK()" onchange="setColor(0)" max="10091" min="1900" type="range" value="6550" />
-				<div class="sliderdisplay"></div>
-			</div>
-		</div>
-		<div id="rgbwrap">
-      <p class="labels">RGB color</p>
-			<div class="sliderwrap il" id="rwrap">
-				<input id="sliderR" class="noslide" onchange="setColor(0)" oninput="fromRgb()" max="255" min="0" type="range" value="128" />
-				<div class="sliderdisplay"></div>
-			</div><br>
-			<div class="sliderwrap il" id="gwrap">
-				<input id="sliderG" class="noslide" onchange="setColor(0)" oninput="fromRgb()" max="255" min="0" type="range" value="128" />
-				<div class="sliderdisplay"></div>
-			</div><br>
-			<div class="sliderwrap il" id="bwrap">
-				<input id="sliderB" class="noslide" onchange="setColor(0)" oninput="fromRgb()" max="255" min="0" type="range" value="128" />
-				<div class="sliderdisplay"></div>
->>>>>>> f7404085
+					<input id="sliderB" class="noslide" oninput="fromRgb()" onchange="setColor(0)" max="255" min="0" type="range" value="128" />
+					<div class="sliderdisplay"></div>
+				</div>
 			</div><br>
 		</div>
 		<div id="wwrap">
@@ -103,13 +88,6 @@
 		</div>
 		<div id="wbal">
 			<p class="labels hd">White balance</p>
-			<div class="sliderwrap il">
-				<input id="sliderA" class="noslide" onchange="setBalance(this.value)" max="255" min="0" type="range" value="128" />
-				<div class="sliderdisplay"></div>
-			</div>
-		</div>
-    <div id="wbal">
-      <p class="labels">White balance</p>
 			<div class="sliderwrap il">
 				<input id="sliderA" class="noslide" onchange="setBalance(this.value)" max="255" min="0" type="range" value="128" />
 				<div class="sliderdisplay"></div>
