--- conflicted
+++ resolved
@@ -152,7 +152,6 @@
 }
 
 function loadBg(iUrl) {
-<<<<<<< HEAD
 	let bg = document.getElementById('bg');
 	let img = document.createElement("img");
 	img.src = iUrl;
@@ -160,15 +159,6 @@
 		var today = new Date();
 		if (today.getMonth() == 11 && (today.getDate() > 23 && today.getDate() < 28)) img.src = "https://aircoookie.github.io/xmas.png";
 	}
-=======
-	let bg = d.getElementById('bg');
-  let img = d.createElement("img");
-  img.src = iUrl;
-  if (iUrl == "") {
-    var today = new Date();
-    if (today.getMonth() == 11 && (today.getDate() > 23 && today.getDate() < 28)) img.src = "https://aircoookie.github.io/xmas.png";
-  }
->>>>>>> ba4c3e38
 	img.addEventListener('load', (event) => {
 		var a = parseFloat(cfg.theme.alpha.bg);
 		if (isNaN(a)) a = 0.6;
@@ -330,16 +320,11 @@
 function cpBck() {
 	var copyText = d.getElementById("bck");
 
-  copyText.select();
-  copyText.setSelectionRange(0, 999999);
-
-<<<<<<< HEAD
-  document.execCommand("copy");
-
-=======
-  d.execCommand("copy");
+	copyText.select();
+	copyText.setSelectionRange(0, 999999);
+
+	d.execCommand("copy");
 	
->>>>>>> ba4c3e38
 	showToast("Copied to clipboard!");
 }
 
@@ -701,17 +686,12 @@
 			}
 		}
 	}
-<<<<<<< HEAD
-	if (nnodes == 0) cn += `No other instances found.`;
-	cn += `<table class="infot">${urows}${inforow("Current instance:",i.name)}</table>`;
-=======
-  if (i.ndc < 0) cn += `Instance List is disabled.`;
-  else if (nnodes == 0) cn += `No other instances found.`;
-	cn += `<table class="infot">
-    ${urows}
-    ${inforow("Current instance:",i.name)}
-  </table>`;
->>>>>>> ba4c3e38
+	if (i.ndc < 0) cn += `Instance List is disabled.`;
+	else if (nnodes == 0) cn += `No other instances found.`;
+		cn += `<table class="infot">
+		${urows}
+		${inforow("Current instance:",i.name)}
+	</table>`;
 	d.getElementById('kn').innerHTML = cn;
 }
   
@@ -1104,24 +1084,13 @@
 			isRgbw = info.leds.wv;
 			ledCount = info.leds.count;
 			syncTglRecv = info.str;
-<<<<<<< HEAD
 			maxSeg = info.leds.maxseg;
 			pmt = info.fs.pmt;
-			if (!command && pmt != pmtLast) {
-				setTimeout(loadPresets,99);
-			}
+			if (!command && pmt != pmtLast) setTimeout(loadPresets,99);
 			pmtLast = pmt;
+			d.getElementById('buttonNodes').style.display = (info.ndc > 0 && window.innerWidth > 770) ? "block":"none";
 			lastinfo = info;
 			if (isInfo) populateInfo(info);
-=======
-      maxSeg = info.leds.maxseg;
-      pmt = info.fs.pmt;
-      if (!command && pmt != pmtLast) setTimeout(loadPresets,99);
-      pmtLast = pmt;
-      d.getElementById('buttonNodes').style.display = (info.ndc > 0 && window.innerWidth > 770) ? "block":"none";
-		lastinfo = info;
-		if (isInfo) populateInfo(info);
->>>>>>> ba4c3e38
 			s = json.state;
 			displayRover(info, s);
 		}
@@ -1682,13 +1651,7 @@
 
 function loadPalettesData()
 {
-	if (palettesData) {
-		return;
-	}
-	
-	if (getPalettesDataCached()) {
-		return;
-	}
+	if (palettesData || getPalettesDataCached()) return;
 
 	var dateExpiration = new Date();
 	palettesData = {};
@@ -1721,9 +1684,7 @@
 function getPalettesData(page, callback)
 {
 	var url = `/json/palx?page=${page}`;
-	if (loc) {
-		url = `http://${locip}${url}`;
-	}
+	if (loc) url = `http://${locip}${url}`;
 
 	fetch(url, {
 		method: 'get',
@@ -1854,7 +1815,7 @@
 
 function size() {
 	w = window.innerWidth;
-  d.getElementById('buttonNodes').style.display = (lastinfo.ndc > 0 && w > 770) ? "block":"none";
+	d.getElementById('buttonNodes').style.display = (lastinfo.ndc > 0 && w > 770) ? "block":"none";
 	var h = d.getElementById('top').clientHeight;
 	sCol('--th', h + "px");
 	sCol('--bh', d.getElementById('bot').clientHeight + "px");
