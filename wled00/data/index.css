@font-face {
	font-family: "WIcons";
	src: url(data:application/x-font-woff;charset=utf-8;base64,d09GRgABAAAAABMkAAsAAAAAEtgAAQACAAAAAAAAAAAAAAAAAAAAAAAAAABPUy8yAAABCAAAAGAAAABgD50AIWNtYXAAAAFoAAABBAAAAQTVan0qZ2FzcAAAAmwAAAAIAAAACAAAABBnbHlmAAACdAAADewAAA3sm6svT2hlYWQAABBgAAAANgAAADYb/Mf8aGhlYQAAEJgAAAAkAAAAJAcYA1FobXR4AAAQvAAAAHAAAABwZAAMiWxvY2EAABEsAAAAOgAAADowHizsbWF4cAAAEWgAAAAgAAAAIAAmAF1uYW1lAAARiAAAAXoAAAF62zUFRXBvc3QAABMEAAAAIAAAACAAAwAAAAMEAAGQAAUAAAKZAswAAACPApkCzAAAAesAMwEJAAAAAAAAAAAAAAAAAAAAARAAAAAAAAAAAAAAAAAAAAAAQAAA5BADM/80AMwDMwDMAAAAAQAAAAAAAAAAAAAAIAAAAAAAAwAAAAMAAAAcAAEAAwAAABwAAwABAAAAHAAEAOgAAAA2ACAABAAWAAEAIOA34DzgTOBm4I/gouDo4RbhOeGK4i3iPeKi4qbis+Lj4yXjM+NL45DjleQJ5BD//f//AAAAAAAg4DfgPOBM4Gbgj+Ci4OjhFuE54YriLeI94qLipuKz4uPjJeMz40vjj+OV5AnkEP/9//8AAf/jH80fyR+6H6EfeR9nHyIe9R7THoMd4R3SHW4dax1fHTAc7xziHMsciByEHBEcCwADAAEAAAAAAAAAAAAAAAAAAAAAAAAAAAAAAAAAAAAAAAAAAAAAAAAAAAAAAAAAAAAAAAAAAAAAAAAAAQAB//8ADwABAAAAAAAAAAAAAgAANzkBAAAAAAEAAAAAAAAAAAACAAA3OQEAAAAAAQAAAAAAAAAAAAIAADc5AQAAAAACANX/wAMrAsAACQASAAAlESERFAYjISImARUhNTM3MxczAQACADIj/qojMgIr/aqWKtYqlhUCAP4AIzIyAqNVVSsrAAEAkQAVA4ACUQAFAAAlARcBJzcBgAHEPP4A7zyNAcQ8/gDvPAAAAAACAFX/sQOrAsAAJABBAAABMhceARcWFRQHDgEHBg8BJyYnLgEnJjU0Nz4BNzYzMhYXPgEzAzY3PgE3NjU0JiMiBgcjLgEjIgYVFBceARcWHwECwDErKz8SExobX0NEUj4+UkRDXxsaExI/KysxOGUjI2U4vEw/PlgYGFVAMVYRUBFWMUBVGBhYPj9MBALAEhJAKyoyPDk4dT9ASzg4Sz9AdTg5PDIqK0ASEjApKTD9aUQ7OmcvLy5AVjksLDlWQC4vL2c6O0QFAAMAVf+VA6sC6wAcACAAJAAAATIXHgEXFhUUBw4BBwYjIicuAScmNTQ3PgE3NjMTESMREzUjFQIAWE5OdCEiIiF0Tk5YWE5OdCEiIiF0Tk5YK1ZWVgLrIiF0Tk5YWE5OdCEiIiF0Tk5YWE5OdCEi/YABAP8AAVVVVQAAAAACAID/wAOAAsAABAA2AAABESMRMxcWFx4BFxYVFAcOAQcGIyInLgEnJjU0Nz4BNzY3Fw4BFRQXHgEXFjMyNz4BNzY1NCYnAitWVs4fGRkjCgkeHmlGRVBQRUZpHh4JCiMZGR88MjwYF1E3Nj4+NjdRFxg8MwLA/lUBq10aICFKKSksUEVGaR4eHh5pRkVQLCkpSiEgGjwpeEY+NjdRFxgYF1E3Nj5GeCkAAAAAAgB0/6YDjALaAE4AWgAAARceAQ8BDgEvAQ4BDwEOASsBIiYvAS4BJwcGJi8BJjY/AS4BNTQ2NycuAT8BPgEfAT4BPwE+ATsBMhYfAR4BFzc2Fh8BFgYPAR4BFRQGBwUyNjU0JiMiBhUUFgMxVQYDBFIDDwdmDyMTDwELCKQICwEQEyIQZgcOBFIDAwVXAgECAVYGAwRSAw8HZg8jEw8BCwikCAsBEBMiEGYHDgRSAwMFVwIBAQH+zz9bWz8/W1sBGEQEDweNBwUCKQwUCGwICgoIbAgUDCkCBQeNBw8ERAoUCgoUCkQEDweNBwUCKQwUCGwICgoIbAgUDCkCBQeNBw8ERAoUCgoUCnJbPz9bWz8/WwAAAwArAAAD1QKAABsANwBDAAABMhceARcWFwYHDgEHBiMiJy4BJyYnNjc+ATc2EzI3PgE3NjU0Jy4BJyYjIgcOAQcGFRQXHgEXFhMyFhUUBiMiJjU0NgIAUElJei8vGxsvL3pJSVBQSUl6Ly8bGy8veklJUCwnJzoREBAROicnLCwnJzoREBAROicnLDVLSzU1S0sCgBgXVTs7RkY7O1UXGBgXVTs7RkY7O1UXGP3rEBE6JycsLCcnOhEQEBE6JycsLCcnOhEQAVVLNTVLSzU1SwAAAAACAKv/awNVAxUAGQAyAAABMhceARcWFRQGByc+ATU0Jy4BJyYjFSc3FRE1Fwc1IicuAScmNTQ2NxcOARUUFx4BFxYCAEc+Pl0bGhwZPg8PFBRGLi81q6urq0c+Pl0bGhwZPg8PFBRGLi8ClRobXT4+RzJcKD8aPSA1Ly5GFBSAq6qA/auAq6qAGhtdPj5HMlwoPxo9IDUvLkYUFAAIAFf/lwOrAukAAwAHAAsAFAAcACUALgBNAAABFwURHwEFERcnESUDDgEHJz4BNxUHDgEHIz4BNwMeARcHLgEnMxM3HgEXFS4BJwEUBw4BBwYHNTY3PgE3NjU0Jy4BJyYnNRYXHgEXFhUCLX7/AIJ+/wCCggEA1i5VIz0wc0DiHCQFVwcxJwgFJBw9JzEHV0Q9I1UuQHMwArkeHWdGRlA/NjZQFxYWF1A2Nj9QRkZnHR4Bnl7AAYBiXsABgGJi/oDAAVIFJBw9JzEHV4EjVS5AczD+xy5UJD0wc0D+4T0cJAVXBzEnAUpTSUpxJSQJVwgeHVs5OkFBOjlbHR4IVwkkJXFKSVMAAAABANUAFQMrAmsACwAAASERIxEhNSERMxEhAyv/AFb/AAEAVgEAARX/AAEAVgEA/wAAAAAABgBV/+sDgAKVAAsAEQAcACEAJgArAAA3NTMVIzUzNSM1MzUDNSM1MxUHNTMVBzMVIzU3IxMhFSE1ETUhFSERNSEVIVWAgFYrKysrVlaATEyATU3WAlX9qwJV/asCVf2rayqqKhYqFgGAgCqqgComWiomWgEAVlb9qlZWAQBWVgAFAFX/lQOrAusAHAA4AEQAUABYAAABMhceARcWFRQHDgEHBiMiJy4BJyY1NDc+ATc2MxEyNz4BNzY1NCcuAScmIyIHDgEHBhUUFx4BFxYTIiY1NDYzMhYVFAYhIiY1NDYzMhYVFAYTIiYnIQ4BIwIAWE5OdCEiIiF0Tk5YWU1OdCEiIiF0Tk1ZRz4+XRsaGhtdPj5HRz4+XRsaGhtdPj7cGiYmGhslJf67GyUlGxomJntLdRoBtBp1SwLrIiF0Tk5YWE5OdCEiIiF0Tk5YWE5OdCEi/QAaG10+PkdHPj5dGxoaG10+PkdHPj5dGxoBgCUbGiYmGhslJRsaJiYaGyX+6lRCQlQAAAABAQD/lQMrAusAIgAAATIXHgEXFhUUBw4BBwYjIiYnNjc+ATc2NTQnLgEnJic+ATMBgFhOTnQhIiIhdE5OWCJAHkE3N08WFxcWTzc3QR5AIgLrIiF0Tk5YWE5OdCEiCgoUKCdqQUFISEFBaicoFAoKAAAAAAMAHf9dA+MDIwAPACsAOAAAARcHFSMHJyM1Jzc1MzcXMwEyNz4BNzY1NCcuAScmIyIHDgEHBhUUFx4BFxYTMhYVFAYjIiY1NDYzA1WOjsiNjciOjsiNjcj+qzUvLkYUFBQURi4vNTUvLkYUFBQURi4vNUdkZEdHZGRHAc2NjciOjsiNjciOjv2rFBRGLi81NS8uRhQUFBRGLi81NS8uRhQUAatkR0dkZEdHZAAFAID/wAOAAsAAKAA0AEAATABYAAABMhceARcWFRQHDgEHBisBIgYVFBYXHgEVFAYjIicuAScmNTQ3PgE3NgMyNjU0JiMiBhUUFjcyNjU0JiMiBhUUFjMyNjU0JiMiBhUUFhcyNjU0JiMiBhUUFgIAUEVGaR4eERE5JycsTBomCQcICSUbUEVGaR4eHh5pRkWbGyUlGxomJpobJSUbGiYm8BomJhobJSWbGiYmGhslJQLAGxtcPj9GLCcnOhERJRsMFggJFgwbJR4eaUZFUFBFRmkeHv6AJRsbJSUbGyWrJRsaJiYaGyUlGxomJhobJaslGxslJRsbJQAAAAABASv/lQLVAusABwAAASEDMwERIxEBKwGqqqr+1oAC6/6q/gABgAHWAAAAAAQAgP+VA4ADFQADAAcAJwBEAAABFSE1ExEzEQEeARUUBw4BBwYjIicuAScmNTQ3PgE3NjMyFhc3HgEXATI3PgE3NjU0Jy4BJyYjIgcOAQcGFRQXHgEXFjMCgP8AVVYBASctHh5oRkZQUEZGaB4eHh5pRkVQRHoyPBEeDv6XPjY3URcYGBdRNzY+PjY3URcYGBdRNzY+AxVVVf3WAQD/AAEaMnpET0ZGaB4fHx5oRkZPUEZGaB4eLCg8DR4R/aoXGFE2Nj4+NzZRGBcXGFE2Nz4+NjZRGBcAAAkAK/+CA9UDKQADAAcACwAPABMAFwAzADcAOwAAAQcnNwMVIzUBFSM1BQcnNwM3FwcTMxUjATIXHgEXFhUUBw4BBwYjIicuAScmNTQ3PgE3NhM1MxUlNxcHASA8TT0pgAIAVgGUTTxMTDtNPCmAgP6rNS8uRhQUFBRGLi81NS8uRhQUFBRGLi8KVv5sTTxMAnE8TTz+wlVVAal+fqdNPE39ezxMPQGUVQEqFBRFLy81NS4vRRUUFBVFLy41NS8vRRQU/S1+fqdNPE0AAAIAgP+9A4AC6wAFAAoAAC0BFwkBNwUJAgcCAAE6Rv6A/oBFATv+gAGAAYBGKfU2/tUBKzWIASsBK/7VNgAAAAACAFX/lQOrAusAHAAoAAABMhceARcWFRQHDgEHBiMiJy4BJyY1NDc+ATc2MxMnNycHJwcXBxc3FwIAWE5OdCEiIiF0Tk5YWE5OdCEiIiF0Tk5Y1ZmZPJmZPJmZPJmZAusiIXROTlhYTk50ISIiIXROTlhYTk50ISL9vJmZPJmZPJmZPJmZAAAAAQCRABUDgAJRAAUAACUBFwEnNwGAAcQ8/gDvPY4Bwzz+AO88AAAAAAEBAACVAwAB0QAFAAABFwkBNxcCxDz/AP8APMQB0Tz/AAEAPMMAAAACAKv/lQNVAyMAJgA5AAABFhceARcWFRQHDgEHBiMiJy4BJyY1NDc+ATc2NwcUFjMyNjU0JjEDMjc+ATc2NTQmJw4BBw4BFRQWAkA/MzNJExQaG10+PkdHPj5dGxoJCSQaGSABWUJCUCBMKiUmNxAQDA0gbDk4QFEDIzI+P5FRUVZHPj5dGxsbG10+Pkc2MzRgLCwmD0JeXkJEiPzyEBE3JSYqLVYqLDcMC0Y0N08AAAIAVf/AA6sC6wAJABMAAAEHEyUFEyclGwEDFyc3LwEPARcHA6vpRv74/vhG6QEzeHh4oSuOu0lJuo0qAbbK/tSfnwEsyhoBG/7l/t9htnsQrawQe7cAAAABAAAAATMzF648mV8PPPUACwQAAAAAANx9KKMAAAAA3H0oowAA/10D4wMpAAAACAACAAAAAAAAAAEAAAMz/zQAAAQAAAAAAAPjAAEAAAAAAAAAAAAAAAAAAAAcBAAAAAAAAAAAAAAAAAAAAAQAANUEAACRBAAAVQQAAFUEAACABAAAdAQAACsEAACrBAAAVwQAANUEAABVBAAAVQQAAQAEAAAdBAAAgAQAASsEAACABAAAKwQAAIAEAABVBAAAkQQAAQAEAACrBAAAVQAAAAAACgAUAB4AQABUALgA9gFMAdYCQAKOAxIDLANsA/AEKgSABP4FFAWABeYGBgZKBl4GcgbKBvYAAAABAAAAHABbAAkAAAAAAAIAAAAAAAAAAAAAAAAAAAAAAAAADgCuAAEAAAAAAAEABgAAAAEAAAAAAAIABwBXAAEAAAAAAAMABgAzAAEAAAAAAAQABgBsAAEAAAAAAAUACwASAAEAAAAAAAYABgBFAAEAAAAAAAoAGgB+AAMAAQQJAAEADAAGAAMAAQQJAAIADgBeAAMAAQQJAAMADAA5AAMAAQQJAAQADAByAAMAAQQJAAUAFgAdAAMAAQQJAAYADABLAAMAAQQJAAoANACYd2xlZDEyAHcAbABlAGQAMQAyVmVyc2lvbiAxLjIAVgBlAHIAcwBpAG8AbgAgADEALgAyd2xlZDEyAHcAbABlAGQAMQAyd2xlZDEyAHcAbABlAGQAMQAyUmVndWxhcgBSAGUAZwB1AGwAYQByd2xlZDEyAHcAbABlAGQAMQAyRm9udCBnZW5lcmF0ZWQgYnkgSWNvTW9vbi4ARgBvAG4AdAAgAGcAZQBuAGUAcgBhAHQAZQBkACAAYgB5ACAASQBjAG8ATQBvAG8AbgAuAAAAAwAAAAAAAAAAAAAAAAAAAAAAAAAAAAAAAAAAAAAAAA==) format('woff');
}

:root {
	--c-1: #111;
	--c-f: #fff;
	--c-2: #222;
	--c-3: #333;
	--c-4: #444;
	--c-5: #555;
	--c-6: #666;
	--c-8: #888;
	--c-b: #bbb;
	--c-c: #ccc;
	--c-e: #eee;
	--c-d: #ddd;
	--c-r: #831;
	--t-b: 0.5;
	--c-o: rgba(34, 34, 34, 0.9);
	--c-tb : rgba(34, 34, 34, var(--t-b));
	--c-tba: rgba(102, 102, 102, var(--t-b));
	--c-tbh: rgba(51, 51, 51, var(--t-b));
	/*following are internal*/
	--th: 70px;
	--tp: 70px;
	--bh: 63px;
	--tbp: 14px 14px 10px 14px;
	--bbp: 9px 0 7px 0;
	--bhd: none;
	--bmt: 0px;
}

html {
	touch-action: manipulation;
}

body {
	margin: 0;
	background-color: var(--c-1);
	font-family: Helvetica, Verdana, sans-serif;
	font-size: 17px;
	color: var(--c-f);
	text-align: center;
	-webkit-touch-callout: none;
	-webkit-user-select: none;
	-moz-user-select: none;
	-ms-user-select: none;
	user-select: none;
	-webkit-tap-highlight-color: transparent;
	scrollbar-width: 6px;
	scrollbar-color: var(--c-sb) transparent;
}

html,
body {
	height: 100%;
	width: 100%;
	position: fixed;
	overscroll-behavior: none;
}

#bg {
	height: 100vh;
	width: 100vw;
	position: fixed;
	z-index: -10;
	background-position: center;
	background-repeat: no-repeat;
	background-size: cover;
	opacity: 0;
	transition: opacity 2s;
}

p {
	margin: 10px 0 2px 0;
	color: var(--c-d);
}

button {
	outline: none;
	cursor: pointer;
}

.labels {
	margin: 0;
	padding: 8px 0 2px 0;
}

#namelabel {
	position: fixed;
	bottom: calc(var(--bh) + 6px);
	right: 4px;
	color: var(--c-6);
	cursor: pointer;
	writing-mode: vertical-rl;
}

.bri {
	padding: 4px;
}

.wrapper {
	position: fixed;
	top: 0;
	left: 0;
	right: 0;
	background: var(--c-tb);
	z-index: 1;
}

.icons {
	font-family: 'WIcons';
	font-style: normal;
	font-size: 24px;
	line-height: 1;
	display: inline-block;
	margin: -2px 0 4px 0;
}

.huge {
	font-size: 42px;
}

.infot {
	table-layout: fixed;
	width: 100%;
}

.segt {
	table-layout: fixed;
	width: 100%;
}

.segt TD {
	text-align: center;
	/*text-transform: uppercase;*/
	font-size: 14px;
	padding: 0;
	vertical-align: middle;
}
.segt TD.h {
	font-size: 13px;
	padding: 2px 0 0;
}

.keytd {
	text-align: left;
	padding-bottom: 8px;
}

.valtd {
	text-align: right;
	padding-bottom: 8px;
}

.valtd i {
	font-size: small;
}

.slider-icon
{
	transform: translate(6px,3px);
	color: var(--c-d);
}

.e-icon
{
	transform: translateY(3px);
	color: var(--c-d);
}

.sel-icon {
	cursor: pointer;
	transform: translateX(3px);
	color: var(--c-d);
}

.flr {
	float: right;
	cursor: pointer;
	margin: 0;
	color: var(--c-f);
	transform: rotate(0deg);
	transition: transform 0.3s;
}

.exp {
	transform: rotate(180deg);
}

.il {
	display: inline-block;
	vertical-align: middle;
}

#liveview {
	height: 4px;
	display: none;
	width: 100%;
	border: 0px;
}

.tab {
	background-color: transparent;
	color: var(--c-d);
}

.bot {
	position: fixed;
	bottom: 0;
	left: 0;
	width: 100%;
	background-color: var(--c-tb);
}

.tab button {
	background-color: transparent;
	float: left;
	border: none;
	transition: color 0.3s, background-color 0.3s;
	font-size: 17px;
	color: var(--c-c);
}

.top button {
	padding: var(--tbp);
	margin: 0;
}

.bot button {
	padding: var(--bbp);
	width:25%;
	margin: 0;
}

.tab button:hover {
	background-color: var(--c-tbh);
	color: var(--c-e);
}

.tab button.active {
	background-color: var(--c-tba) !important;
	color: var(--c-f);
}

.active {
	background-color: var(--c-6) !important;
	color: var(--c-f);
}

.container {
	--n: 1;
	width: 100%;
	width: calc(var(--n)*100%);
	height: calc(100% - var(--tp) - var(--bh));
	margin-top: var(--tp);
	transform: translate(calc(var(--i, 0)/var(--n)*-100%));
	overscroll-behavior: none;
}

.tabcontent {
	float: left;
	position: relative;
	width: 100%;
	width: calc(100%/var(--n));
	box-sizing: border-box;
	border: 0px;
	overflow: auto;
	height: 100%;
	overscroll-behavior: none;
}

#Effects {
	-webkit-overflow-scrolling: touch;
}

.smooth { transition: transform	calc(var(--f, 1)*.5s) ease-out }

.tab-label {
	margin: 0 0 -5px 0;
	padding-bottom: 4px;
}

.overlay {
	position: fixed;
	height: 100%;
	width: 100%;
	top: 0;
	left: 0;
	background-color: var(--c-3);
	font-size: 24px;
	display: flex;
	align-items: center;
	justify-content: center;
	z-index: 11;
	opacity: 0.95;
	transition: 0.7s;
	pointer-events: none;
}

.staytop {
	display: block;
	position: -webkit-sticky;
	position: sticky;
	top: 0;
	z-index: 1;
    margin: 0 auto auto;
}

#staytop, #staytop1 {
	background: var(--c-2);
	width: 310px;
	margin: auto;
	border-radius: 15px;
}

#staytop1 {
	top: 28px;
}

#staytop2 {
	top: 58px;
}

#fxb0 {
	margin-bottom: 2px;
	filter: drop-shadow(0 0 1px #000);
}

.first {
	margin-top: 10px;
}

#toast {
	opacity: 0;
	background-color: var(--c-5);
	max-width: 90%;
	color: var(--c-f);
	text-align: center;
	border-radius: 5px;
	padding: 16px;
	position: fixed;
	z-index: 5;
	left: 50%;
	transform: translateX(-50%);
	bottom: calc(var(--bh) + 22px);
	font-size: 17px;
	pointer-events: none;
}

#toast.show {
	opacity: 1;
	animation: fadein 0.5s, fadein 0.5s 2.5s reverse;
}

#toast.error {
	opacity: 1;
	background-color: #b21;
	animation: fadein 0.5s;
}

.modal {
	position:fixed;
	left: 0px;
	bottom: 0px;
	right: 0px;
	top: calc(var(--th) - 1px);
	background-color: var(--c-o);
	transform: translateY(100%);
	transition: transform 0.4s;
	padding: 8px;
	font-size: 20px;
	overflow: auto;
}

#info {
	z-index: 3;
}

#rover, #nodes {
	z-index: 2;
}

#ndlt {
  margin: 12px 0;
}

.valtd i {
	font-size: 14px;
}

#roverstar {
	position: fixed;
	top: calc(var(--th) + 5px);
	left: 1px;
	display: none;
	cursor: pointer;
}

#connind {
	position: fixed;
	bottom: calc(var(--bh) + 5px);
	left: 4px;
	padding: 5px;
	border-radius: 5px;
	background-color: #a90;
	z-index: -2;
}

#imgw {
	display: inline-block;
	margin: 8px;
}

#kv, #kn {
	max-width: 490px;
	display: inline-block;
}

#kn td {
  padding-bottom: 12px;
}

#lv {
	max-width: 600px;
	display: inline-block;
}

#heart {
	transition: color 0.9s;
	font-size: 16px;
	color: #f00;
}

img {
	max-width: 100%;
	max-height: 100%;
}

.wi {
	image-rendering: pixelated;
	image-rendering: crisp-edges;
	width: 210px;
}

@keyframes fadein {
	from {bottom: 0; opacity: 0;}
	to {bottom: calc(var(--bh) + 22px); opacity: 1;}
}

.sliderdisplay {
	content:'';
	position: absolute;
	top: 13px; bottom: 13px;
	left: 10px; right: 10px;
	background: var(--c-4);
	border-radius: 17px;
	pointer-events: none;
	z-index: -1;
}

.sliderbubble {
	width: 24px;
	position: relative;
	display: inline-block;
	border-radius: 10px;
	background: var(--c-3);
	color: var(--c-f);
	padding: 4px 4px 2px;
	font-size: 14px;
	right: 5px;
	transition: visibility 0.25s ease, opacity 0.25s ease;
	opacity: 0;
	visibility: hidden;
}

output.sliderbubbleshow {
	visibility: visible;
	opacity: 1;
}

.hidden {
	display: none;
}

input[type=range] {
	-webkit-appearance: none;
	width: 220px;
	padding: 0px;
	margin: 0px 10px 0px 10px;
	background-color: transparent;
	cursor: pointer;
}
input[type=range]:focus {
	outline: none;
}
input[type=range]::-webkit-slider-runnable-track {
	width: 100%;
	height: 30px;
	cursor: pointer;
	background: transparent;
}
input[type=range]::-webkit-slider-thumb {
	height: 16px;
	width: 16px;
	border-radius: 17px;
	background: var(--c-f);
	cursor: pointer;
	-webkit-appearance: none;
	margin-top: 7px;
}
input[type=range]::-moz-range-track {
	width: 100%;
	height: 30px;
	background-color: rgba(0, 0, 0, 0);
}
input[type=range]::-moz-range-thumb {
	border: 0px solid rgba(0, 0, 0, 0);
	height: 16px;
	width: 16px;
	border-radius: 17px;
	background: var(--c-f);
	transform: translateY(7px);
}
#wwrap {
	display: none;
}

.sliderwrap {
	height: 30px;
	width: 240px;
	position: relative;
}

.sbs {
	margin: 0px -20px 5px -6px;
}

.sws {
	width: 220px;
}

.sis {
	width: 210px !important;
}

.hd {
	display: var(--bhd);
}

#briwrap {
	float: right;
	margin-top: var(--bmt);
}

#picker {
	margin: 10px auto;
	width: 260px;
}

#rgbwrap {
	display: none;
}

.btn {
	padding: 8px;
	margin: 10px 4px;
	width: 230px;
	font-size: 19px;
	background-color: var(--c-3);
	color: var(--c-d);
	cursor: pointer;
	border: 1px solid var(--c-3);
	border-radius: 25px;
	transition-duration: 0.5s;
	-webkit-backface-visibility: hidden;
	-webkit-transform:translate3d(0,0,0);
	overflow: clip;
	text-overflow: clip;
}

.btn-s {
	width: 276px;
	background-color: var(--c-2);
}
.btn-i {
	padding-bottom: 4px;
}
.btn-icon {
	margin: 0px 8px 4px 0;
	vertical-align: middle;
}
.btna-icon {
	margin: 0px;
}
.btn-p {
	width: 165px;
	margin: 5px;
}
<<<<<<< HEAD
.btn-xs, .btn-pl-del, .btn-pl-add {
	width: 42px;
	height: 42px;
}
.btn-xs {
	margin: 2px 0 0 0;
}
.btn-pl-del, .btn-pl-add {
	margin: 0;
	white-space: nowrap;
}
=======
.btn-xs {
  width: 39px;
	margin: 2px 0 0 0;
}
.btn-pl-add {
	margin-left: 9px;
}


>>>>>>> 5903e825
#qcs-w {
	margin-top: 10px;
}
.qcs {
	padding: 14px;
	margin: 2px;
	border-radius: 14px;
	display: inline-block;
}
.qcsb {
	padding: 13px;
	border: 1px solid var(--c-f);
}
#hexw {
	margin-top: 5px;
	display: none;
}
.sel {
	margin: 5px 0 10px;
}
.sel-pl, .sel-ple {
	padding: 4px;
	margin: 0;
	font-size: 19px;
	background-color: var(--c-3);
	color: var(--c-d);
	cursor: pointer;
	border: 1px solid var(--c-3);
	border-radius: 5px;
	transition-duration: 0.5s;
	-webkit-backface-visibility: hidden;
	-webkit-transform:translate3d(0,0,0);
}
.sel-pl {
<<<<<<< HEAD
	width: 165px;
	background-position: 141px 16px;
=======
  width: 192px;
  background-position: 168px 16px;
  margin: 8px 7px 0 0;
>>>>>>> 5903e825
}
.sel-ple {
	width: 100%;
	text-align: center;
}
option {
	background-color: var(--c-3);
	color: var(--c-f);
}
input[type=number], input[type=text] {
	background: var(--c-3);
	color: var(--c-f);
	border: 0px solid var(--c-f);
	border-radius: 5px;
	padding: 8px;
	margin: 6px 6px 6px 0;
	font-size: 19px;
	transition: background-color 0.2s;
	outline: none;
	width: 50px;
	-webkit-appearance: textfield;
	-moz-appearance: textfield;
	appearance: textfield;
}

textarea {
	background: var(--c-2);
	color: var(--c-f);
	width: 236px;
	height: 90px;
	border-radius: 5px;
	border: 2px solid #555;
	outline: none;
	resize: none;
	font-size: 19px;
}

::selection {
	background: var(--c-b);
}

input[type=text] {
	width: 100px;
	text-align: center;
}

.ptxt {
<<<<<<< HEAD
	width: 216px !important;
	margin: 6px !important;
=======
	width: 200px !important;
	margin: 26px 0 6px 12px !important;
>>>>>>> 5903e825
}

.stxt {
	width: 50px !important;
}

input[type=number]:focus, input[type=text]:focus {
	background: var(--c-6);
}

input[type=number]::-webkit-inner-spin-button,
input[type=number]::-webkit-outer-spin-button {
	-webkit-appearance: none;
}

.pln {
	border-radius: 25px !important;
	width: 67px !important;
	margin: 0 2px 8px 0 !important;
	text-align: center;
}
.plnl {
	width: 86px;
	margin: 0 2px 0 0;
	display: inline-block;
}
.pli {
	width: 38px;
	margin: 0 0 0 29px;
	display: inline-block;
}

.segn {
	margin: 3px 0 6px 0 !important;
	text-align: right;
}

.segname, .pname {
	position: absolute;
	top: 0px;
	left: 50%;
	padding: 10px 0;
	transform: translateX(-50%);
	white-space: nowrap;
	cursor: pointer;
	text-align: center;
}
/*
.segname {
	padding: 7px 0;
	font-size: 11px;
}
*/
.pname {
	width: 208px;
	overflow: hidden;
	text-overflow: clip;
}

.segpwr {
	margin: 8px 0 0;
}

.pid {
	position: absolute;
	top: 0px;
	left: 0px;
	padding: 11px 0px 0px 11px;
	font-size: 16px;
	width: 20px;
	text-align: center;
	color: var(--c-b);
}

.newseg {
	cursor: default;
}

.ic {
	padding: 6px 0 0 0;
}

.xxs {
	width: 40px;
	margin: 6px;
}

.psts {
	background-color: var(--c-3);
	color: var(--c-f);
	cursor: pointer;
	padding: 2px 0 0 0;
	height: 40px;
}

.cnf {
	color: var(--c-f);
	cursor: pointer;
	background: var(--c-3);
	border-radius: 25px;
	padding: 8px;
	margin: -8px 0 0;
}

.cnf-s {
/*
	padding: 8px;
	position: absolute;
	top: 173px;
	right: 23px;
	padding: 7px 22px;
*/
}

.pwr {
	color: var(--c-6);
	transform: translate(2px, 3px);
	cursor: pointer;
}

.act {
	color: var(--c-f);
}

.del {
	position: absolute;
	bottom: 8px;
	right: 8px;
	color: var(--c-f);
	cursor: pointer;
}

.check, .radio {
	display: inline-block;
	position: relative;
	padding-bottom: 32px;
	margin-bottom: 14px;
	cursor: pointer;
	text-align: center;
}

.schkl {
	padding: 2px 5px 0px 35px;
	margin: 0 0 0 2px;
}

.revchkl {
	padding: 2px 0px 0px 35px;
	margin-bottom: 0px;
	margin-top: 8px;
}

.fxchkl {
  position: absolute;
  top: 0px;
  left: 8px;
}

.check input, .radio input {
	position: absolute;
	opacity: 0;
	cursor: pointer;
	height: 0;
	width: 0;
}

.checkmark, .radiomark {
	position: absolute;
	bottom: 0;
	left: 0;
	background-color: var(--c-3);
}

.radiomark {
	height: 24px;
	width: 24px;
	border-radius: 50%;
	top: -2px;
}

.checkmark {
	height: 25px;
	width: 25px;
	border-radius: 10px;
	top: 0;
}

.psv {
	left: initial;
	bottom: initial;
	top: 0;
	right: 0;
}

.psvl {
	padding: 2px 35px 10px 0px;
	margin-top: 10px;
	margin-bottom: 0px;
}


.check:hover input ~ .checkmark {
	background-color: var(--c-4);
}

.check input:checked ~ .checkmark {
	background-color: var(--c-6);
}

.checkmark:after, .radiomark:after {
	content: "";
	position: absolute;
	display: none;
}

.check input:checked ~ .checkmark:after, .radio input:checked ~ .radiomark:after {
	display: block;
}

.check .checkmark:after {
	left: 9px;
	top: 5px;
	width: 5px;
	height: 10px;
	border: solid var(--c-f);
	border-width: 0 3px 3px 0;
	-webkit-transform: rotate(45deg);
	-ms-transform: rotate(45deg);
	transform: rotate(45deg);
}

.radio .radiomark:after {
	width: 12px;
	height: 12px;
	top: 50%;
	left: 50%;
	margin: -6px;
	border-radius: 50%;
	background: var(--c-f);
}

.h {
	font-size: 13px;
	text-align: center;
	color: var(--c-b);
}

.bp {
	margin-bottom: 5px;
}

.seg {
	position: relative;
	display: inline-block;
	padding: 8px;
	margin: 3px 0;
	width: 260px;
	font-size: 19px;
	background-color: var(--c-2);
	color: var(--c-f);
	border: 0px solid var(--c-f);
	border-radius: 20px;
	text-align: left;
	transition: background-color 0.5s;
  	filter: brightness(1);
}

.list {
	position: relative;
	width: 260px;
	transition: background-color 0.5s;
    margin: auto auto 20px;
}

.lstI {
	border-bottom: 1px solid var(--c-3);
	display: flex;
	align-items: center;
	padding: 8px 10px;
    cursor: pointer;
	background-color: var(--c-2);
	overflow: hidden;
	position: sticky;
}

.lstI:hover {
    background: var(--c-4);
}

.lstI:last-child {
	border: none;
    border-radius: 0 0 20px 20px;
    padding-bottom: 10px;
}

.lstI.selected {
	background: var(--c-5);
	top: 135px;
	bottom: 0;
}

.lstI.sticky, .lstI.selected {
	z-index: 1;
}

#pallist .lstI.selected {
	top: 27px;
	bottom: -11px;
}

#pallist .lstI.sticky {
	top: -11px;
}

.lstI.sticky {
	top: 98px;
}

.lstIcontent {
	width: 100%;
	vertical-align: middle;
	padding: 0 20px 0 5px;
	text-align: left;
}

.lstIname {
	margin: 3px 0;
	white-space: nowrap;
	cursor: pointer;
}

.lstIprev {
	border: 1px solid var(--c-4);
	border-radius: 4px;
	width: 100%;
	height: 8px;
	margin: auto;
}

.fndIcn { /* needed for magnifier SVG, can be removed when magnifier is in Wicons font */
	width: 24px;
	height: 24px;
	stroke: var(--c-e);
	stroke-width: 3px;
	fill-opacity: 0;
	margin-top: 1px;
}

div.fnd div {
	position: absolute;
	top: 10px;
	left: 13px;
}

div.fnd span {
	position: absolute;
	display: none;
	top: 10px;
	right: 13px;
	cursor: pointer;
}

input[type="text"].fnd {
	display: block;
	width: 260px;
	box-sizing: border-box;
    padding: 8px 48px 8px 60px;
    margin: 5px auto 0;
	text-align: left;
	border-radius: 20px 20px 0 0;
	background: var(--c-2);
    border-bottom: 1px solid var(--c-3);
}

input[type="text"].fnd:focus {
	background-color: var(--c-5);
}

input[type="text"].fnd:not(:placeholder-shown) {
	background-color: var(--c-4);
}

.pres {
	margin-bottom: 6px;
}

.segin {
	padding: 4px 8px 4px 8px;
	display: none;
}

.expanded {
	display: block;
}

.c {
	text-align: center;
}

.po2 {
	display: none;
	margin-top: 8px;
}

.pwarn {
	color: red;
}

.hrz {
<<<<<<< HEAD
	width: auto;
	height: 2px;
	background-color: var(--c-b);
	margin: 3px 0;
=======
  width: auto;
  height: 2px;
  background-color: var(--c-b);
>>>>>>> 5903e825
}

::-webkit-scrollbar {
	width: 6px;
}
::-webkit-scrollbar-track {
	background: transparent;
}
::-webkit-scrollbar-thumb {
	background: var(--c-sb);
	opacity: 0.2;
	border-radius: 5px;
}
::-webkit-scrollbar-thumb:hover {
	background: var(--c-sbh);
}

@media not all and (hover: none) {
	.sliderwrap:hover + output.sliderbubble {
		visibility: visible;
		opacity: 1;
	}
}

@media all and (max-width: 335px) {
	.sliderbubble {
    display: none;
  }
}

@media all and (max-width: 550px) and (min-width: 374px) {
	.infobtn {
		width: 155px;
	}
}

@media all and (max-width: 540px) {
	.top button {
		width: 16.6%;
		padding: 8px 0 4px 0;
	}
}

@media all and (min-width: 541px) and (max-width: 719px) {
	.top button {
		width: 14.2%;
		padding: 8px 0 4px 0;
	}
}

@media all and (max-width: 719px) {
	.hd {
		display: none !important;
	}
	#briwrap {
		margin-top: 0px !important;
		float: none;
	}
}

@media all and (max-width: 798px) {
	#buttonNodes {
		display: none;
	}
}

@media all and (max-width: 1249px) {
	#buttonPcm {
		display: none;
	}
}<|MERGE_RESOLUTION|>--- conflicted
+++ resolved
@@ -599,7 +599,6 @@
 	width: 165px;
 	margin: 5px;
 }
-<<<<<<< HEAD
 .btn-xs, .btn-pl-del, .btn-pl-add {
 	width: 42px;
 	height: 42px;
@@ -611,17 +610,6 @@
 	margin: 0;
 	white-space: nowrap;
 }
-=======
-.btn-xs {
-  width: 39px;
-	margin: 2px 0 0 0;
-}
-.btn-pl-add {
-	margin-left: 9px;
-}
-
-
->>>>>>> 5903e825
 #qcs-w {
 	margin-top: 10px;
 }
@@ -656,14 +644,8 @@
 	-webkit-transform:translate3d(0,0,0);
 }
 .sel-pl {
-<<<<<<< HEAD
 	width: 165px;
 	background-position: 141px 16px;
-=======
-  width: 192px;
-  background-position: 168px 16px;
-  margin: 8px 7px 0 0;
->>>>>>> 5903e825
 }
 .sel-ple {
 	width: 100%;
@@ -711,13 +693,8 @@
 }
 
 .ptxt {
-<<<<<<< HEAD
 	width: 216px !important;
 	margin: 6px !important;
-=======
-	width: 200px !important;
-	margin: 26px 0 6px 12px !important;
->>>>>>> 5903e825
 }
 
 .stxt {
@@ -1127,16 +1104,10 @@
 }
 
 .hrz {
-<<<<<<< HEAD
 	width: auto;
 	height: 2px;
 	background-color: var(--c-b);
 	margin: 3px 0;
-=======
-  width: auto;
-  height: 2px;
-  background-color: var(--c-b);
->>>>>>> 5903e825
 }
 
 ::-webkit-scrollbar {
