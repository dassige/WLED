@font-face {
	font-family: "WIcons";
/*	src: url(data:application/x-font-woff;charset=utf-8;base64,d09GRgABAAAAABsAAAsAAAAAGrQAAQAAAAAAAAAAAAAAAAAAAAAAAAAAAABPUy8yAAABCAAAAGAAAABgD50AIWNtYXAAAAFoAAABRAAAAURfBgSRZ2FzcAAAAqwAAAAIAAAACAAAABBnbHlmAAACtAAAFWQAABVkn5Xq/GhlYWQAABgYAAAANgAAADYXA6M1aGhlYQAAGFAAAAAkAAAAJAcYA19obXR4AAAYdAAAAKgAAAConAAT3mxvY2EAABkcAAAAVgAAAFZwmGsgbWF4cAAAGXQAAAAgAAAAIAA0AF1uYW1lAAAZlAAAAUoAAAFKQULQ4XBvc3QAABrgAAAAIAAAACAAAwAAAAMEAAGQAAUAAAKZAswAAACPApkCzAAAAesAMwEJAAAAAAAAAAAAAAAAAAAAARAAAAAAAAAAAAAAAAAAAAAAQAAA5BADM/80AMwDMwDMAAAAAQAAAAAAAAAAAAAAIAAAAAAAAwAAAAMAAAAcAAEAAwAAABwAAwABAAAAHAAEASgAAABGAEAABQAGAAEAIOA34DngPOBM4I/gouCp4Lvg1ODp4RbhOeE/4XzhiuIt4j3iouKm4rPixuLk4yXjM+NM45DjlePW4/HkCeQQ//3//wAAAAAAIOA34DngPOBM4I/gouCp4Lvg1ODo4RbhN+E/4XzhiuIt4j3iouKm4rPixuLj4yXjM+NL44/jlOPW4/HkCeQQ//3//wAB/+MfzR/MH8ofux95H2cfYR9QHzgfJR75Htke1B6YHosd6R3aHXYdcx1nHVUdORz5HOwc1RyTHJAcUBw2HB8cGQADAAEAAAAAAAAAAAAAAAAAAAAAAAAAAAAAAAAAAAAAAAAAAAAAAAAAAAAAAAAAAAAAAAAAAAAAAAAAAAAAAAAAAAAAAAAAAAAAAAEAAf//AA8AAQAAAAAAAAAAAAIAADc5AQAAAAABAAAAAAAAAAAAAgAANzkBAAAAAAEAAAAAAAAAAAACAAA3OQEAAAAAAgDV/8ADKwLAAAkAEgAAJREhERQGIyEiJgEVITUzNzMXMwEAAgAyI/6qIzICK/2qlirWKpYVAgD+ACMyMgKjVVUrKwADANX/wAMrAsAACQAOABYAACURIREUBiMhIiYTESERISUzFSE1MzczAQACADIj/qojMlUBVv6qAUCW/aqWKtYVAgD+ACMyMgHO/lUBq9VVVSsAAAABAJEAFQOAAlEABQAAJQEXASc3AYABxDz+AO88jQHEPP4A7zwAAAAAAgBV/7EDqwLAACQAQQAAATIXHgEXFhUUBw4BBwYPAScmJy4BJyY1NDc+ATc2MzIWFz4BMwM2Nz4BNzY1NCYjIgYHIy4BIyIGFRQXHgEXFh8BAsAxKys/EhMaG19DRFI+PlJEQ18bGhMSPysrMThlIyNlOLxMPz5YGBhVQDFWEVARVjFAVRgYWD4/TAQCwBISQCsqMjw5OHU/QEs4OEs/QHU4OTwyKitAEhIwKSkw/WlEOzpnLy8uQFY5LCw5VkAuLy9nOjtEBQACAID/wAOAAsAABAA2AAABESMRMxcWFx4BFxYVFAcOAQcGIyInLgEnJjU0Nz4BNzY3Fw4BFRQXHgEXFjMyNz4BNzY1NCYnAitWVs4fGRkjCgkeHmlGRVBQRUZpHh4JCiMZGR88MjwYF1E3Nj4+NjdRFxg8MwLA/lUBq10aICFKKSksUEVGaR4eHh5pRkVQLCkpSiEgGjwpeEY+NjdRFxgYF1E3Nj5GeCkAAAAAAgB0/6YDjALaAE4AWgAAARceAQ8BDgEvAQ4BDwEOASsBIiYvAS4BJwcGJi8BJjY/AS4BNTQ2NycuAT8BPgEfAT4BPwE+ATsBMhYfAR4BFzc2Fh8BFgYPAR4BFRQGBwUyNjU0JiMiBhUUFgMxVQYDBFIDDwdmDyMTDwELCKQICwEQEyIQZgcOBFIDAwVXAgECAVYGAwRSAw8HZg8jEw8BCwikCAsBEBMiEGYHDgRSAwMFVwIBAQH+zz9bWz8/W1sBGEQEDweNBwUCKQwUCGwICgoIbAgUDCkCBQeNBw8ERAoUCgoUCkQEDweNBwUCKQwUCGwICgoIbAgUDCkCBQeNBw8ERAoUCgoUCnJbPz9bWz8/WwAAAwAr/4QD1QMVAB4AMwBSAAABMhceARcWFSM0Jy4BJyYjIgcOAQcGFSM0Nz4BNzYzExUXBycHJzc1LgE1NDYzMhYVFAYHAzIXHgEXFhUjNCcuAScmIyIHDgEHBhUjNDc+ATc2MwIAPjY3URcYVhAROicnLCwnJzoREFYYF1E3Nj4rkTyAgDyRHCQ/LCw/JBwrYVZVgCQlVR4eaUZFUFBFRmkeHlUlJIBVVmECaxgXUTc2PiwnJzoREBAROicnLD42N1EXGP5zjZE8gIA8kY0NNCEsPz8sITQNAjclJIBVVmFQRUZpHh4eHmlGRVBhVlWAJCUAAAIAVf+VA6sC6wAcACYAAAEyFx4BFxYVFAcOAQcGIyInLgEnJjU0Nz4BNzYzEyc3LwEPARcHNwIAWE5OdCEiIiF0Tk5YWU1OdCEiIiF0Tk1ZtC+f0lJS0p8vtALrIiF0Tk5YWE5OdCEiIiF0Tk5YWE5OdCEi/VXOiRLCwhKKzW0AAwAr/5UD1QLrACAAKQAsAAAlBycHJzcuASczHgEXPgE3ITUhNTMVIRUjBgcOAQcGDwElEyMnIwcjEzMDMycCJSCF1T3ZKEAXVRQxHi5EFf4kASpWASp9CxAQJxgYHAEBXMBVMMswVcBVb4pFvVeF1j3WLWI0JkghM3Q9VVZWVSYkJUYhIh8Bbf4AgIACAP7WuAAAAAMAKwAAA9UCgAAbADcAQwAAATIXHgEXFhcGBw4BBwYjIicuAScmJzY3PgE3NhMyNz4BNzY1NCcuAScmIyIHDgEHBhUUFx4BFxYTMhYVFAYjIiY1NDYCAFBJSXovLxsbLy96SUlQUElJei8vGxsvL3pJSVAsJyc6ERAQETonJywsJyc6ERAQETonJyw1S0s1NUtLAoAYF1U7O0ZGOztVFxgYF1U7O0ZGOztVFxj96xAROicnLCwnJzoREBAROicnLCwnJzoREAFVSzU1S0s1NUsAAAAABAAr/5UD1QLAABsALgBGAEwAAAEiBgcnPgEzMhceARcWFw4BByc+ATU0Jy4BJyYlNwEHJw4BIyInLgEnJic+ATcnFw4BFRQXHgEXFjMyNjcnDgEjIiY1NDY3PwEyFh0BAgAVJxJcJ1YtUElIey4vHBdLMH0HCBAROicn/ik3AvQ2jyteMlBJSXovLxsZUTUTigoMEBE6JycsGS8WQgcOBzVLAgF2BzZKAhUIB1wPDxgXVTs7RjxmKX0SJxUsJyc6ERB1Nv0MN48RExgXVTs7Rj9tKRSLFi8ZLCcnOhEQDApCAQJLNQcOB2MBSzUHAAAAAgCr/2sDVQMVABkAMgAAATIXHgEXFhUUBgcnPgE1NCcuAScmIxUnNxURNRcHNSInLgEnJjU0NjcXDgEVFBceARcWAgBHPj5dGxocGT4PDxQURi4vNaurq6tHPj5dGxocGT4PDxQURi4vApUaG10+PkcyXCg/Gj0gNS8uRhQUgKuqgP2rgKuqgBobXT4+RzJcKD8aPSA1Ly5GFBQAAgEAAEADAAJAAAIABgAAJREBEzMRIwEAAWtAVVVAAgD/AAEA/gAAAAIBAABAAwACQAAEAAcAAAEzESMREwERAQBVVZUBawJA/gACAP8AAQD+AAAACABX/5cDqwLpAAMABwALABQAHAAlAC4ATQAAARcFER8BBREXJxElAw4BByc+ATcVBw4BByM+ATcDHgEXBy4BJzMTNx4BFxUuAScBFAcOAQcGBzU2Nz4BNzY1NCcuAScmJzUWFx4BFxYVAi1+/wCCfv8AgoIBANYuVSM9MHNA4hwkBVcHMScIBSQcPScxB1dEPSNVLkBzMAK5Hh1nRkZQPzY2UBcWFhdQNjY/UEZGZx0eAZ5ewAGAYl7AAYBiYv6AwAFSBSQcPScxB1eBI1UuQHMw/scuVCQ9MHNA/uE9HCQFVwcxJwFKU0lKcSUkCVcIHh1bOTpBQTo5Wx0eCFcJJCVxSklTAAAABQBV/+sDqwKVABAAHgAqADgARQAAATIWFREUBiMhIiY1ETQ2MyEBLgE1NDY3Jw4BFRQWFzcyNjU0JiMiBhUUFgU+ATU0JicHHgEVFAYHAzIWFRQGIyImNTQ2MwNVJDIyJP1WJDIyJAKq/fYlJiYlPDIyMjLxR2RkR0dkZAE4MjIyMjwlJiYltSMyMiMjMjIjApUyI/4AIzIyIwIAIzL99iZeMTFfJTwxfkJCfTJGZEdHZGRHR2RGMX5CQn0yPCZeMTFfJQEKMiMjMjIjIzIAAAMAq//rA0MCgwAMAB0ALgAANzQ2MzIWFRQGIyImNREyFx4BFxYVIzQnLgEnJiM1FTIXHgEXFhUjNCcuAScmIzWrNicmNzcmJzaJeXm0NDV5KyuTY2NwV01NcyEheRcYUjc3PkgmNzcmJzY2JwI7NTS0eXmJcGNjkysrefIhIXNNTVc+NzdSGBd5AAAAAQDVABUDKwJrAAsAAAEhESMRITUhETMRIQMr/wBW/wABAFYBAAEV/wABAFYBAP8AAAAAAAYAVf/rA4AClQALABEAHAAhACYAKwAANzUzFSM1MzUjNTM1AzUjNTMVBzUzFQczFSM1NyMTIRUhNRE1IRUhETUhFSFVgIBWKysrK1ZWgExMgE1N1gJV/asCVf2rAlX9q2sqqioWKhYBgIAqqoAqJloqJloBAFZW/apWVgEAVlYABQBV/5UDqwLrABwAOABEAFAAWAAAATIXHgEXFhUUBw4BBwYjIicuAScmNTQ3PgE3NjMRMjc+ATc2NTQnLgEnJiMiBw4BBwYVFBceARcWEyImNTQ2MzIWFRQGISImNTQ2MzIWFRQGEyImJyEOASMCAFhOTnQhIiIhdE5OWFlNTnQhIiIhdE5NWUc+Pl0bGhobXT4+R0c+Pl0bGhobXT4+3BomJhobJSX+uxslJRsaJiZ7S3UaAbQadUsC6yIhdE5OWFhOTnQhIiIhdE5OWFhOTnQhIv0AGhtdPj5HRz4+XRsaGhtdPj5HRz4+XRsaAYAlGxomJhobJSUbGiYmGhsl/upUQkJUAAAAAQEA/5UDKwLrACIAAAEyFx4BFxYVFAcOAQcGIyImJzY3PgE3NjU0Jy4BJyYnPgEzAYBYTk50ISIiIXROTlgiQB5BNzdPFhcXFk83N0EeQCIC6yIhdE5OWFhOTnQhIgoKFCgnakFBSEhBQWonKBQKCgAAAAADAB3/XQPjAyMADwArADgAAAEXBxUjBycjNSc3NTM3FzMBMjc+ATc2NTQnLgEnJiMiBw4BBwYVFBceARcWEzIWFRQGIyImNTQ2MwNVjo7IjY3Ijo7IjY3I/qs1Ly5GFBQUFEYuLzU1Ly5GFBQUFEYuLzVHZGRHR2RkRwHNjY3Ijo7IjY3Ijo79qxQURi4vNTUvLkYUFBQURi4vNTUvLkYUFAGrZEdHZGRHR2QABQCA/8ADgALAACgANABAAEwAWAAAATIXHgEXFhUUBw4BBwYrASIGFRQWFx4BFRQGIyInLgEnJjU0Nz4BNzYDMjY1NCYjIgYVFBY3MjY1NCYjIgYVFBYzMjY1NCYjIgYVFBYXMjY1NCYjIgYVFBYCAFBFRmkeHhEROScnLEwaJgkHCAklG1BFRmkeHh4eaUZFmxslJRsaJiaaGyUlGxomJvAaJiYaGyUlmxomJhobJSUCwBsbXD4/RiwnJzoRESUbDBYICRYMGyUeHmlGRVBQRUZpHh7+gCUbGyUlGxslqyUbGiYmGhslJRsaJiYaGyWrJRsbJSUbGyUAAAAAAgCA/8ADdAK0AAUADwAANwEXASM1AQcnNzYyHwEWFIAB2KD+KKAC9E6gTgwjDWQMYAHYoP4ooAG0TqBODAxkDSMAAAABASv/lQLVAusABwAAASEDMwERIxEBKwGqqqr+1oAC6/6q/gABgAHWAAAAAAkAgP9rA4ADFQADAAcAFgAbAB8AIwAnACsAMAAABTUzFRM1MxUlNDY7ARUjETMVIyImNRElMhYVIwERMxEBNTMVATUzFRM1MxUDNTMUBgKAVVZV/QAyI6urq6sjMgKrIzJV/qpWAQBV/wBVVlVVVTJAVVUCAFVVqyMyVf2qVTIjAlZVMiP9AAOq/FYBAFVVAgBVVf6qVlb+q1UjMgAAAAAEAID/lQOAAxUAAwAHACcARAAAARUhNRMRMxEBHgEVFAcOAQcGIyInLgEnJjU0Nz4BNzYzMhYXNx4BFwEyNz4BNzY1NCcuAScmIyIHDgEHBhUUFx4BFxYzAoD/AFVWAQEnLR4eaEZGUFBGRmgeHh4eaUZFUER6MjwRHg7+lz42N1EXGBgXUTc2Pj42N1EXGBgXUTc2PgMVVVX91gEA/wABGjJ6RE9GRmgeHx8eaEZGT1BGRmgeHiwoPA0eEf2qFxhRNjY+Pjc2URgXFxhRNjc+PjY2URgXAAAJACv/ggPVAykAAwAHAAsADwATABcAMwA3ADsAAAEHJzcDFSM1ARUjNQUHJzcDNxcHEzMVIwEyFx4BFxYVFAcOAQcGIyInLgEnJjU0Nz4BNzYTNTMVJTcXBwEgPE09KYACAFYBlE08TEw7TTwpgID+qzUvLkYUFBQURi4vNTUvLkYUFBQURi4vClb+bE08TAJxPE08/sJVVQGpfn6nTTxN/Xs8TD0BlFUBKhQURS8vNTUuL0UVFBQVRS8uNTUvL0UUFP0tfn6nTTxNAAACAID/vQOAAusABQAKAAAtARcJATcFCQIHAgABOkb+gP6ARQE7/oABgAGARin1Nv7VASs1iAErASv+1TYAAAAAAwBV/70DqwMVAAMACAAWAAAlJzcXJwcBNwEJAQcnBwE3BTcnBwE3JwNNPTM9Rmb+sHwBgP0MAx83odP+gEYBOpc9Wv6AibTAPSg9olABUGH+1QFV/OE2oaQBKzX0dT1GAStrtAAAAAACAFX/lQOrAusAHAAoAAABMhceARcWFRQHDgEHBiMiJy4BJyY1NDc+ATc2MxMnNycHJwcXBxc3FwIAWE5OdCEiIiF0Tk5YWE5OdCEiIiF0Tk5Y1ZmZPJmZPJmZPJmZAusiIXROTlhYTk50ISIiIXROTlhYTk50ISL9vJmZPJmZPJmZPJmZAAAAAQCRABUDgAJRAAUAACUBFwEnNwGAAcQ8/gDvPY4Bwzz+AO88AAAAAAEBAACvAwAB6wAFAAAJAQcnBycCAAEAPMTEPAHr/wA8w8M8AAEBAACVAwAB0QAFAAABFwkBNxcCxDz/AP8APMQB0Tz/AAEAPMMAAAABAFX/lQOrAusALAAAARUjFwcnIxUXBycVIzUHJzc1IwcnNyM1Myc3FzM1JzcXNTMVNxcHFTM3FwczA6uyijzHVcY8ilaKPMZVxzyKsrKKPMdVxjyKVoo8xlXHPIqyAWtWijzGVcc8irKyijzHVcY8ilaKPMZVxzyKsrKKPMdVxjyKAAAFAFX/lQOrAusAHAA4AEQAUABXAAABMhceARcWFRQHDgEHBiMiJy4BJyY1NDc+ATc2MxEyNz4BNzY1NCcuAScmIyIHDgEHBhUUFx4BFxYTIiY1NDYzMhYVFAYhIiY1NDYzMhYVFAYXMhYXIT4BAgBYTk50ISIiIXROTlhZTU50ISIiIXROTVlHPj5dGxoaG10+PkdHPj5dGxoaG10+PtwaJiYaGyUl/rsbJSUbGiYme0t1Gv5MGnUC6yIhdE5OWFhOTnQhIiIhdE5OWFhOTnQhIv0AGhtdPj5HRz4+XRsaGhtdPj5HRz4+XRsaAYAlGxomJhobJSUbGiYmGhslgFRCQlQAAAIAq/+VA1UDIwAmADkAAAEWFx4BFxYVFAcOAQcGIyInLgEnJjU0Nz4BNzY3BxQWMzI2NTQmMQMyNz4BNzY1NCYnDgEHDgEVFBYCQD8zM0kTFBobXT4+R0c+Pl0bGgkJJBoZIAFZQkJQIEwqJSY3EBAMDSBsOThAUQMjMj4/kVFRVkc+Pl0bGxsbXT4+RzYzNGAsLCYPQl5eQkSI/PIQETclJiotViosNwwLRjQ3TwAAAgBV/8ADqwLrAAkAEwAAAQcTJQUTJyUbAQMXJzcvAQ8BFwcDq+lG/vj++EbpATN4eHihK467SUm6jSoBtsr+1J+fASzKGgEb/uX+32G2exCtrBB7twAAAAEAAAABAABJZ54xXw889QALBAAAAAAA2gCv2QAAAADaAK/ZAAD/XQPjAykAAAAIAAIAAAAAAAAAAQAAAzP/NAAABAAAAAAAA+MAAQAAAAAAAAAAAAAAAAAAACoEAAAAAAAAAAAAAAAAAAAABAAA1QQAANUEAACRBAAAVQQAAIAEAAB0BAAAKwQAAFUEAAArBAAAKwQAACsEAACrBAABAAQAAQAEAABXBAAAVQQAAKsEAADVBAAAVQQAAFUEAAEABAAAHQQAAIAEAACABAABKwQAAIAEAACABAAAKwQAAIAEAABVBAAAVQQAAJEEAAEABAABAAQAAFUEAABVBAAAqwQAAFUAAAAAAAoAFAAeAEAAagB+AOIBOAHCAjwCfALGAzADqAP2BAoEIASkBQwFUgVsBawGMAZqBsAHPgdgB3YHxggyCJgIuAjsCTAJRAlWCWoJrAouCoYKsgAAAAEAAAAqAFsACQAAAAAAAgAAAAAAAAAAAAAAAAAAAAAAAAAOAK4AAQAAAAAAAQACAAAAAQAAAAAAAgAHADMAAQAAAAAAAwACACcAAQAAAAAABAACAEgAAQAAAAAABQALAAYAAQAAAAAABgACAC0AAQAAAAAACgAaAE4AAwABBAkAAQAEAAIAAwABBAkAAgAOADoAAwABBAkAAwAEACkAAwABBAkABAAEAEoAAwABBAkABQAWABEAAwABBAkABgAEAC8AAwABBAkACgA0AGh1aQB1AGlWZXJzaW9uIDEuMABWAGUAcgBzAGkAbwBuACAAMQAuADB1aQB1AGl1aQB1AGlSZWd1bGFyAFIAZQBnAHUAbABhAHJ1aQB1AGlGb250IGdlbmVyYXRlZCBieSBJY29Nb29uLgBGAG8AbgB0ACAAZwBlAG4AZQByAGEAdABlAGQAIABiAHkAIABJAGMAbwBNAG8AbwBuAC4AAAADAAAAAAAAAAAAAAAAAAAAAAAAAAAAAAAAAAAAAAAA) format('woff');
	src: url(data:application/x-font-woff;charset=utf-8;base64,d09GRgABAAAAABv4ABAAAAAAMiQAAQAAAAAAAAAAAAAAAAAAAAAAAAAAAABGRlRNAAAb3AAAABwAAAAckKPEUEdERUYAABvAAAAAHAAAAB4AJwAzT1MvMgAAAeQAAABBAAAAYC+/IEJjbWFwAAACfAAAAOQAAAJGQMMrZGN2dCAAAASkAAAACgAAAAoAYABVZnBnbQAAA2AAAAECAAABcwZZnDdnYXNwAAAbuAAAAAgAAAAIAAAAEGdseWYAAAUMAAAU2AAAJ1x4Ak4EaGVhZAAAAWwAAAA1AAAANhmDbeJoaGVhAAABpAAAAB0AAAAkB+QDYmhtdHgAAAIoAAAAUwAAALShNhQ2bG9jYQAABLAAAABcAAAAXM+K2nxtYXhwAAABxAAAAB0AAAAgAkEB8G5hbWUAABnkAAAA+QAAAaedVITpcG9zdAAAGuAAAADVAAABy6qXkWdwcmVwAAAEZAAAAEAAAABOzz2DE3icY2BkYGAAYnlh5Qfx/DZfGeRZGEDgFsPCkyD6jn/HNAbZ/7HMj5k1gVwOBiaQKAAPnQocAAAAeJxjYGRgYDb+b8JwhoUBBJgfMzAyoAJdAFHZA08AAAB4nGNgZGBg0GXIYuBkAAEmMMkFYjC2gJgAE2EBNQAAAHicY2Bh/s84gYGVgYFpJtMZBgaGfgjN+JrBmJGTARUwCiBxFICAwYGB8Ykgs/F/E4YzzMYMIP2MyEoYGAF51QtHAAAAeJxjYYAAxlAGOGBhYLgKxROBOBSIG4C4CIi1oXxtJLyahYGRAYIZwqHyq6H6QyEYLCcLNQeIGbURbAYYG6oWZCfcvFAk80KZHzJEgdwHAD97EBMAeJxjYGBgZoBgGQZGIMnA6ADkMYL5LIwqQNqFwYGBlYEFKKbwwPyB5QObBz4P+h8serDywe4HVx68fCj20PKh/cOah12PdB/ZPlr0aNmjzY+OPXryWPWx8WOfxxMeT3187fHHJ5xPBP//B5mP1ZQXQFPMsZjyGGyK9+P+x1OgpgiATPn/RP6c/Fn50/J75KvkM+ST5APlLeXV5H7J3ZK7KjdTrkf2lext2XLZEtkM2TBZK5lfMm9lrslMkZkoEyhjLqMgIwX0iwsD5YARFG6MbEDMDBVgAhJMGKqAgTe8AQBOI3BCeJxdkD1OxDAQhcc4LOQGSBaSLSsUK6/oqVI4kVCaQCg8DT/SrkT2DkhpaFxwlqEzXS6GYJKNttjGM+/N6POzE4BrEuRt+BbiC5P4+0zgr38gB/nyvEkgnNZV70m8sjhzbKwNd9LpmmRRPwaLOup4v4261u9vW8qKufJgF/FWE3Sh5/MpGCpRHdsd4h1zsomTzZyITNgvhP1MYMAvL527RpO8acNDoMErKj0qY3RFYxto9Mog8tbqmJTrR3+1ZL7gzKs1N5cHSheoVAQY40FZQ0OMKvI7Fp1gPDEEnBrlYvBPTERZVEkM7TwarFGTYY01nBM93527pgsVJzW4+Qck6mvkAAB4nNvBwKDNsIuBEQiZtBl3MTBBGPuBDCcGc6CcPIMwAwMDhzbDfqCMM6rQLgZmoCC79g4GBgXX2kwJFwBrOQmcAAoAVQBWAAAAAAAAAAAAAAAAAAAAAAAAADIAiACoAXAB6AMOA6QEBARqBTYF6AasBtQG+gewCKoJPAlyCjALdAvmDGwNIA1IDWwOLg7MD2wPlg/QEBoQOhBYEHgQ9hI6EvgTThOuE654nO1ae2wcx3mf2SW5fB7veI89PkTyuPcguUcu7457S+qOx6NMUc+TSNl7kiPLCWvHjKwESGI7sezYPeTVWogUuAFtBAVqG0hdhEzRNnAcRWkANXacR5uAeVBoAwFNWqRAogINgqTIH+axv3nc6aTEglHknwIl+e18szsz++33/mZIFLK9e1U1latEIz4yfJkQk1whhFCimuh4LxN1i15BV8GNqRQNRuyMk9GpL+ILtBiRkbhq7mw8N35tvHpOIWmjumGklXXXNc2dikKqxEinCVFveUeQnJJvCRAPFq0tfoW0kR7+Voq3Nm3RyyRkXSYBQAg3WrcArA+847poPeweWj/63VugLiPIu0mdH5iy/hwnsbpeo9ClZU7kjitppN+runST8O9+lgTVirJCmklY0glegC5wQSFNnAsxqtOEQyv09XyV/Ff+omzZfIW4u3+nbuJbDVIk36rzc7LOz0EQPYnWZl+4gC8yrYVm8mOM+wVAObPQD0aYpBcwBpgFHALcCzgLOA94BvBZwOcBXwF8G9B15jLRwIcFLK3jFTpWnrmOxVrIDAkB4oAsYAlQBjwE+BDgk4DnAC8DXgW8Aeg6A5K2gfwMoJwBZ9P6INVDwYDmoVpLN03EE5O42NNOgTrZTDqkF6ia5R17Om6MtGjGJEUTDPB5Q1S5mjLN+R5/X/8771o8USicWLzrnf19/p5500zNvNsw3v3xo/OFU+GwW0yVfcu+cqrohsOnCvNHm5SrPT1Fczydn515bL54ZGbmyHzxsZnZfHrcLPb0TI2NTe2cXcztXbOsyWJ5NpmcLRcnLWttb26xmcujAt2rQB4qsclBKQ+Taxr4nwWXesExBZyjAAV4Gm0LONiCZ2mpbWxM9LoQ3qAFfvgMX3OokSfGSCNHHN1D5bdn0jW2JBSzTKNDvb1Ge9vg4Nml/cvL+5fODg62tRu9vUP5dD6srzjZQiHrrOjhfEa5ypTyTN9w5PDYWFIMFdOSY2OHI8N9+bHHl8RgMXHp8TF87wd3X1YvKT8mZ8hZOiC/937YGrOwu8iD4rsfxretCr1bhd6t1vRuFXq3Cr1bhd6tQu9WoXer0LtV6N0q9G4VercKvVuF3q1C71a53p0GZwg4Q7DqaXBKA64Bfxh4EngS+AjaEbRJ3BsDPiZxC7gl8eyWkAhbYwX4isRPAT8lx6wJnV6DTq9Bp9eg02vQ6TXo9Bp0eg06vQadXoNOr0Gn16DTa9DptZpOr0Gn14ROQzzBQDf1QFEtXBlm0pG4RSFIJlBgkGd2Hn00ToI187RAM+khXBmWo2noNqTMbWCIQhlgHGzZlua0tIRgIKSm3BZFPaF2NqnqQ92Gv5t2tH6utYN6/SPeh1S1qaPphKI0n1SoQstvbyCtfm/+9Ol5AA0vNrUrzc0XtSY61hlofW9rezsugc4x2qRdbG5W2psW2wPt+Hub4z7ClwXAYszdj6vbapDsITlynBTr3qyba9MgmRB+MUR0fmMaJsbaOSgaa2MQEGs10iqih/QixjS3FWOEWw663EL0Oz71B3UtoSUcmwsD3AaPFbJadivRmNtoTW4sWnHLq8Iwyl7f3kQimUwk9vq8ZW4mZ5/NVyr5Zwei88nkfFQNiuGN5iUW3RBGJaaKZcSa1UcuiiUudk1HkvPzyci08Pvr8Ps3SD8+e6HOKRHhBtASX88s41kNG65jI3UsKrHbHe6tzgWxx4K26pqjkFPHjj0aGRmJPHrs2Kl7SzW8RLusF35w4sQPXrBeUW6Ip40jBb7jfu+Znq9/vefCd9/HZb2uboP+YTIK2vfKLxjD17AvCEqZU/THQOFlEoQx+mCY3TzgUDakR0RHLifQm8EXgN6IjaAcjASNFhk8Yn4jYWiGX80klNjwJ7bn/mW0qLuB1ODkYrAapeNlOv5Uh9ebCIcHKL3vqjv1j1Pu1b4L+7928hPX5q5N/NF0/GAk8+icWy678WhsKTIyRN9XJRWWcFwD2exbcNlWKpCFA1X8Bv8WXPYj8/BY/V9hUincy8Qzzj9qhhR4ePbgUwaYf9EgMR2QADiAA4CTgDXAhwF/Ange8FeALwO+CeD+5RqQ/wAoZ8CQHFnAstxd5WAjOVhDDu4qB3eVg7vKwV3l4K5ycFc5uKsc3FUO7ioHd5Wruasc3FWuMQTrLY0akRAx11+LMbdYjog/fm4q8GYwG4UsHzr0hGX191vWE4cOLd/aa1T1Rtw+csQGKJWw7uZyS0u5nMtCzk1858bvThI4dflUAJjdJHXsKrLACZIhR8jjjZLRmGQ0IZlerkvMs/SQXq5uGmRTELIpQDYFyKYA2RQgmwJkU4BsCpBNAbIpQDYFyKYA2RQgm0JNNgXIpsCZ6XeolmCOX3CRaSlylgTz7YLLYCB6kqGakw7tobGGkI5owGYznjquo/w6+2nz/rTkZu+KTbPBRM99ifLE8qGDT05aA/qRqae0Vs6YjJY9XP2H9k7BpV4rtE/zaPYR+P4L2Z1O59M+v+Ds/PvGWrX7urtFL//Q2FM9iaD0Y/SIrb07ZPWKbmf7Pqrgjkfj+c7m7jnVhc8OkxT5T8nffouxdA9nKYGh8hwgbTFr4DmABzmAp5YDeDDUA8P3IAfwIAfwIAfwIAfwIAfwIAfwIAfwIAfwEGZI3wbUck+WLUXhEqIWk1yUaNyphetYXx0bkBiyXxHPTUwwYSAmDMSEgZgwEBMGYsJATBiICQMxYSAmDMSEgZg1AzFhIOatOWpLg+iMYMLx2bpm1zxoY2qmkAOFwpn+voHeQnd3ILA0admb+Ln9prLe13+mUDiQvm90vm9u2LYmlwKByubGjolL5fc8Y3KghBRVohQhkRYyWq8kSL3CUbdEPdDMfGcTLzHgO33Un/EZlNBzRdctKmQXc6q3rKdivZH6eqJyakJLwU5aewWrhXyGn/oocd11ek4pVvFELIX5J3efR6z6OWwpBkucggMskk/JNYe4p79MhngidwWVSzcZ4kKz6tiUxIT3L7AvaOU5ANcmHdqk17RJhzbp0CYd2qRDm3Rokw5t0qFNOrRJhzbp0CYd2qRDm3QIFtQL+3OoiH+anW10cAlbpN6wSM1go5p9GvoanvkdIMFJSrcnXWNu6pEivTa4Z21paXk+m13WQyF9OZudX15aWtszuHNwINp8Uksl6G92yU5zdGAukdL+fM5wJ4uPKH8m+9WTdx86/IFYtO1k6+Ce07N7Fxb2zp7eM9h6si0a+8DhQ0/z0VPVX12llRuT90TZG6s/nRMLM143Iy+4AV6vg2N7wF/EIzouOZ1k3o5bZLohDHFedvAbNvHzVgSSKwjMFm9VqUas9u2TahTZ4ry3wHurxnsLvLfAewu8t8B7C7y3wHsLvLfAewu8t8B7C7y3wHuLGRWzRhvWaMMabVijDWu0YY02rNGGNdqwRhvWaMMabVijDWu0a9Zowxpt8fo/UNALBWUpb/uQ9vllKs5MOKRHmJnHExpPuLVEQ8bdGPRUN5pOR3fK7PpiLB6P5dP4of/GrnnW/9KBBx88wMBIpw2Asp42+LaAoeC689/x+1Opd8byqaf37XsqLa55ca9dzDvwICV8JoDnH5uQ+V3Kx5iVQNJ/IeVtQBRC3iKX8uIpE+OYLJnGaplUHEkYG6DDd97Mny+TYa+os1jr3eI8joPHcf6bBSwByoCHAB8CfBLwHOBlwKuANwCSx3HwOC5i4W15d/D2fi3dBjs3nzl//pVp+7xpfuaBB95/slR6JBI5r4dPOE4hm4g7DhIS5WP29Cvnzz/z/gce+Ixpno9EHimVThYc50RY3xIjsnyfZZsEVVM5B1WfkfzpkGpN+P4PCm8vK8T5vovKH6iSUaxKb2P7PRGU4UgvfRlfRDV3SZl5yzL8XFAiu0T4O2aDFdhgM4zCD7YaJEFb5FsHkSUKoxK+dIRLpcb0K5CVl7cdpJ0ToXjF9oC3tvGENoC+H20QbTva0JZIJtlGTD/aMNtCYNsHMkCG0cbQ7kGbYF/YKS2eoO3kjpXV0owBSi1MXL+CSFt72ullO15ihA9O2l9/wu6Et8SIPjliAG2z3Hpiaw3L/gh46LcNZOdOJBjR0GqZoGE7uh0JNtsMzbCnNutXzHJFcXc2r1WOHq2UnlHcN7crlbJp4ia9URnfqJQ3xuPvwF+5DGxjPDQeAsb9X60uYrn4cYjl45LzA7I6qqXhd5Nl3hbgCRmnZ0DiIkgtoD3MuJTiqcsVUkLSx9oFeAkhKqMWewz4P6Pm/wz4P2Z0BvyfAf9nwP8Z8H8G/J8B/2fA/xnwfwb8nwH/Z9T8XwpWlYJ5pGBVKVhVClaVglWlYFUpWFUKVpWCVaVgVSlYVapmVSlYVYq9ntGSAy25Gi050JIDLTnQkgMtOdCSAy050JIDLTnQkgMtOdCSAy25Gi0l0FICLSXQUgItJdBSAi0l0FICLSXQUgItJdBSAi2lGi0l0FLC6xljgzLvukdidy4w71hOcJ8qHEKkAcf9RMRD37IivVdkVSJbasCv98Xjff2xWPWruPSj8+SRx/roK32P3aFuJb+zisRphS/RJ5dCW/3FPfv23QN/A2ewDn9zg0TIB2+rzn31+ntIYpTpVLimU2HIMVyTYxhyDEOOYcgxDDmGIccw5BiGHMOQYxhyDEOOYcgxDDmGRT5zG7drhVstoSlQWmn80JHi4ILjHA/peui44ywMFm/lRnt7YDTx8MLCwYMLCw8nRgPt7YTHnT27Z9R/Vw34LJZpvEt+p5dvWzMnM8jbJM834GOlJ+vkW+moCGYskVPYcFU629O7LvwPu9cu2xju2Wzf7jrbQdOChpYw7IRjZxw9Q99mGaq6ly596+LFb4lrdVNkzSIBb8RlXKbfrY+9dGln83fHCZxu1qIxz7tq+76jZBrZ7VFyiry3LndLuhEh/zHuTkT8tdl2JNoc2hLaBbQH0N7N+HMv28dke5rgwfJ1UfMkeV0qXH9QPj98/XaJm5SnJXzH8TZj0xrSlkwD3riBGGnAUcPzvSqfbxYF5NG+eJvW2hbrb9jA6pfq/8uaaX1D3qC1O8rV/v77CvNLvID0xfo7Q61toc7+WOM+2vbtprQZ4wvfBHLL/jorHDtkvdnFtsi1hJNND9FQoI3q1FAfPfbisU6j68HOHUL/+cXq6ItKgN3pfLDLqBb5HX7+Qs3ddYXtQ92schRIk+fForZh5Q7h5Q7LANQMRb1k0o2Njeq1inKjuoFKpwJqKqiDK6iDVdh3CKXnICJ7HJHGIr+UVHZAXD7AKNtatph9dMlw0s7bKA8rLE6JDGFY5mtsK6JHRvpaxGeRXpOht4tHdWFXY7Jvyv4Ei2Pt0iBV+T19cv80CELZC9h5V/+W2GLbsyX6Q7IfkX1D9lkaocsX9skXhuQLg/yFU6lmJEh0OpujQcOHqA4bZHm1SRHidRb0JbCQn7EzgRa6Xa66aYPVwkZaAbibbtllP7sESHpd3XizrCI3dnc2ME7ZTBsuhribCP0ccXke3AQZrEsZGGSenT5IiUbrkZ9KDqdlQC+KvYlFS1BfvM52CEQ62MTOyrzC6kyZxQzLcbO4V0R713VxRsn34H9PZGMnVaxCvKOnAreUCjLILyQmBgffg9oR9eJ7apvDi0+k875BT/X5xpOXBtxfVoOuW/1l+onF42za0BBb4rhYIjma7xr07Wzo4ZUsZjnZlbDOcAcrMJyV6CJnbSPm7kfVbRUVA/SxgyTAN4tk4NVRPUkuzvI86QrZi7uN3BzldQb02iuOX5hfm2T+Kw9ujbOc8vqCSn7C9gzOiGMvdnNMHn8lxcMkfzghb86wbBv5YDdNOM0w7OY7ZA/NGBeBmlFH12IAplaKWf5SvjSnrJfyR6s/egt/X/1JRR2vVHb2YZDSmSvlq58vq2NPP305X8rjr3Q2ENhvYcaktT8YCAT3W5OYbe0PBLahcdUqRhzNH517+OmnpV/6GvzSDfCvrX6Sq/CKmzLLo2K/pU2N6W3UUUi1QvGL696lKpr96/ApZnW7evY32eo2NW0eX12suQl97uLn2N31eCKOhf1weRp1mh12TWBVqiYc/VPqkPPSD6uVJbr3+bl3VCvPvKL8cfVvP0IrmbnMnBp886fZlz6H9X/92NwSNc+9Uj1Nl1er27tkbnSO3HqukGh4o+eWA5W3OCVIgB5d0x391qysAacTn/1svvZ3h4zr7xuG/W/OyOcu0dfqZ+TIxcjfQAI3GuYTXn1xH9/M57cxZiagoiT/+ut5emOX5F97Lc/nrmPu93//XLGLRplIdeX1/C6sKf86/X6e1YP517iF1Phpyt3nm//tQPlunGh9sg3KkkmXbb9sedWGmotP7GhIpLyyHZDtsKzBRmQbF5akI21iJ1qwFXaohSzKQaUFdckgmWJOGYYTRE6lqZtfvJD/pvtG/kL5Qv4N95v5C1+8/QY995aP6jdqe1FvtxZbRtHw/7XY/9FaTE/zvbE/TC1WPfqHqsUqohTjZxTrqos6JQbt+iepgXGugYhSs4hSE+JcYgJSm6hJbQJSm4DUJiC1CUhtAlKbgNQmILUJSG0CUpuA1CYgtQlIbaJ+LjHrvZmfZ8V5QxaSzPJdM/a7BCgDHgJ8CPBJwHOAlwGvAt4ASElmIcksl+QA5JeV2+F1Sd7pf0K0WoKv3vyXEAzje5lKcT6TOeQPNHKwrS3a1ztM7923b3n46Hgs7ni9nV3D752dKa6oRrow/+zKSpmPxA+blc1MvyuZjHfvu//+fYt/+uavvD4nFh+fKI8nnc6OpWnnuIwnV7kPYDthruR9q9z7Ys9b+Se11LGOOtZVx7rrmK+O+SXGMn9/rNmfiPVTVa8dVaubP1+q/rb626Wf08zjjz/+knnpq4cOXbk4Tl/9TvVHL7xAk9/po/3Vn1X/dfXVJ71//QXvk19mtLxj96vqx5RfoGa36/+b1gujZrQmuPOFJ4ogV+ERJ8SORsX/crAKe1JBXqWyjG9QadFigUElky4o9vSkYox4FPURrxJsD3f2BX8Yd5NJN2Ev9vkNvXDw2Oj4iai9vy9gVPsiuZWpqRP5EWNuxbJWciPTwb3BjvbgD3vD4d7o2Q8/YRtOPKD3Rt/z2BMzfzl1omCM5E/wCSO5FfI/onUWU3icbY3BSsNAFEVP0jTSCi4FXcUfCEkQSpl9oNBuuqjrtB1CoCSQJmDxM/wAV4IrP8lv8SYM0oUzvOG8++6dB9zxjcdwPHxCxz43PDie8MiL40CTV8dTbnl3HEr/dDyX/0cpL5hJCcYfBva1a+Z4wjNPjgPd1vGUe94ch9I/HM/l/6Kngl61xVKqPVEoytaW/akQ7KS3nGVrqIlIiUkwukPUkKlLWYpy1izGnp1tz1VTR2mcGNNXJkvSpcnXi0yzv43//3ydvTLno6mTrVSsHqOFestR2p6L3hUHuTaqwRsr1NRdVNratkVnj9H+Eq0OzaZp6phfYCQ7MwAAAHicfdBHTwMxEIbhfRNI6L33XoVkewzZPe5mN38FkBDiwoF/T5nvjCXrkT32zNhFr/h/PPxM6NEv+kwxzYAhM8wyxzwLLLLEMiusssY6G2yyxTY77LLHPgcccsQxJ5xyxjkXXHLFNTfccsf98PP9NYTQyvhrF2wkKzl2sywnbp2kzjWN22a3K6XHY3xylT9aKRU3zxtHXieW9Z8pta5J1U2150uNuWOtO60778PSo2u+b7mRXsf0HquC1L1K91rPaxP/nxy83xyDjIPnt6+Pl/gNJNBh5gAAAAABAAH//wAPeJxjYGRgYOABYjEgZmJgBEIdIGYB8xgABYIAWwAAAAEAAAAA2lOZ8AAAAADaAKHJAAAAANxPiJY=) format('woff');*/
	src: url(data:application/x-font-woff;charset=utf-8;base64,d09GRgABAAAAABMkAAsAAAAAEtgAAQACAAAAAAAAAAAAAAAAAAAAAAAAAABPUy8yAAABCAAAAGAAAABgD50AIWNtYXAAAAFoAAABBAAAAQTVan0qZ2FzcAAAAmwAAAAIAAAACAAAABBnbHlmAAACdAAADewAAA3sm6svT2hlYWQAABBgAAAANgAAADYb/Mf8aGhlYQAAEJgAAAAkAAAAJAcYA1FobXR4AAAQvAAAAHAAAABwZAAMiWxvY2EAABEsAAAAOgAAADowHizsbWF4cAAAEWgAAAAgAAAAIAAmAF1uYW1lAAARiAAAAXoAAAF62zUFRXBvc3QAABMEAAAAIAAAACAAAwAAAAMEAAGQAAUAAAKZAswAAACPApkCzAAAAesAMwEJAAAAAAAAAAAAAAAAAAAAARAAAAAAAAAAAAAAAAAAAAAAQAAA5BADM/80AMwDMwDMAAAAAQAAAAAAAAAAAAAAIAAAAAAAAwAAAAMAAAAcAAEAAwAAABwAAwABAAAAHAAEAOgAAAA2ACAABAAWAAEAIOA34DzgTOBm4I/gouDo4RbhOeGK4i3iPeKi4qbis+Lj4yXjM+NL45DjleQJ5BD//f//AAAAAAAg4DfgPOBM4Gbgj+Ci4OjhFuE54YriLeI94qLipuKz4uPjJeMz40vjj+OV5AnkEP/9//8AAf/jH80fyR+6H6EfeR9nHyIe9R7THoMd4R3SHW4dax1fHTAc7xziHMsciByEHBEcCwADAAEAAAAAAAAAAAAAAAAAAAAAAAAAAAAAAAAAAAAAAAAAAAAAAAAAAAAAAAAAAAAAAAAAAAAAAAAAAQAB//8ADwABAAAAAAAAAAAAAgAANzkBAAAAAAEAAAAAAAAAAAACAAA3OQEAAAAAAQAAAAAAAAAAAAIAADc5AQAAAAACANX/wAMrAsAACQASAAAlESERFAYjISImARUhNTM3MxczAQACADIj/qojMgIr/aqWKtYqlhUCAP4AIzIyAqNVVSsrAAEAkQAVA4ACUQAFAAAlARcBJzcBgAHEPP4A7zyNAcQ8/gDvPAAAAAACAFX/sQOrAsAAJABBAAABMhceARcWFRQHDgEHBg8BJyYnLgEnJjU0Nz4BNzYzMhYXPgEzAzY3PgE3NjU0JiMiBgcjLgEjIgYVFBceARcWHwECwDErKz8SExobX0NEUj4+UkRDXxsaExI/KysxOGUjI2U4vEw/PlgYGFVAMVYRUBFWMUBVGBhYPj9MBALAEhJAKyoyPDk4dT9ASzg4Sz9AdTg5PDIqK0ASEjApKTD9aUQ7OmcvLy5AVjksLDlWQC4vL2c6O0QFAAMAVf+VA6sC6wAcACAAJAAAATIXHgEXFhUUBw4BBwYjIicuAScmNTQ3PgE3NjMTESMREzUjFQIAWE5OdCEiIiF0Tk5YWE5OdCEiIiF0Tk5YK1ZWVgLrIiF0Tk5YWE5OdCEiIiF0Tk5YWE5OdCEi/YABAP8AAVVVVQAAAAACAID/wAOAAsAABAA2AAABESMRMxcWFx4BFxYVFAcOAQcGIyInLgEnJjU0Nz4BNzY3Fw4BFRQXHgEXFjMyNz4BNzY1NCYnAitWVs4fGRkjCgkeHmlGRVBQRUZpHh4JCiMZGR88MjwYF1E3Nj4+NjdRFxg8MwLA/lUBq10aICFKKSksUEVGaR4eHh5pRkVQLCkpSiEgGjwpeEY+NjdRFxgYF1E3Nj5GeCkAAAAAAgB0/6YDjALaAE4AWgAAARceAQ8BDgEvAQ4BDwEOASsBIiYvAS4BJwcGJi8BJjY/AS4BNTQ2NycuAT8BPgEfAT4BPwE+ATsBMhYfAR4BFzc2Fh8BFgYPAR4BFRQGBwUyNjU0JiMiBhUUFgMxVQYDBFIDDwdmDyMTDwELCKQICwEQEyIQZgcOBFIDAwVXAgECAVYGAwRSAw8HZg8jEw8BCwikCAsBEBMiEGYHDgRSAwMFVwIBAQH+zz9bWz8/W1sBGEQEDweNBwUCKQwUCGwICgoIbAgUDCkCBQeNBw8ERAoUCgoUCkQEDweNBwUCKQwUCGwICgoIbAgUDCkCBQeNBw8ERAoUCgoUCnJbPz9bWz8/WwAAAwArAAAD1QKAABsANwBDAAABMhceARcWFwYHDgEHBiMiJy4BJyYnNjc+ATc2EzI3PgE3NjU0Jy4BJyYjIgcOAQcGFRQXHgEXFhMyFhUUBiMiJjU0NgIAUElJei8vGxsvL3pJSVBQSUl6Ly8bGy8veklJUCwnJzoREBAROicnLCwnJzoREBAROicnLDVLSzU1S0sCgBgXVTs7RkY7O1UXGBgXVTs7RkY7O1UXGP3rEBE6JycsLCcnOhEQEBE6JycsLCcnOhEQAVVLNTVLSzU1SwAAAAACAKv/awNVAxUAGQAyAAABMhceARcWFRQGByc+ATU0Jy4BJyYjFSc3FRE1Fwc1IicuAScmNTQ2NxcOARUUFx4BFxYCAEc+Pl0bGhwZPg8PFBRGLi81q6urq0c+Pl0bGhwZPg8PFBRGLi8ClRobXT4+RzJcKD8aPSA1Ly5GFBSAq6qA/auAq6qAGhtdPj5HMlwoPxo9IDUvLkYUFAAIAFf/lwOrAukAAwAHAAsAFAAcACUALgBNAAABFwURHwEFERcnESUDDgEHJz4BNxUHDgEHIz4BNwMeARcHLgEnMxM3HgEXFS4BJwEUBw4BBwYHNTY3PgE3NjU0Jy4BJyYnNRYXHgEXFhUCLX7/AIJ+/wCCggEA1i5VIz0wc0DiHCQFVwcxJwgFJBw9JzEHV0Q9I1UuQHMwArkeHWdGRlA/NjZQFxYWF1A2Nj9QRkZnHR4Bnl7AAYBiXsABgGJi/oDAAVIFJBw9JzEHV4EjVS5AczD+xy5UJD0wc0D+4T0cJAVXBzEnAUpTSUpxJSQJVwgeHVs5OkFBOjlbHR4IVwkkJXFKSVMAAAABANUAFQMrAmsACwAAASERIxEhNSERMxEhAyv/AFb/AAEAVgEAARX/AAEAVgEA/wAAAAAABgBV/+sDgAKVAAsAEQAcACEAJgArAAA3NTMVIzUzNSM1MzUDNSM1MxUHNTMVBzMVIzU3IxMhFSE1ETUhFSERNSEVIVWAgFYrKysrVlaATEyATU3WAlX9qwJV/asCVf2rayqqKhYqFgGAgCqqgComWiomWgEAVlb9qlZWAQBWVgAFAFX/lQOrAusAHAA4AEQAUABYAAABMhceARcWFRQHDgEHBiMiJy4BJyY1NDc+ATc2MxEyNz4BNzY1NCcuAScmIyIHDgEHBhUUFx4BFxYTIiY1NDYzMhYVFAYhIiY1NDYzMhYVFAYTIiYnIQ4BIwIAWE5OdCEiIiF0Tk5YWU1OdCEiIiF0Tk1ZRz4+XRsaGhtdPj5HRz4+XRsaGhtdPj7cGiYmGhslJf67GyUlGxomJntLdRoBtBp1SwLrIiF0Tk5YWE5OdCEiIiF0Tk5YWE5OdCEi/QAaG10+PkdHPj5dGxoaG10+PkdHPj5dGxoBgCUbGiYmGhslJRsaJiYaGyX+6lRCQlQAAAABAQD/lQMrAusAIgAAATIXHgEXFhUUBw4BBwYjIiYnNjc+ATc2NTQnLgEnJic+ATMBgFhOTnQhIiIhdE5OWCJAHkE3N08WFxcWTzc3QR5AIgLrIiF0Tk5YWE5OdCEiCgoUKCdqQUFISEFBaicoFAoKAAAAAAMAHf9dA+MDIwAPACsAOAAAARcHFSMHJyM1Jzc1MzcXMwEyNz4BNzY1NCcuAScmIyIHDgEHBhUUFx4BFxYTMhYVFAYjIiY1NDYzA1WOjsiNjciOjsiNjcj+qzUvLkYUFBQURi4vNTUvLkYUFBQURi4vNUdkZEdHZGRHAc2NjciOjsiNjciOjv2rFBRGLi81NS8uRhQUFBRGLi81NS8uRhQUAatkR0dkZEdHZAAFAID/wAOAAsAAKAA0AEAATABYAAABMhceARcWFRQHDgEHBisBIgYVFBYXHgEVFAYjIicuAScmNTQ3PgE3NgMyNjU0JiMiBhUUFjcyNjU0JiMiBhUUFjMyNjU0JiMiBhUUFhcyNjU0JiMiBhUUFgIAUEVGaR4eERE5JycsTBomCQcICSUbUEVGaR4eHh5pRkWbGyUlGxomJpobJSUbGiYm8BomJhobJSWbGiYmGhslJQLAGxtcPj9GLCcnOhERJRsMFggJFgwbJR4eaUZFUFBFRmkeHv6AJRsbJSUbGyWrJRsaJiYaGyUlGxomJhobJaslGxslJRsbJQAAAAABASv/lQLVAusABwAAASEDMwERIxEBKwGqqqr+1oAC6/6q/gABgAHWAAAAAAQAgP+VA4ADFQADAAcAJwBEAAABFSE1ExEzEQEeARUUBw4BBwYjIicuAScmNTQ3PgE3NjMyFhc3HgEXATI3PgE3NjU0Jy4BJyYjIgcOAQcGFRQXHgEXFjMCgP8AVVYBASctHh5oRkZQUEZGaB4eHh5pRkVQRHoyPBEeDv6XPjY3URcYGBdRNzY+PjY3URcYGBdRNzY+AxVVVf3WAQD/AAEaMnpET0ZGaB4fHx5oRkZPUEZGaB4eLCg8DR4R/aoXGFE2Nj4+NzZRGBcXGFE2Nz4+NjZRGBcAAAkAK/+CA9UDKQADAAcACwAPABMAFwAzADcAOwAAAQcnNwMVIzUBFSM1BQcnNwM3FwcTMxUjATIXHgEXFhUUBw4BBwYjIicuAScmNTQ3PgE3NhM1MxUlNxcHASA8TT0pgAIAVgGUTTxMTDtNPCmAgP6rNS8uRhQUFBRGLi81NS8uRhQUFBRGLi8KVv5sTTxMAnE8TTz+wlVVAal+fqdNPE39ezxMPQGUVQEqFBRFLy81NS4vRRUUFBVFLy41NS8vRRQU/S1+fqdNPE0AAAIAgP+9A4AC6wAFAAoAAC0BFwkBNwUJAgcCAAE6Rv6A/oBFATv+gAGAAYBGKfU2/tUBKzWIASsBK/7VNgAAAAACAFX/lQOrAusAHAAoAAABMhceARcWFRQHDgEHBiMiJy4BJyY1NDc+ATc2MxMnNycHJwcXBxc3FwIAWE5OdCEiIiF0Tk5YWE5OdCEiIiF0Tk5Y1ZmZPJmZPJmZPJmZAusiIXROTlhYTk50ISIiIXROTlhYTk50ISL9vJmZPJmZPJmZPJmZAAAAAQCRABUDgAJRAAUAACUBFwEnNwGAAcQ8/gDvPY4Bwzz+AO88AAAAAAEBAACVAwAB0QAFAAABFwkBNxcCxDz/AP8APMQB0Tz/AAEAPMMAAAACAKv/lQNVAyMAJgA5AAABFhceARcWFRQHDgEHBiMiJy4BJyY1NDc+ATc2NwcUFjMyNjU0JjEDMjc+ATc2NTQmJw4BBw4BFRQWAkA/MzNJExQaG10+PkdHPj5dGxoJCSQaGSABWUJCUCBMKiUmNxAQDA0gbDk4QFEDIzI+P5FRUVZHPj5dGxsbG10+Pkc2MzRgLCwmD0JeXkJEiPzyEBE3JSYqLVYqLDcMC0Y0N08AAAIAVf/AA6sC6wAJABMAAAEHEyUFEyclGwEDFyc3LwEPARcHA6vpRv74/vhG6QEzeHh4oSuOu0lJuo0qAbbK/tSfnwEsyhoBG/7l/t9htnsQrawQe7cAAAABAAAAATMzF648mV8PPPUACwQAAAAAANx9KKMAAAAA3H0oowAA/10D4wMpAAAACAACAAAAAAAAAAEAAAMz/zQAAAQAAAAAAAPjAAEAAAAAAAAAAAAAAAAAAAAcBAAAAAAAAAAAAAAAAAAAAAQAANUEAACRBAAAVQQAAFUEAACABAAAdAQAACsEAACrBAAAVwQAANUEAABVBAAAVQQAAQAEAAAdBAAAgAQAASsEAACABAAAKwQAAIAEAABVBAAAkQQAAQAEAACrBAAAVQAAAAAACgAUAB4AQABUALgA9gFMAdYCQAKOAxIDLANsA/AEKgSABP4FFAWABeYGBgZKBl4GcgbKBvYAAAABAAAAHABbAAkAAAAAAAIAAAAAAAAAAAAAAAAAAAAAAAAADgCuAAEAAAAAAAEABgAAAAEAAAAAAAIABwBXAAEAAAAAAAMABgAzAAEAAAAAAAQABgBsAAEAAAAAAAUACwASAAEAAAAAAAYABgBFAAEAAAAAAAoAGgB+AAMAAQQJAAEADAAGAAMAAQQJAAIADgBeAAMAAQQJAAMADAA5AAMAAQQJAAQADAByAAMAAQQJAAUAFgAdAAMAAQQJAAYADABLAAMAAQQJAAoANACYd2xlZDEyAHcAbABlAGQAMQAyVmVyc2lvbiAxLjIAVgBlAHIAcwBpAG8AbgAgADEALgAyd2xlZDEyAHcAbABlAGQAMQAyd2xlZDEyAHcAbABlAGQAMQAyUmVndWxhcgBSAGUAZwB1AGwAYQByd2xlZDEyAHcAbABlAGQAMQAyRm9udCBnZW5lcmF0ZWQgYnkgSWNvTW9vbi4ARgBvAG4AdAAgAGcAZQBuAGUAcgBhAHQAZQBkACAAYgB5ACAASQBjAG8ATQBvAG8AbgAuAAAAAwAAAAAAAAAAAAAAAAAAAAAAAAAAAAAAAAAAAAAAAA==) format('woff');
}

:root {
	--c-1: #111;
	--c-f: #fff;
	--c-2: #222;
	--c-3: #333;
	--c-4: #444;
	--c-5: #555;
	--c-6: #666;
	--c-8: #888;
	--c-b: #bbb;
	--c-c: #ccc;
	--c-e: #eee;
	--c-d: #ddd;
	--c-r: #831;
	--t-b: 0.5;
	--c-o: rgba(34, 34, 34, 0.9);
	--c-tb : rgba(34, 34, 34, var(--t-b));
	--c-tba: rgba(102, 102, 102, var(--t-b));
	--c-tbh: rgba(51, 51, 51, var(--t-b));
	/*following are internal*/
	--th: 70px;
	--tp: 70px;
	--bh: 63px;
	--tbp: 14px 14px 10px 14px;
	--bbp: 9px 0 7px 0;
	--bhd: none;
	--bmt: 0px;
}

html {
	touch-action: manipulation;
}

body {
	margin: 0;
	background-color: var(--c-1);
	font-family: Helvetica, Verdana, sans-serif;
	font-size: 17px;
	color: var(--c-f);
	text-align: center;
	-webkit-touch-callout: none;
	-webkit-user-select: none;
	-moz-user-select: none;
	-ms-user-select: none;
	user-select: none;
	-webkit-tap-highlight-color: transparent;
	scrollbar-width: 6px;
	scrollbar-color: var(--c-sb) transparent;
}

html,
body {
	height: 100%;
	width: 100%;
	position: fixed;
	overscroll-behavior: none;
}

#bg {
	height: 100vh;
	width: 100vw;
	position: fixed;
	z-index: -10;
	background-position: center;
	background-repeat: no-repeat;
	background-size: cover;
	opacity: 0;
	transition: opacity 2s;
}

p {
	margin: 10px 0 2px 0;
	color: var(--c-d);
}

button {
	outline: none;
	cursor: pointer;
}

.labels {
	margin: 0;
	padding: 8px 0 2px 0;
}

#namelabel {
	position: fixed;
	bottom: calc(var(--bh) + 6px);
	right: 4px;
	color: var(--c-6);
	cursor: pointer;
	writing-mode: vertical-rl;
}

.bri {
	padding: 4px;
}

.wrapper {
	position: fixed;
	top: 0;
	left: 0;
	right: 0;
	background: var(--c-tb);
	z-index: 1;
}

.icons {
	font-family: 'WIcons';
	font-style: normal;
	font-size: 24px;
	line-height: 1;
	display: inline-block;
	margin: -2px 0 4px 0;
}

.huge {
	font-size: 42px;
}

.infot {
	table-layout: fixed;
	width: 100%;
}

.segt {
	table-layout: fixed;
	width: 100%;
}

.segt TD {
	text-align: center;
	text-transform: uppercase;
	font-size: 14px;
	vertical-align: middle;
}

.keytd {
	text-align: left;
	padding-bottom: 8px;
}

.valtd {
	text-align: right;
	padding-bottom: 8px;
}

.valtd i {
	font-size: small;
}

.slider-icon
{
	transform: translate(6px,3px);
	color: var(--c-d);
}

.e-icon
{
	transform: translateY(3px);
	color: var(--c-d);
}

.sel-icon {
	cursor: pointer;
	transform: translateX(3px);
	color: var(--c-d);
}

.flr {
	float: right;
	cursor: pointer;
	margin: 0;
	color: var(--c-f);
	transform: rotate(0deg);
	transition: transform 0.3s;
}

.exp {
	transform: rotate(180deg);
}

.il {
	display: inline-block;
	vertical-align: middle;
}

#liveview {
	height: 4px;
	display: none;
	width: 100%;
	border: 0px;
}

.tab {
	background-color: transparent;
	color: var(--c-d);
}

.bot {
	position: fixed;
	bottom: 0;
	left: 0;
	width: 100%;
	background-color: var(--c-tb);
}

.tab button {
	background-color: transparent;
	float: left;
	border: none;
	transition: color 0.3s, background-color 0.3s;
	font-size: 17px;
	color: var(--c-c);
}

.top button {
	padding: var(--tbp);
	margin: 0;
}

.bot button {
	padding: var(--bbp);
	width:25%;
	margin: 0;
}

.tab button:hover {
	background-color: var(--c-tbh);
	color: var(--c-e);
}

.tab button.active {
	background-color: var(--c-tba) !important;
	color: var(--c-f);
}

.active {
	background-color: var(--c-6) !important;
	color: var(--c-f);
}

.container {
	--n: 1;
	width: 100%;
	width: calc(var(--n)*100%);
	height: calc(100% - var(--tp) - var(--bh));
	margin-top: var(--tp);
	transform: translate(calc(var(--i, 0)/var(--n)*-100%));
	overscroll-behavior: none;
}

.tabcontent {
	float: left;
	position: relative;
	width: 100%;
	width: calc(100%/var(--n));
	box-sizing: border-box;
	border: 0px;
	overflow: auto;
	height: 100%;
	overscroll-behavior: none;
}

#Effects {
	-webkit-overflow-scrolling: touch;
}

.smooth { transition: transform	calc(var(--f, 1)*.5s) ease-out }

.tab-label {
	margin: 0 0 -5px 0;
	padding-bottom: 4px;
}

.overlay {
	position: fixed;
	height: 100%;
	width: 100%;
	top: 0;
	left: 0;
	background-color: var(--c-3);
	font-size: 24px;
	display: flex;
	align-items: center;
	justify-content: center;
	z-index: 11;
	opacity: 0.95;
	transition: 0.7s;
	pointer-events: none;
}

.staytop {
	display: block;
	position: -webkit-sticky;
	position: sticky;
	top: 0;
	z-index: 1;
    margin: 0 auto auto;
}

#staytop, #staytop1 {
	background: var(--c-2);
	width: 310px;
	margin: auto;
	border-radius: 15px;
}

#staytop1 {
	top: 28px;
}

#staytop2 {
	top: 58px;
}

#fxb0 {
	margin-bottom: 2px;
  filter: drop-shadow(0 0 1px #000);
}

.first {
	margin-top: 18px !important;
}

#toast {
	opacity: 0;
	background-color: var(--c-5);
	max-width: 90%;
	color: var(--c-f);
	text-align: center;
	border-radius: 5px;
	padding: 16px;
	position: fixed;
	z-index: 5;
	left: 50%;
	transform: translateX(-50%);
	bottom: calc(var(--bh) + 22px);
	font-size: 17px;
	pointer-events: none;
}

#toast.show {
	opacity: 1;
	animation: fadein 0.5s, fadein 0.5s 2.5s reverse;
}

#toast.error {
	opacity: 1;
	background-color: #b21;
	animation: fadein 0.5s;
}

.modal {
	position:fixed;
	left: 0px;
	bottom: 0px;
	right: 0px;
	top: calc(var(--th) - 1px);
	background-color: var(--c-o);
	transform: translateY(100%);
	transition: transform 0.4s;
	padding: 8px;
	font-size: 20px;
	overflow: auto;
}

#info {
	z-index: 3;
}

#rover, #nodes {
	z-index: 2;
}

#ndlt {
  margin: 12px 0;
}

.valtd i {
	font-size: 14px;
}

#roverstar {
	position: fixed;
	top: calc(var(--th) + 5px);
	left: 1px;
	display: none;
	cursor: pointer;
}

#connind {
	position: fixed;
	bottom: calc(var(--bh) + 5px);
	left: 4px;
	padding: 5px;
	border-radius: 5px;
	background-color: #a90;
	z-index: -2;
}

#imgw {
	display: inline-block;
	margin: 8px;
}

#kv, #kn {
	max-width: 490px;
	display: inline-block;
}

#kn td {
  padding-bottom: 12px;
}

#lv {
	max-width: 600px;
	display: inline-block;
}

#heart {
	transition: color 0.9s;
	font-size: 16px;
	color: #f00;
}

img {
	max-width: 100%;
	max-height: 100%;
}

.wi {
	image-rendering: pixelated;
	image-rendering: crisp-edges;
	width: 210px;
}

@keyframes fadein {
	from {bottom: 0; opacity: 0;}
	to {bottom: calc(var(--bh) + 22px); opacity: 1;}
}

.sliderdisplay {
	content:'';
	position: absolute;
	top: 13px; bottom: 13px;
	left: 10px; right: 10px;
	background: var(--c-4);
	border-radius: 17px;
	pointer-events: none;
	z-index: -1;
}

.sliderbubble {
	width: 24px;
	position: relative;
	display: inline-block;
	border-radius: 10px;
	background: var(--c-3);
	color: var(--c-f);
	padding: 4px 4px 2px;
	font-size: 14px;
	right: 5px;
	transition: visibility 0.25s ease, opacity 0.25s ease;
	opacity: 0;
	visibility: hidden;
}

output.sliderbubbleshow {
	visibility: visible;
	opacity: 1;
}

.hidden {
	display: none;
}

input[type=range] {
	-webkit-appearance: none;
	width: 220px;
	padding: 0px;
	margin: 0px 10px 0px 10px;
	background-color: transparent;
	cursor: pointer;
}
input[type=range]:focus {
	outline: none;
}
input[type=range]::-webkit-slider-runnable-track {
	width: 100%;
	height: 30px;
	cursor: pointer;
	background: transparent;
}
input[type=range]::-webkit-slider-thumb {
	height: 16px;
	width: 16px;
	border-radius: 17px;
	background: var(--c-f);
	cursor: pointer;
	-webkit-appearance: none;
	margin-top: 7px;
}
input[type=range]::-moz-range-track {
	width: 100%;
	height: 30px;
	background-color: rgba(0, 0, 0, 0);
}
input[type=range]::-moz-range-thumb {
	border: 0px solid rgba(0, 0, 0, 0);
	height: 16px;
	width: 16px;
	border-radius: 17px;
	background: var(--c-f);
	transform: translateY(7px);
}
#wwrap {
	display: none;
}

.sliderwrap {
	height: 30px;
	width: 240px;
	position: relative;
}

.sbs {
	margin: 0px -20px 5px -6px;
}

.sws {
<<<<<<< HEAD
	width: 220px;
}

.sis {
	width: 210px !important;
=======
	width: 230px;
}

.sis {
	width: 214px !important;
>>>>>>> 20096089
}

.hd {
	display: var(--bhd);
}

#briwrap {
	float: right;
	margin-top: var(--bmt);
}

#picker {
	margin: 10px auto;
	width: 260px;
}

#rgbwrap {
	display: none;
}

.btn {
	padding: 8px;
	margin: 10px;
	width: 230px;
	font-size: 19px;
	background-color: var(--c-3);
	color: var(--c-d);
	cursor: pointer;
	border: 1px solid var(--c-3);
	border-radius: 25px;
	transition-duration: 0.5s;
	-webkit-backface-visibility: hidden;
	-webkit-transform:translate3d(0,0,0);
}

.btn-s {
	width: 276px;
	background-color: var(--c-2);
}
.btn-i {
	padding-bottom: 4px;
}
.btn-icon {
	margin: 0px 8px 4px 0;
	vertical-align: middle;
}
.btna-icon {
	margin: 0px;
}
.btn-p {
	width: 80%;
}
.btn-xs {
  width: 39px;
}
.btn-pl-add {
  position: absolute;
  bottom: -29px;
  left: 94px;
}
.btn-pl-del {
	position: absolute;
	right: 2px;
	bottom: -3px;
}

#qcs-w {
	margin-top: 10px;
}
.qcs {
	padding: 14px;
	margin: 2px;
	border-radius: 14px;
	display: inline-block;
}
.qcsb {
	padding: 13px;
	border: 1px solid var(--c-f);
}
#hexw {
	margin-top: 5px;
	display: none;
}
/*
.cl {
	width: 42px;
}

.sel-pl {
  width: 200px;
  background-position: 176px 16px;
}

.sel-ple {
	width: 216px;
  background-position: 192px 16px;
}

select {
	-webkit-appearance: none;
	-moz-appearance: none;
	appearance: none;
	background: url("data:image/svg+xml;utf8,<svg xmlns='http://www.w3.org/2000/svg' width='100' height='100' fill='white'><polygon points='0,0 100,0 50,50'/></svg>") no-repeat;
	background-size: 12px;
	background-position: 206px 16px;
	padding-left: 12px !important;
	background-repeat: no-repeat;
	outline: none;
}
select:-moz-focusring {
	transition-duration: 0s;
	color: transparent;
	text-shadow: 0 0 0 var(--c-f);
}
option {
	background-color: var(--c-3);
	color: var(--c-f);
}
*/
input[type=number], input[type=text] {
	background: var(--c-3);
	color: var(--c-f);
	border: 0px solid var(--c-f);
	border-radius: 5px;
	padding: 8px;
	margin: 6px 6px 6px 0;
	font-size: 19px;
	transition: background-color 0.2s;
	outline: none;
	width: 50px;
	-webkit-appearance: textfield;
	-moz-appearance: textfield;
	appearance: textfield;
}

textarea {
	background: var(--c-2);
	color: var(--c-f);
	width: 236px;
	height: 90px;
	border-radius: 5px;
	border: 2px solid #555;
	outline: none;
	resize: none;
	font-size: 19px;
}

::selection {
	background: var(--c-b);
}

input[type=text] {
	width: 100px;
	/*border-radius: 25px;*/
	text-align: center;
}

.ptxt {
	width: 216px !important;
	margin: 6px !important;
}

.plentry {
  margin-top: 16px;
  position: relative;
}

.stxt {
	width: 50px !important;
}

input[type=number]:focus, input[type=text]:focus {
	background: var(--c-6);
}

input[type=number]::-webkit-inner-spin-button,
input[type=number]::-webkit-outer-spin-button {
	-webkit-appearance: none;
}

.segn {
	margin: 3px 0 6px 0 !important;
}

.segname, .pname {
	position: absolute;
	top: 0px;
	left: 50%;
	padding: 10px 0;
	transform: translateX(-50%);
	white-space: nowrap;
	cursor: pointer;
	text-align: center;
}
/*
.segname {
	padding: 7px 0;
	font-size: 11px;
}
*/
.pname {
	width: 208px;
	overflow: hidden;
	text-overflow: clip;
}

.segpwr {
	margin: 8px 0 0;
}

.pid {
	position: absolute;
	top: 0px;
	left: 0px;
	padding: 11px 0px 0px 11px;
	font-size: 16px;
	width: 20px;
	text-align: center;
	color: var(--c-b);
}

.newseg {
	cursor: default;
}

.ic {
	padding: 6px 0 0 0;
}

.xxs {
	width: 40px;
	margin: 6px;
}

.psts {
	background-color: var(--c-3);
	color: var(--c-f);
	cursor: pointer;
	padding: 2px 0 0 0;
	height: 40px;
}

.cnf {
	color: var(--c-f);
	cursor: pointer;
	background: var(--c-3);
	border-radius: 5px;
	padding: 42px 8px;
	margin: -8px 0 0;
}

.cnf-s {
<<<<<<< HEAD
	padding: 8px;
=======
	position: absolute;
	top: 173px;
	right: 23px;
	padding: 7px 22px;
>>>>>>> 20096089
}

.pwr {
	color: var(--c-6);
	transform: translate(2px, 3px);
	cursor: pointer;
}

.act {
	color: var(--c-f);
}

.del {
	position: absolute;
	bottom: 8px;
	right: 8px;
	color: var(--c-f);
	cursor: pointer;
}

.check, .radio {
	display: inline-block;
	position: relative;
	padding-bottom: 32px;
	margin-bottom: 14px;
	cursor: pointer;
	text-align: center;
}

.schkl {
	padding: 2px 5px 0px 35px;
	margin: 0 0 0 2px;
}

.revchkl {
	padding: 2px 0px 0px 35px;
	margin-bottom: 0px;
	margin-top: 8px;
}

.fxchkl {
  position: absolute;
  top: 0px;
  left: 8px;
}

.check input, .radio input {
	position: absolute;
	opacity: 0;
	cursor: pointer;
	height: 0;
	width: 0;
}

.checkmark, .radiomark {
	position: absolute;
	bottom: 0;
	left: 0;
	background-color: var(--c-3);
}

.radiomark {
	height: 24px;
	width: 24px;
	border-radius: 50%;
	top: -2px;
}

.checkmark {
	height: 25px;
	width: 25px;
	border-radius: 10px;
	top: 0;
}

.psv {
	left: initial;
	bottom: initial;
	top: 0;
	right: 0;
}

.psvl {
	padding: 2px 35px 10px 0px;
	margin-top: 10px;
	margin-bottom: 0px;
}


.check:hover input ~ .checkmark {
	background-color: var(--c-4);
}

.check input:checked ~ .checkmark {
	background-color: var(--c-6);
}

.checkmark:after, .radiomark:after {
	content: "";
	position: absolute;
	display: none;
}

.check input:checked ~ .checkmark:after, .radio input:checked ~ .radiomark:after {
	display: block;
}

.check .checkmark:after {
	left: 9px;
	top: 5px;
	width: 5px;
	height: 10px;
	border: solid var(--c-f);
	border-width: 0 3px 3px 0;
	-webkit-transform: rotate(45deg);
	-ms-transform: rotate(45deg);
	transform: rotate(45deg);
}

.radio .radiomark:after {
	width: 12px;
	height: 12px;
	top: 50%;
	left: 50%;
	margin: -6px;
	border-radius: 50%;
	background: var(--c-f);
}

.h {
	font-size: 13px;
	text-align: center;
	color: var(--c-b);
}

.bp {
	margin-bottom: 5px;
}

.seg {
	position: relative;
	display: inline-block;
	padding: 8px;
	margin: 3px 0;
	width: 260px;
	font-size: 19px;
	background-color: var(--c-2);
	color: var(--c-f);
	border: 0px solid var(--c-f);
	border-radius: 20px;
	text-align: left;
	transition: background-color 0.5s;
  	filter: brightness(1);
}

.list {
	position: relative;
	width: 260px;
	transition: background-color 0.5s;
    margin: auto auto 20px;
}

.lstI {
	border-bottom: 1px solid var(--c-3);
	display: flex;
	align-items: center;
	padding: 8px 10px;
    cursor: pointer;
	background-color: var(--c-2);
	overflow: hidden;
	position: sticky;
}

.lstI:hover {
    background: var(--c-4);
}

.lstI:last-child {
	border: none;
    border-radius: 0 0 20px 20px;
    padding-bottom: 10px;
}

.lstI.selected {
	background: var(--c-5);
	top: 135px;
	bottom: 0;
}

.lstI.sticky, .lstI.selected {
	z-index: 1;
}

#selectPalette .lstI.selected {
	top: 80px;
	bottom: 0;
}

#selectPalette .lstI.sticky {
	top: 40px;
}

.lstI.sticky {
	top: 98px;
}

.lstIcontent {
	width: 100%;
	vertical-align: middle;
	padding: 0 20px 0 5px;
	text-align: left;
}

.lstIname {
	margin: 3px 0;
	white-space: nowrap;
	cursor: pointer;
}

.lstIprev {
	border: 1px solid var(--c-4);
	border-radius: 4px;
	width: 100%;
	height: 8px;
	margin: auto;
}

.fndIcn { /* needed for magnifier SVG, can be removed when magnifier is in Wicons font */
	width: 24px;
	height: 24px;
	stroke: var(--c-e);
	stroke-width: 3px;
	fill-opacity: 0;
	margin-top: 1px;
}

div.fnd div {
	position: absolute;
	top: 10px;
	left: 13px;
}

div.fnd span {
	position: absolute;
	display: none;
	top: 10px;
	right: 13px;
	cursor: pointer;
}

input[type="text"].fnd {
	display: block;
	width: 260px;
	box-sizing: border-box;
    padding: 8px 48px 8px 60px;
    margin: 5px auto 0;
	text-align: left;
	border-radius: 20px 20px 0 0;
	background: var(--c-2);
    border-bottom: 1px solid var(--c-3);
}

input[type="text"].fnd:focus {
	background-color: var(--c-5);
}

input[type="text"].fnd:not(:placeholder-shown) {
	background-color: var(--c-4);
}

.pres {
	margin-bottom: 6px;
}

.segin {
	padding: 4px 8px 4px 8px;
	display: none;
	/*margin: 24px 0 0;*/
}

.expanded {
	display: block;
}

.c {
	text-align: center;
}

.po2 {
	display: none;
	margin-top: 8px;
}

.pwarn {
	color: red;
}

.hrz {
  width: auto;
  height: 2px;
  background-color: var(--c-e);
}
.hrz-pl {
  margin: 20px 0;
	position: relative;
}

::-webkit-scrollbar {
	width: 6px;
}
::-webkit-scrollbar-track {
	background: transparent;
}
::-webkit-scrollbar-thumb {
	background: var(--c-sb);
	opacity: 0.2;
	border-radius: 5px;
}
::-webkit-scrollbar-thumb:hover {
	background: var(--c-sbh);
}

@media not all and (hover: none) {
	.sliderwrap:hover + output.sliderbubble {
		visibility: visible;
		opacity: 1;
	}
}

@media all and (max-width: 335px) {
	.sliderbubble {
    display: none;
  }
}

@media all and (max-width: 550px) and (min-width: 374px) {
	.infobtn {
		width: 155px;
	}
}

@media all and (max-width: 540px) {
	.top button {
		width: 16.6%;
		padding: 8px 0 4px 0;
	}
}

@media all and (min-width: 541px) and (max-width: 719px) {
	.top button {
		width: 14.2%;
		padding: 8px 0 4px 0;
	}
}

@media all and (max-width: 719px) {
	.hd {
		display: none !important;
	}
	#briwrap {
		margin-top: 0px !important;
		float: none;
	}
}

@media all and (max-width: 798px) {
	#buttonNodes {
		display: none;
	}
}

@media all and (max-width: 1249px) {
	#buttonPcm {
		display: none;
	}
}<|MERGE_RESOLUTION|>--- conflicted
+++ resolved
@@ -137,7 +137,7 @@
 
 .segt TD {
 	text-align: center;
-	text-transform: uppercase;
+	/*text-transform: uppercase;*/
 	font-size: 14px;
 	vertical-align: middle;
 }
@@ -536,19 +536,11 @@
 }
 
 .sws {
-<<<<<<< HEAD
 	width: 220px;
 }
 
 .sis {
 	width: 210px !important;
-=======
-	width: 230px;
-}
-
-.sis {
-	width: 214px !important;
->>>>>>> 20096089
 }
 
 .hd {
@@ -571,7 +563,7 @@
 
 .btn {
 	padding: 8px;
-	margin: 10px;
+	margin: 10px 4px;
 	width: 230px;
 	font-size: 19px;
 	background-color: var(--c-3);
@@ -600,19 +592,18 @@
 }
 .btn-p {
 	width: 80%;
-}
-.btn-xs {
-  width: 39px;
+	margin: 5px;
+}
+.btn-xs, .btn-pl-del, .btn-pl-add {
+	width: 42px;
+}
+.btn-pl-del, .btn-pl-add {
+	margin: 0;
 }
 .btn-pl-add {
-  position: absolute;
-  bottom: -29px;
-  left: 94px;
-}
-.btn-pl-del {
-	position: absolute;
-	right: 2px;
-	bottom: -3px;
+	position: relative;
+	bottom: 20px;
+	left: 101px;
 }
 
 #qcs-w {
@@ -632,19 +623,18 @@
 	margin-top: 5px;
 	display: none;
 }
+.sel-pl {
+  width: 200px;
+  background-position: 176px 16px;
+}
+
+.sel-ple {
+	width: 216px;
+  background-position: 192px 16px;
+}
 /*
 .cl {
 	width: 42px;
-}
-
-.sel-pl {
-  width: 200px;
-  background-position: 176px 16px;
-}
-
-.sel-ple {
-	width: 216px;
-  background-position: 192px 16px;
 }
 
 select {
@@ -712,7 +702,7 @@
 }
 
 .plentry {
-  margin-top: 16px;
+  margin-top: 6px;
   position: relative;
 }
 
@@ -795,20 +785,19 @@
 	color: var(--c-f);
 	cursor: pointer;
 	background: var(--c-3);
-	border-radius: 5px;
-	padding: 42px 8px;
+	border-radius: 25px;
+	padding: 8px;
 	margin: -8px 0 0;
 }
 
 .cnf-s {
-<<<<<<< HEAD
+/*
 	padding: 8px;
-=======
 	position: absolute;
 	top: 173px;
 	right: 23px;
 	padding: 7px 22px;
->>>>>>> 20096089
+*/
 }
 
 .pwr {
@@ -1107,12 +1096,12 @@
 }
 
 .hrz {
-  width: auto;
-  height: 2px;
-  background-color: var(--c-e);
+	width: auto;
+	height: 2px;
+	background-color: var(--c-e);
 }
 .hrz-pl {
-  margin: 20px 0;
+	margin: 20px 0;
 	position: relative;
 }
 
