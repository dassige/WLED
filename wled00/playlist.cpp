#include "wled.h"

/*
 * Handles playlists, timed sequences of presets
 */

typedef struct PlaylistEntry {
  uint8_t preset; //ID of the preset to apply
  uint16_t dur;   //Duration of the entry (in tenths of seconds)
  uint16_t tr;    //Duration of the transition TO this entry (in tenths of seconds)
} ple;

byte           playlistRepeat = 1;        //how many times to repeat the playlist (0 = infinitely)
byte           playlistEndPreset = 0;     //what preset to apply after playlist end (0 = stay on last preset)
byte           playlistOptions = 0;       //bit 0: shuffle playlist after each iteration. bits 1-7 TBD

PlaylistEntry *playlistEntries = nullptr;
byte           playlistLen;               //number of playlist entries
int8_t         playlistIndex = -1;
uint16_t       playlistEntryDur = 0;      //duration of the current entry in tenths of seconds

//values we need to keep about the parent playlist while inside sub-playlist
//int8_t         parentPlaylistIndex = -1;
//byte           parentPlaylistRepeat = 0;
//byte           parentPlaylistPresetId = 0; //for re-loading


void shufflePlaylist() {
  int currentIndex = playlistLen;
  PlaylistEntry temporaryValue;

  // While there remain elements to shuffle...
  while (currentIndex--) {
    // Pick a random element...
    int randomIndex = random(0, currentIndex);
    // And swap it with the current element.
    temporaryValue = playlistEntries[currentIndex];
    playlistEntries[currentIndex] = playlistEntries[randomIndex];
    playlistEntries[randomIndex] = temporaryValue;
  }
  DEBUG_PRINTLN(F("Playlist shuffle."));
}


void unloadPlaylist() {
  if (playlistEntries != nullptr) {
    delete[] playlistEntries;
    playlistEntries = nullptr;
  }
  currentPlaylist = playlistIndex = -1;
  playlistLen = playlistEntryDur = playlistOptions = 0;
  DEBUG_PRINTLN(F("Playlist unloaded."));
}


int16_t loadPlaylist(JsonObject playlistObj, byte presetId) {
  unloadPlaylist();
  
  JsonArray presets = playlistObj["ps"];
  playlistLen = presets.size();
  if (playlistLen == 0) return -1;
  if (playlistLen > 100) playlistLen = 100;

  playlistEntries = new PlaylistEntry[playlistLen];
  if (playlistEntries == nullptr) return -1;

  byte it = 0;
  for (int ps : presets) {
    if (it >= playlistLen) break;
    playlistEntries[it].preset = ps;
    it++;
  }

  it = 0;
  JsonArray durations = playlistObj["dur"];
  if (durations.isNull()) {
    playlistEntries[0].dur = playlistObj["dur"] | 100; //10 seconds as fallback
    it = 1;
  } else {
    for (int dur : durations) {
      if (it >= playlistLen) break;
      playlistEntries[it].dur = (dur > 1) ? dur : 100;
      it++;
    }
  }
  for (int i = it; i < playlistLen; i++) playlistEntries[i].dur = playlistEntries[it -1].dur;

  it = 0;
  JsonArray tr = playlistObj[F("transition")];
  if (tr.isNull()) {
    playlistEntries[0].tr = playlistObj[F("transition")] | (transitionDelay / 100);
    it = 1;
  } else {
    for (int transition : tr) {
      if (it >= playlistLen) break;
      playlistEntries[it].tr = transition;
      it++;
    }
  }
  for (int i = it; i < playlistLen; i++) playlistEntries[i].tr = playlistEntries[it -1].tr;

  int rep = playlistObj[F("repeat")];
  bool shuffle = false;
  if (rep < 0) { //support negative values as infinite + shuffle
    rep = 0; shuffle = true;
  }

  playlistRepeat = rep;
  if (playlistRepeat > 0) playlistRepeat++; //add one extra repetition immediately since it will be deducted on first start
  playlistEndPreset = playlistObj[F("end")] | 0;
  shuffle = shuffle || playlistObj["r"];
  if (shuffle) playlistOptions += PL_OPTION_SHUFFLE;

  currentPlaylist = presetId;
  DEBUG_PRINTLN(F("Playlist loaded."));
  return currentPlaylist;
}


void handlePlaylist() {
  static unsigned long presetCycledTime = 0;
<<<<<<< HEAD
=======
  // if fileDoc is not null JSON buffer is in use so just quit
>>>>>>> 549dcd32
  if (currentPlaylist < 0 || playlistEntries == nullptr || fileDoc != nullptr) return;

  if (millis() - presetCycledTime > (100*playlistEntryDur)) {
    presetCycledTime = millis();
    if (bri == 0 || nightlightActive) return;

    ++playlistIndex %= playlistLen; // -1 at 1st run (limit to playlistLen)

    // playlist roll-over
    if (!playlistIndex) {
      if (playlistRepeat == 1) { //stop if all repetitions are done
        unloadPlaylist();
        if (playlistEndPreset) applyPreset(playlistEndPreset);
        return;
      }
      if (playlistRepeat > 1) playlistRepeat--; // decrease repeat count on each index reset if not an endless playlist
      // playlistRepeat == 0: endless loop
      if (playlistOptions & PL_OPTION_SHUFFLE) shufflePlaylist(); // shuffle playlist and start over
    }

    jsonTransitionOnce = true;
    transitionDelayTemp = playlistEntries[playlistIndex].tr * 100;
    playlistEntryDur = playlistEntries[playlistIndex].dur;
    applyPreset(playlistEntries[playlistIndex].preset);
  }
}<|MERGE_RESOLUTION|>--- conflicted
+++ resolved
@@ -119,10 +119,7 @@
 
 void handlePlaylist() {
   static unsigned long presetCycledTime = 0;
-<<<<<<< HEAD
-=======
   // if fileDoc is not null JSON buffer is in use so just quit
->>>>>>> 549dcd32
   if (currentPlaylist < 0 || playlistEntries == nullptr || fileDoc != nullptr) return;
 
   if (millis() - presetCycledTime > (100*playlistEntryDur)) {
