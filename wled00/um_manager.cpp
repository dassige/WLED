#include "wled.h"
/*
 * Registration and management utility for v2 usermods
 */

//Usermod Manager internals
void UsermodManager::setup()             { for (unsigned i = 0; i < numMods; i++) ums[i]->setup(); }
void UsermodManager::connected()         { for (unsigned i = 0; i < numMods; i++) ums[i]->connected(); }
void UsermodManager::loop()              { for (unsigned i = 0; i < numMods; i++) ums[i]->loop();  }
void UsermodManager::handleOverlayDraw() { for (unsigned i = 0; i < numMods; i++) ums[i]->handleOverlayDraw(); }
void UsermodManager::appendConfigData(Print& dest)  { for (unsigned i = 0; i < numMods; i++) ums[i]->appendConfigData(dest); }
bool UsermodManager::handleButton(uint8_t b) {
  bool overrideIO = false;
  for (unsigned i = 0; i < numMods; i++) {
    if (ums[i]->handleButton(b)) overrideIO = true;
  }
  return overrideIO;
}
bool UsermodManager::getUMData(um_data_t **data, uint8_t mod_id) {
  for (unsigned i = 0; i < numMods; i++) {
    if (mod_id > 0 && ums[i]->getId() != mod_id) continue;  // only get data form requested usermod if provided
    if (ums[i]->getUMData(data)) return true;               // if usermod does provide data return immediately (only one usermod can provide data at one time)
  }
  return false;
}
void UsermodManager::addToJsonState(JsonObject& obj)    { for (unsigned i = 0; i < numMods; i++) ums[i]->addToJsonState(obj); }
void UsermodManager::addToJsonInfo(JsonObject& obj)     { for (unsigned i = 0; i < numMods; i++) ums[i]->addToJsonInfo(obj); }
void UsermodManager::readFromJsonState(JsonObject& obj) { for (unsigned i = 0; i < numMods; i++) ums[i]->readFromJsonState(obj); }
void UsermodManager::addToConfig(JsonObject& obj)       { for (unsigned i = 0; i < numMods; i++) ums[i]->addToConfig(obj); }
bool UsermodManager::readFromConfig(JsonObject& obj)    {
  bool allComplete = true;
  for (unsigned i = 0; i < numMods; i++) {
    if (!ums[i]->readFromConfig(obj)) allComplete = false;
  }
  return allComplete;
}
#ifndef WLED_DISABLE_MQTT
void UsermodManager::onMqttConnect(bool sessionPresent) { for (unsigned i = 0; i < numMods; i++) ums[i]->onMqttConnect(sessionPresent); }
bool UsermodManager::onMqttMessage(char* topic, char* payload) {
  for (unsigned i = 0; i < numMods; i++) if (ums[i]->onMqttMessage(topic, payload)) return true;
  return false;
}
#endif
#ifndef WLED_DISABLE_ESPNOW
bool UsermodManager::onEspNowMessage(uint8_t* sender, uint8_t* payload, uint8_t len) {
  for (unsigned i = 0; i < numMods; i++) if (ums[i]->onEspNowMessage(sender, payload, len)) return true;
  return false;
}
#endif
void UsermodManager::onUpdateBegin(bool init) { for (unsigned i = 0; i < numMods; i++) ums[i]->onUpdateBegin(init); } // notify usermods that update is to begin
void UsermodManager::onStateChange(uint8_t mode) { for (unsigned i = 0; i < numMods; i++) ums[i]->onStateChange(mode); } // notify usermods that WLED state changed

/*
 * Enables usermods to lookup another Usermod.
 */
Usermod* UsermodManager::lookup(uint16_t mod_id) {
  for (unsigned i = 0; i < numMods; i++) {
    if (ums[i]->getId() == mod_id) {
      return ums[i];
    }
  }
  return nullptr;
}

bool UsermodManager::add(Usermod* um)
{
  if (numMods >= WLED_MAX_USERMODS || um == nullptr) return false;
  ums[numMods++] = um;
  return true;
}

<<<<<<< HEAD

/* Usermod v2 interface shim for oappend */
Print* Usermod::oappend_shim = nullptr;

void Usermod::appendConfigData(Print& settingsScript) {
  assert(!oappend_shim);
  oappend_shim = &settingsScript;
  this->appendConfigData();
  oappend_shim = nullptr;
}
=======
Usermod* UsermodManager::ums[WLED_MAX_USERMODS] = {nullptr};
byte UsermodManager::numMods = 0;
>>>>>>> 3ccc5bab
<|MERGE_RESOLUTION|>--- conflicted
+++ resolved
@@ -69,7 +69,8 @@
   return true;
 }
 
-<<<<<<< HEAD
+Usermod* UsermodManager::ums[WLED_MAX_USERMODS] = {nullptr};
+byte UsermodManager::numMods = 0;
 
 /* Usermod v2 interface shim for oappend */
 Print* Usermod::oappend_shim = nullptr;
@@ -79,8 +80,4 @@
   oappend_shim = &settingsScript;
   this->appendConfigData();
   oappend_shim = nullptr;
-}
-=======
-Usermod* UsermodManager::ums[WLED_MAX_USERMODS] = {nullptr};
-byte UsermodManager::numMods = 0;
->>>>>>> 3ccc5bab
+}