--- conflicted
+++ resolved
@@ -332,33 +332,18 @@
     static byte numMods;
 
   public:
-<<<<<<< HEAD
-    void loop();
-    void handleOverlayDraw();
-    bool handleButton(uint8_t b);
-    bool getUMData(um_data_t **um_data, uint8_t mod_id = USERMOD_ID_RESERVED); // USERMOD_ID_RESERVED will poll all usermods
-    void setup();
-    void connected();
-    void appendConfigData(Print&);
-    void addToJsonState(JsonObject& obj);
-    void addToJsonInfo(JsonObject& obj);
-    void readFromJsonState(JsonObject& obj);
-    void addToConfig(JsonObject& obj);
-    bool readFromConfig(JsonObject& obj);
-=======
     static void loop();
     static void handleOverlayDraw();
     static bool handleButton(uint8_t b);
     static bool getUMData(um_data_t **um_data, uint8_t mod_id = USERMOD_ID_RESERVED); // USERMOD_ID_RESERVED will poll all usermods
     static void setup();
     static void connected();
-    static void appendConfigData();
+    static void appendConfigData(Print&);
     static void addToJsonState(JsonObject& obj);
     static void addToJsonInfo(JsonObject& obj);
     static void readFromJsonState(JsonObject& obj);
     static void addToConfig(JsonObject& obj);
     static bool readFromConfig(JsonObject& obj);
->>>>>>> 3ccc5bab
 #ifndef WLED_DISABLE_MQTT
     static void onMqttConnect(bool sessionPresent);
     static bool onMqttMessage(char* topic, char* payload);
