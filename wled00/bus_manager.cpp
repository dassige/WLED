--- conflicted
+++ resolved
@@ -99,18 +99,6 @@
   return RGBW32(r, g, b, w);
 }
 
-<<<<<<< HEAD
-=======
-uint8_t *Bus::allocateData(size_t size) {
-  freeData(); // should not happen, but for safety
-  return _data = (uint8_t *)(size>0 ? calloc(size, sizeof(uint8_t)) : nullptr);
-}
-
-void Bus::freeData() {
-  if (_data) free(_data);
-  _data = nullptr;
-}
->>>>>>> fa2949af
 
 BusDigital::BusDigital(const BusConfig &bc, uint8_t nr)
 : Bus(bc.type, bc.start, bc.autoWhite, bc.count, bc.reversed, (bc.refreshReq || bc.type == TYPE_TM1814))
@@ -139,25 +127,15 @@
   _hasRgb = hasRGB(bc.type);
   _hasWhite = hasWhite(bc.type);
   _hasCCT = hasCCT(bc.type);
-<<<<<<< HEAD
   if (bc.doubleBuffer) {
     _data = (uint8_t*)calloc(_len, Bus::getNumberOfChannels(_type));
-    if (!_data) DEBUG_PRINTLN(F("Bus: Buffer allocation failed!"));
+    if (!_data) DEBUGBUS_PRINTLN(F("Bus: Buffer allocation failed!"));
   }
   uint16_t lenToCreate = bc.count;
   if (bc.type == TYPE_WS2812_1CH_X3) lenToCreate = NUM_ICS_WS2812_1CH_3X(bc.count); // only needs a third of "RGB" LEDs for NeoPixelBus
   _busPtr = PolyBus::create(_iType, _pins, lenToCreate + _skip, nr);
   _valid = (_busPtr != nullptr) && bc.count > 0;
-  DEBUG_PRINTF_P(PSTR("Bus: %successfully inited #%u (len:%u, type:%u (RGB:%d, W:%d, CCT:%d), pins:%u,%u [itype:%u] mA=%d/%d)\n"),
-=======
-  if (bc.doubleBuffer && !allocateData(bc.count * Bus::getNumberOfChannels(bc.type))) { DEBUGBUS_PRINTLN(F("Buffer allocation failed!")); return; }
-  //_buffering = bc.doubleBuffer;
-  uint16_t lenToCreate = bc.count;
-  if (bc.type == TYPE_WS2812_1CH_X3) lenToCreate = NUM_ICS_WS2812_1CH_3X(bc.count); // only needs a third of "RGB" LEDs for NeoPixelBus
-  _busPtr = PolyBus::create(_iType, _pins, lenToCreate + _skip, nr);
-  _valid = (_busPtr != nullptr);
   DEBUGBUS_PRINTF_P(PSTR("Bus: %successfully inited #%u (len:%u, type:%u (RGB:%d, W:%d, CCT:%d), pins:%u,%u [itype:%u] mA=%d/%d)\n"),
->>>>>>> fa2949af
     _valid?"S":"Uns",
     (int)nr,
     (int)bc.count,
@@ -386,21 +364,13 @@
   }
 }
 
-<<<<<<< HEAD
-size_t BusDigital::getPins(uint8_t* pinArray) const {
-=======
 unsigned BusDigital::getPins(uint8_t* pinArray) const {
->>>>>>> fa2949af
   unsigned numPins = is2Pin(_type) + 1;
   if (pinArray) for (unsigned i = 0; i < numPins; i++) pinArray[i] = _pins[i];
   return numPins;
 }
 
-<<<<<<< HEAD
-size_t BusDigital::getBusSize() const {
-=======
 unsigned BusDigital::getBusSize() const {
->>>>>>> fa2949af
   return sizeof(BusDigital) + (isOk() ? PolyBus::getDataSize(_busPtr, _iType) + (_data ? _len * getNumberOfChannels() : 0) : 0);
 }
 
@@ -449,11 +419,6 @@
   _iType = I_NONE;
   _valid = false;
   _busPtr = nullptr;
-<<<<<<< HEAD
-=======
-  freeData();
-  //PinManager::deallocateMultiplePins(_pins, 2, PinOwner::BusDigital);
->>>>>>> fa2949af
   PinManager::deallocatePin(_pins[1], PinOwner::BusDigital);
   PinManager::deallocatePin(_pins[0], PinOwner::BusDigital);
 }
@@ -525,10 +490,6 @@
   _hasRgb = hasRGB(bc.type);
   _hasWhite = hasWhite(bc.type);
   _hasCCT = hasCCT(bc.type);
-<<<<<<< HEAD
-=======
-  _data = _pwmdata; // avoid malloc() and use already allocated memory
->>>>>>> fa2949af
   _valid = true;
   DEBUGBUS_PRINTF_P(PSTR("%successfully inited PWM strip with type %u, frequency %u, bit depth %u and pins %u,%u,%u,%u,%u\n"), _valid?"S":"Uns", bc.type, _frequency, _depth, _pins[0], _pins[1], _pins[2], _pins[3], _pins[4]);
 }
@@ -659,11 +620,7 @@
   }
 }
 
-<<<<<<< HEAD
-size_t BusPwm::getPins(uint8_t* pinArray) const {
-=======
 unsigned BusPwm::getPins(uint8_t* pinArray) const {
->>>>>>> fa2949af
   if (!_valid) return 0;
   unsigned numPins = numPWMPins(_type);
   if (pinArray) for (unsigned i = 0; i < numPins; i++) pinArray[i] = _pins[i];
@@ -738,11 +695,7 @@
   digitalWrite(_pin, _reversed ? !(bool)_data : (bool)_data);
 }
 
-<<<<<<< HEAD
-size_t BusOnOff::getPins(uint8_t* pinArray) const {
-=======
 unsigned BusOnOff::getPins(uint8_t* pinArray) const {
->>>>>>> fa2949af
   if (!_valid) return 0;
   if (pinArray) pinArray[0] = _pin;
   return 1;
@@ -778,14 +731,9 @@
   _hasCCT = false;
   _UDPchannels = _hasWhite + 3;
   _client = IPAddress(bc.pins[0],bc.pins[1],bc.pins[2],bc.pins[3]);
-<<<<<<< HEAD
   _data = (uint8_t*)calloc(_len, _UDPchannels);
   _valid = (_data != nullptr);
-  DEBUG_PRINTF_P(PSTR("%successfully inited virtual strip with type %u and IP %u.%u.%u.%u\n"), _valid?"S":"Uns", bc.type, bc.pins[0], bc.pins[1], bc.pins[2], bc.pins[3]);
-=======
-  _valid = (allocateData(_len * _UDPchannels) != nullptr);
   DEBUGBUS_PRINTF_P(PSTR("%successfully inited virtual strip with type %u and IP %u.%u.%u.%u\n"), _valid?"S":"Uns", bc.type, bc.pins[0], bc.pins[1], bc.pins[2], bc.pins[3]);
->>>>>>> fa2949af
 }
 
 void BusNetwork::setPixelColor(unsigned pix, uint32_t c) {
@@ -812,11 +760,7 @@
   _broadcastLock = false;
 }
 
-<<<<<<< HEAD
-size_t BusNetwork::getPins(uint8_t* pinArray) const {
-=======
 unsigned BusNetwork::getPins(uint8_t* pinArray) const {
->>>>>>> fa2949af
   if (pinArray) for (unsigned i = 0; i < 4; i++) pinArray[i] = _client[i];
   return 4;
 }
@@ -837,24 +781,16 @@
 }
 
 void BusNetwork::cleanup() {
-<<<<<<< HEAD
-  DEBUG_PRINTLN(F("Virtual Cleanup."));
+  DEBUGBUS_PRINTLN(F("Virtual Cleanup."));
   free(_data);
   _data = nullptr;
-=======
-  DEBUGBUS_PRINTLN(F("Virtual Cleanup."));
->>>>>>> fa2949af
   _type = I_NONE;
   _valid = false;
 }
 
 
 //utility to get the approx. memory usage of a given BusConfig
-<<<<<<< HEAD
-size_t BusConfig::memUsage(unsigned nr) const {
-=======
 unsigned BusConfig::memUsage(unsigned nr) const {
->>>>>>> fa2949af
   if (Bus::isVirtual(type)) {
     return sizeof(BusNetwork) + (count * Bus::getNumberOfChannels(type));
   } else if (Bus::isDigital(type)) {
@@ -867,11 +803,7 @@
 }
 
 
-<<<<<<< HEAD
-size_t BusManager::memUsage() {
-=======
 unsigned BusManager::memUsage() {
->>>>>>> fa2949af
   // when ESP32, S2 & S3 use parallel I2S only the largest bus determines the total memory requirements for back buffers
   // front buffers are always allocated per bus
   unsigned size = 0;
@@ -900,16 +832,11 @@
 }
 
 int BusManager::add(const BusConfig &bc) {
-<<<<<<< HEAD
-  DEBUG_PRINTF_P(PSTR("Bus: Adding bus (%d - %d >= %d)\n"), getNumBusses(), getNumVirtualBusses(), WLED_MAX_BUSSES);
-=======
   DEBUGBUS_PRINTF_P(PSTR("Bus: Adding bus (%d - %d >= %d)\n"), getNumBusses(), getNumVirtualBusses(), WLED_MAX_BUSSES);
->>>>>>> fa2949af
   if (getNumBusses() - getNumVirtualBusses() >= WLED_MAX_BUSSES) return -1;
   unsigned numDigital = 0;
   for (const auto &bus : busses) if (bus->isDigital() && !bus->is2Pin()) numDigital++;
   if (Bus::isVirtual(bc.type)) {
-<<<<<<< HEAD
     busses.push_back(make_unique<BusNetwork>(bc));
     //busses.push_back(new BusNetwork(bc));
   } else if (Bus::isDigital(bc.type)) {
@@ -921,19 +848,6 @@
   } else {
     busses.push_back(make_unique<BusPwm>(bc));
     //busses.push_back(new BusPwm(bc));
-=======
-    //busses.push_back(std::make_unique<BusNetwork>(bc)); // when C++ >11
-    busses.push_back(new BusNetwork(bc));
-  } else if (Bus::isDigital(bc.type)) {
-    //busses.push_back(std::make_unique<BusDigital>(bc, numDigital, colorOrderMap));
-    busses.push_back(new BusDigital(bc, numDigital, colorOrderMap));
-  } else if (Bus::isOnOff(bc.type)) {
-    //busses.push_back(std::make_unique<BusOnOff>(bc));
-    busses.push_back(new BusOnOff(bc));
-  } else {
-    //busses.push_back(std::make_unique<BusPwm>(bc));
-    busses.push_back(new BusPwm(bc));
->>>>>>> fa2949af
   }
   return busses.size();
 }
@@ -964,11 +878,7 @@
 }
 
 void BusManager::useParallelOutput() {
-<<<<<<< HEAD
-  DEBUG_PRINTLN(F("Bus: Enabling parallel I2S."));
-=======
   DEBUGBUS_PRINTLN(F("Bus: Enabling parallel I2S."));
->>>>>>> fa2949af
   PolyBus::setParallelI2S1Output();
 }
 
@@ -981,11 +891,7 @@
   DEBUGBUS_PRINTLN(F("Removing all."));
   //prevents crashes due to deleting busses while in use.
   while (!canAllShow()) yield();
-<<<<<<< HEAD
   //for (auto &bus : busses) delete bus; // needed when not using std::unique_ptr C++ >11
-=======
-  for (auto &bus : busses) delete bus; // needed when not using std::unique_ptr C++ >11
->>>>>>> fa2949af
   busses.clear();
   PolyBus::setParallelI2S1Output(false);
 }
@@ -1036,13 +942,8 @@
       uint8_t pins[2] = {255,255};
       if (bus->isDigital() && bus->getPins(pins)) {
         if (pins[0] == LED_BUILTIN || pins[1] == LED_BUILTIN) {
-<<<<<<< HEAD
-          BusDigital &b = static_cast<BusDigital&>(*bus);
-          b.begin();
-=======
           BusDigital *b = static_cast<BusDigital*>(bus);
           b->begin();
->>>>>>> fa2949af
           break;
         }
       }
@@ -1070,23 +971,11 @@
 }
 
 void BusManager::show() {
-<<<<<<< HEAD
   _gMilliAmpsUsed = 0;
   for (auto &bus : busses) {
     bus->show();
     _gMilliAmpsUsed += bus->getUsedCurrent();
   }
-=======
-  _milliAmpsUsed = 0;
-  for (auto &bus : busses) {
-    bus->show();
-    _milliAmpsUsed += bus->getUsedCurrent();
-  }
-}
-
-void BusManager::setStatusPixel(uint32_t c) {
-  for (auto &bus : busses) bus->setStatusPixel(c);
->>>>>>> fa2949af
 }
 
 void IRAM_ATTR BusManager::setPixelColor(unsigned pix, uint32_t c) {
@@ -1095,13 +984,6 @@
     if (pix < bstart || pix >= bstart + bus->getLength()) continue;
     bus->setPixelColor(pix - bstart, c);
   }
-<<<<<<< HEAD
-=======
-}
-
-void BusManager::setBrightness(uint8_t b) {
-  for (auto &bus : busses) bus->setBrightness(b);
->>>>>>> fa2949af
 }
 
 void BusManager::setSegmentCCT(int16_t cct, bool allowWBCorrection) {
@@ -1127,22 +1009,8 @@
   return true;
 }
 
-<<<<<<< HEAD
 ColorOrderMap& BusManager::getColorOrderMap() { return _colorOrderMap; }
 
-=======
-Bus* BusManager::getBus(uint8_t busNr) {
-  if (busNr >= busses.size()) return nullptr;
-  return busses[busNr];
-}
-
-//semi-duplicate of strip.getLengthTotal() (though that just returns strip._length, calculated in finalizeInit())
-uint16_t BusManager::getTotalLength() {
-  unsigned len = 0;
-  for (const auto &bus : busses) len += bus->getLength();
-  return len;
-}
->>>>>>> fa2949af
 
 bool PolyBus::_useParallelI2S = false;
 
@@ -1153,15 +1021,7 @@
 
 uint16_t BusDigital::_milliAmpsTotal = 0;
 
-<<<<<<< HEAD
 std::vector<std::unique_ptr<Bus>> BusManager::busses;
 //std::vector<Bus*> BusManager::busses;
 uint16_t BusManager::_gMilliAmpsUsed = 0;
-uint16_t BusManager::_gMilliAmpsMax = ABL_MILLIAMPS_DEFAULT;
-=======
-//std::vector<std::unique_ptr<Bus>> BusManager::busses;
-std::vector<Bus*> BusManager::busses;
-ColorOrderMap BusManager::colorOrderMap = {};
-uint16_t      BusManager::_milliAmpsUsed = 0;
-uint16_t      BusManager::_milliAmpsMax = ABL_MILLIAMPS_DEFAULT;
->>>>>>> fa2949af
+uint16_t BusManager::_gMilliAmpsMax = ABL_MILLIAMPS_DEFAULT;