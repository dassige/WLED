--- conflicted
+++ resolved
@@ -1976,7 +1976,7 @@
   const uint16_t rows = strip.isMatrix ? SEGMENT.virtualHeight() : SEGMENT.virtualLength();
 
   uint32_t it = strip.now >> 5; //div 32
-  uint16_t q  = cols>>2; // a quarter of flames
+  //uint16_t q  = cols>>2; // a quarter of flames
 
   if (!SEGENV.allocateData(cols*rows)) return mode_static(); //allocation failed
   
@@ -5956,19 +5956,10 @@
     // add support for no audio data
     um_data = simulateSound(SEGMENT.soundSim);
   }
-<<<<<<< HEAD
-  uint8_t samplePeak    = *(uint8_t*)um_data->u_data[5];
-  #ifdef ESP32
-  float FFT_MajorPeak   = *(float*) um_data->u_data[6];
-  #endif
-  uint8_t *maxVol       =  (uint8_t*)um_data->u_data[9];
-  uint8_t *binNum       =  (uint8_t*)um_data->u_data[10];
-=======
   uint8_t samplePeak    = *(uint8_t*)um_data->u_data[3];
   float   FFT_MajorPeak = *(float*)  um_data->u_data[4];
   uint8_t *maxVol       =  (uint8_t*)um_data->u_data[6];
   uint8_t *binNum       =  (uint8_t*)um_data->u_data[7];
->>>>>>> 5dec73f2
 
   // printUmData();
 
@@ -6322,16 +6313,9 @@
   if(SEGENV.aux0 != secondHand) {
     SEGENV.aux0 = secondHand;
 
-<<<<<<< HEAD
-    uint8_t tmpSound = (soundAgc) ? rawSampleAgc : sampleRaw;
-    int pixBri = tmpSound * SEGMENT.intensity / 64;
-    leds[SEGLEN-1] = color_blend(SEGCOLOR(1), SEGMENT.color_from_palette(millis(), false, PALETTE_SOLID_WRAP, 0), pixBri);
-    for (int i=0; i<SEGLEN-1; i++) leds[i] = leds[i+1];
-=======
     int pixBri = volumeRaw * SEGMENT.intensity / 64;
     for (uint16_t i=0; i<SEGLEN-1; i++) SEGMENT.setPixelColor(i, SEGMENT.getPixelColor(i+1)); // shift left
     SEGMENT.setPixelColor(SEGLEN-1, color_blend(SEGCOLOR(1), SEGMENT.color_from_palette(millis(), false, PALETTE_SOLID_WRAP, 0), pixBri));
->>>>>>> 5dec73f2
   }
   for (int i=0; i<SEGLEN; i++) SEGMENT.setPixelColor(i, leds[i]);
 
@@ -6399,11 +6383,7 @@
     index = (255 - i*256/SEGLEN) * index/(256-SEGMENT.intensity);                       // Now we need to scale index so that it gets blacker as we get close to one of the ends.
                                                                                         // This is a simple y=mx+b equation that's been scaled. index/128 is another scaling.
 
-<<<<<<< HEAD
-    CRGB color = ColorFromPalette(myPal, index, tmpSound*2, LINEARBLEND);     // Use the my own palette.
-=======
-    CRGB color = ColorFromPalette(SEGPALETTE, index, volumeSmth*2, LINEARBLEND);     // Use the my own palette.
->>>>>>> 5dec73f2
+    CRGB color = ColorFromPalette(myPal, index, volumeSmth*2, LINEARBLEND);     // Use the my own palette.
     SEGMENT.setPixelColor(i, color);
   }
 
@@ -6638,86 +6618,8 @@
 ///////////////////////////////
 //     BEGIN FFT ROUTINES    //
 ///////////////////////////////
-/*
-////////////////////
-//    ** Binmap   //
-////////////////////
-// Binmap. Scale raw fftBin[] values to SEGLEN. Shows just how noisy those bins are.
-uint16_t WS2812FX::mode_binmap(void) {
-  #define FIRSTBIN 3                            // The first 3 bins are garbage.
-  #define LASTBIN 255                           // Don't use the highest bins, as they're (almost) a mirror of the first 256.
-
-  float maxVal = 512;                           // Kind of a guess as to the maximum output value per combined logarithmic bins.
-
-#ifdef SR_DEBUG
-  uint8_t *maxVol;
-#endif
-  float *fftBin = nullptr;
-  uint8_t *inputLevel = (uint8_t*)(&SEGENV.aux1+1);
-  um_data_t *um_data;
-  if (usermods.getUMData(&um_data, USERMOD_ID_AUDIOREACTIVE)) {
-#ifdef SR_DEBUG
-    maxVol        =  (uint8_t*)um_data->u_data[6];
-#endif
-    fftBin        =  (float*)  um_data->u_data[8];
-    inputLevel    =  (uint8_t*)um_data->u_data[10];
-  }
-  if (!fftBin) return mode_static();
-
-  if (SEGENV.call == 0) {
-    SEGMENT.custom1 = *inputLevel;
-#ifdef SR_DEBUG
-    SEGMENT.custom3 = *maxVol;
-#endif
-  }
-
-
-  //TODO: implement inputLevel as a global or slider
-  *inputLevel = SEGMENT.custom1;
-  float binScale = (((float)sampleGain / 40.0f) + 1.0f/16.f) * ((float)*inputLevel/128.0f);  // non-AGC gain multiplier
-  if (soundAgc) binScale = multAgc;                                                    // AGC gain
-  if (sampleAvg < 1) binScale = 0.001f;                                                 // silentium!
-
-#ifdef SR_DEBUG
-  //The next lines are good for debugging, however too much flickering for non-developers ;-)
-  float my_magnitude = FFT_Magnitude / 16.0f;   // scale magnitude to be aligned with scaling of FFT bins
-  my_magnitude *= binScale;                     // apply gain
-  *maxVol = fmax(64, my_magnitude);             // set maxVal = max FFT result
-#endif
-
-  for (int i=0; i<SEGLEN; i++) {
-
-    uint16_t startBin = FIRSTBIN+i*(LASTBIN-FIRSTBIN)/SEGLEN;        // This is the START bin for this particular pixel.
-    uint16_t   endBin = FIRSTBIN+(i+1)*(LASTBIN-FIRSTBIN)/SEGLEN;    // This is the END bin for this particular pixel.
-    if (endBin > startBin) endBin --;                     // avoid overlapping
-
-    float sumBin = 0;
-
-    for (int j=startBin; j<=endBin; j++) {
-      sumBin += (fftBin[j] < soundSquelch*1.75f) ? 0 : fftBin[j];  // We need some sound temporary squelch for fftBin, because we didn't do it for the raw bins in audio_reactive.h
-    }
-
-    sumBin = sumBin/(endBin-startBin+1);                  // Normalize it.
-    sumBin = sumBin * (i+5) / (endBin-startBin+5);        // Disgusting frequency adjustment calculation. Lows were too bright. Am open to quick 'n dirty alternatives.
-
-    sumBin = sumBin * 8;                                  // Need to use the 'log' version for this. Why " * 8" ??
-    sumBin *= binScale;                                   // apply gain
-
-    if (sumBin > maxVal) sumBin = maxVal;                 // Make sure our bin isn't higher than the max . . which we capped earlier.
-
-    uint8_t bright = constrain(mapf(sumBin, 0, maxVal, 0, 255),0,255);  // Map the brightness in relation to maxVal and crunch to 8 bits.
-
-    setPixelColor(i, color_blend(SEGCOLOR(1), color_from_palette(i*8+millis()/50, false, PALETTE_SOLID_WRAP, 0), bright));  // 'i' is just an index in the palette. The FFT value, bright, is the intensity.
-  } // for i
-
-  return FRAMETIME;
-} // mode_binmap()
-#ifdef SR_DEBUG
-static const char *_data_FX_MODE_BINMAP PROGMEM = " ♫ Binmap@,,Input level=128,,Max vol;!,!;!";
-#else
-static const char *_data_FX_MODE_BINMAP PROGMEM = " ♫ Binmap@,,Input level=128;!,!;!";
-#endif
-*/
+
+
 //////////////////////
 //    ** Blurz      //
 //////////////////////
@@ -6942,8 +6844,6 @@
   float   FFT_MajorPeak = *(float*)  um_data->u_data[4];
   float   volumeSmth   = *(float*)  um_data->u_data[0];
 
-  if (SEGENV.call == 0) SEGMENT.fill(BLACK);
-
   uint8_t secondHand = micros()/(256-SEGMENT.speed)/500 % 16;
   if(SEGENV.aux0 != secondHand) {
     SEGENV.aux0 = secondHand;
@@ -7087,15 +6987,7 @@
   uint8_t octCount = 0;                                   // Octave counter.
   uint8_t volTemp = 0;
 
-<<<<<<< HEAD
-  float my_magnitude = FFT_Magnitude / 16.0;              // scale magnitude to be aligned with scaling of FFT bins
-  if (soundAgc) my_magnitude *= multAgc;                  // apply gain
-  if (sampleAvg < 1 ) my_magnitude = 0.001;               // mute
-
-  if (my_magnitude > 32) volTemp = 255;                   // We need to squelch out the background noise.
-=======
   if (my_magnitude > 32) volTemp = 255;                 // We need to squelch out the background noise.
->>>>>>> 5dec73f2
 
   while ( frTemp > 249 ) {
     octCount++;                                           // This should go up to 5.
