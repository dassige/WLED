--- conflicted
+++ resolved
@@ -455,14 +455,9 @@
 #endif
 }
 
-<<<<<<< HEAD
-void Segment::fill_solid(CRGB* leds, CRGB color) {
-  const uint16_t cols = is2D() ? virtualWidth() : virtualLength();
-=======
 void Segment::fill_solid(CRGB color) {
 #ifndef WLED_DISABLE_2D
   const uint16_t cols = virtualWidth();
->>>>>>> 640f45f5
   const uint16_t rows = virtualHeight();
   for(uint16_t y = 0; y < rows; y++) for (uint16_t x = 0; x < cols; x++) {
     setPixelColorXY(x, y, color);
