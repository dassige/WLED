#include "wled.h"

/*
 * Sending XML status files to client
 */

//macro to convert F to const
#define SET_F(x)  (const char*)F(x)

//build XML response to HTTP /win API request
void XML_response(AsyncWebServerRequest *request, char* dest)
{
  char sbuf[(dest == nullptr)?1024:1]; //allocate local buffer if none passed
  obuf = (dest == nullptr)? sbuf:dest;

  olen = 0;
  oappend(SET_F("<?xml version=\"1.0\" ?><vs><ac>"));
  oappendi((nightlightActive && nightlightMode > NL_MODE_SET) ? briT : bri);
  oappend(SET_F("</ac>"));

  for (int i = 0; i < 3; i++)
  {
   oappend("<cl>");
   oappendi(col[i]);
   oappend("</cl>");
  }
  for (int i = 0; i < 3; i++)
  {
   oappend("<cs>");
   oappendi(colSec[i]);
   oappend("</cs>");
  }
  oappend(SET_F("<ns>"));
  oappendi(notifyDirect);
  oappend(SET_F("</ns><nr>"));
  oappendi(receiveNotifications);
  oappend(SET_F("</nr><nl>"));
  oappendi(nightlightActive);
  oappend(SET_F("</nl><nf>"));
  oappendi(nightlightMode > NL_MODE_SET);
  oappend(SET_F("</nf><nd>"));
  oappendi(nightlightDelayMins);
  oappend(SET_F("</nd><nt>"));
  oappendi(nightlightTargetBri);
  oappend(SET_F("</nt><fx>"));
  oappendi(effectCurrent);
  oappend(SET_F("</fx><sx>"));
  oappendi(effectSpeed);
  oappend(SET_F("</sx><ix>"));
  oappendi(effectIntensity);
  oappend(SET_F("</ix><fp>"));
  oappendi(effectPalette);
  oappend(SET_F("</fp><wv>"));
  if (strip.rgbwMode) {
   oappendi(col[3]);
  } else {
   oappend("-1");
  }
  oappend(SET_F("</wv><ws>"));
  oappendi(colSec[3]);
  oappend(SET_F("</ws><ps>"));
  oappendi((currentPreset < 1) ? 0:currentPreset);
  oappend(SET_F("</ps><cy>"));
  oappendi(presetCyclingEnabled);
  oappend(SET_F("</cy><ds>"));
  oappend(serverDescription);
  if (realtimeMode)
  {
    oappend(SET_F(" (live)"));
  }
  oappend(SET_F("</ds><ss>"));
  oappendi(strip.getMainSegmentId());
  oappend(SET_F("</ss></vs>"));
  if (request != nullptr) request->send(200, "text/xml", obuf);
}

void URL_response(AsyncWebServerRequest *request)
{
  char sbuf[256];
  char s2buf[100];
  obuf = s2buf;
  olen = 0;

  char s[16];
  oappend(SET_F("http://"));
  IPAddress localIP = Network.localIP();
  sprintf(s, "%d.%d.%d.%d", localIP[0], localIP[1], localIP[2], localIP[3]);
  oappend(s);

  oappend(SET_F("/win&A="));
  oappendi(bri);
  oappend(SET_F("&CL=h"));
  for (int i = 0; i < 3; i++)
  {
   sprintf(s,"%02X", col[i]);
   oappend(s); 
  }
  oappend(SET_F("&C2=h"));
  for (int i = 0; i < 3; i++)
  {
   sprintf(s,"%02X", colSec[i]);
   oappend(s);
  }
  oappend(SET_F("&FX="));
  oappendi(effectCurrent);
  oappend(SET_F("&SX="));
  oappendi(effectSpeed);
  oappend(SET_F("&IX="));
  oappendi(effectIntensity);
  oappend(SET_F("&FP="));
  oappendi(effectPalette);

  obuf = sbuf;
  olen = 0;

  oappend(SET_F("<html><body><a href=\""));
  oappend(s2buf);
  oappend(SET_F("\" target=\"_blank\">"));
  oappend(s2buf);  
  oappend(SET_F("</a></body></html>"));

  if (request != nullptr) request->send(200, "text/html", obuf);
}

//append a numeric setting to string buffer
void sappend(char stype, const char* key, int val)
{
  char ds[] = "d.Sf.";

  switch(stype)
  {
    case 'c': //checkbox
      oappend(ds);
      oappend(key);
      oappend(".checked=");
      oappendi(val);
      oappend(";");
      break;
    case 'v': //numeric
      oappend(ds);
      oappend(key);
      oappend(".value=");
      oappendi(val);
      oappend(";");
      break;
    case 'i': //selectedIndex
      oappend(ds);
      oappend(key);
      oappend(SET_F(".selectedIndex="));
      oappendi(val);
      oappend(";");
      break;
  }
}

//append a string setting to buffer
void sappends(char stype, const char* key, char* val)
{
  switch(stype)
  {
    case 's': //string (we can interpret val as char*)
      oappend("d.Sf.");
      oappend(key);
      oappend(".value=\"");
      oappend(val);
      oappend("\";");
      break;
    case 'm': //message
      oappend(SET_F("d.getElementsByClassName"));
      oappend(key);
      oappend(SET_F(".innerHTML=\""));
      oappend(val);
      oappend("\";");
      break;
  }
}


//get values for settings form in javascript
void getSettingsJS(byte subPage, char* dest)
{
  //0: menu 1: wifi 2: leds 3: ui 4: sync 5: time 6: sec
  DEBUG_PRINT(F("settings resp"));
  DEBUG_PRINTLN(subPage);
  obuf = dest;
  olen = 0;

  if (subPage <1 || subPage >7) return;

  if (subPage == 1)
  {
    sappends('s',SET_F("CS"),clientSSID);

    byte l = strlen(clientPass);
    char fpass[l+1]; //fill password field with ***
    fpass[l] = 0;
    memset(fpass,'*',l);
    sappends('s',SET_F("CP"),fpass);

    char k[3]; k[2] = 0; //IP addresses
    for (int i = 0; i<4; i++)
    {
      k[1] = 48+i; //ascii 0,1,2,3
      k[0] = 'I'; sappend('v',k,staticIP[i]);
      k[0] = 'G'; sappend('v',k,staticGateway[i]);
      k[0] = 'S'; sappend('v',k,staticSubnet[i]);
    }

    sappends('s',SET_F("CM"),cmDNS);
    sappend('i',SET_F("AB"),apBehavior);
    sappends('s',SET_F("AS"),apSSID);
    sappend('c',SET_F("AH"),apHide);

    l = strlen(apPass);
    char fapass[l+1]; //fill password field with ***
    fapass[l] = 0;
    memset(fapass,'*',l);
    sappends('s',SET_F("AP"),fapass);

    sappend('v',SET_F("AC"),apChannel);
    sappend('c',SET_F("WS"),noWifiSleep);

    #ifdef WLED_USE_ETHERNET
    sappend('v',SET_F("ETH"),ethernetType);
    #else
    //hide ethernet setting if not compiled in
    oappend(SET_F("document.getElementById('ethd').style.display='none';"));
    #endif

    if (Network.isConnected()) //is connected
    {
      char s[32];
      IPAddress localIP = Network.localIP();
      sprintf(s, "%d.%d.%d.%d", localIP[0], localIP[1], localIP[2], localIP[3]);

      #if defined(ARDUINO_ARCH_ESP32) && defined(WLED_USE_ETHERNET)
      if (Network.isEthernet()) strcat_P(s ,SET_F(" (Ethernet)"));
      #endif
      sappends('m',SET_F("(\"sip\")[0]"),s);
    } else
    {
      sappends('m',SET_F("(\"sip\")[0]"),(char*)F("Not connected"));
    }

    if (WiFi.softAPIP()[0] != 0) //is active
    {
      char s[16];
      IPAddress apIP = WiFi.softAPIP();
      sprintf(s, "%d.%d.%d.%d", apIP[0], apIP[1], apIP[2], apIP[3]);
      sappends('m',SET_F("(\"sip\")[1]"),s);
    } else
    {
      sappends('m',SET_F("(\"sip\")[1]"),(char*)F("Not active"));
    }
  }

<<<<<<< HEAD
  if (subPage == 2)
  {
    // add reserved and usermod pins as d.um_p array
    DynamicJsonDocument doc(JSON_BUFFER_SIZE/2);
    JsonObject mods = doc.createNestedObject(F("um"));
    usermods.addToConfig(mods);
    oappend(SET_F("d.um_p=["));
=======
  if (subPage == 2) {
    char nS[8];

    // add usermod pins as d.um_p array (TODO: usermod config shouldn't use state. instead we should load "um" object from cfg.json)
    /*DynamicJsonDocument doc(JSON_BUFFER_SIZE);
    JsonObject mods = doc.createNestedObject(F("mods"));
    usermods.addToJsonState(mods);
>>>>>>> 9b3e6270
    if (!mods.isNull()) {
      uint8_t i=0;
      for (JsonPair kv : mods) {
        if (strncmp_P(kv.key().c_str(),PSTR("pin_"),4) == 0) {
          if (i++) oappend(SET_F(","));
          oappendi((int)kv.value());
        } else if (!kv.value().isNull()) {
          // element is an JsonObject
          JsonObject obj = kv.value();
          if (obj[F("pin")] != nullptr) {
            if (i++) oappend(SET_F(","));
            oappendi((int)obj[F("pin")]);
          }
        }
      }
      if (i) oappend(SET_F(","));
      oappend(SET_F("6,7,8,9,10,11")); // flash memory pins
      #ifdef WLED_DEBUG
        oappend(SET_F(",1")); // debug output (TX) pin
      #endif
    }
    oappend(SET_F("];"));

<<<<<<< HEAD
    // set limit for number of busses
    #if defined(WLED_MAX_BUSSES) && WLED_MAX_BUSSES>1
    oappend(SET_F("addLEDs("));
    oappendi(WLED_MAX_BUSSES);
    oappend(SET_F(");"));
    #endif
=======
    oappend(SET_F("bLimits("));
    oappend(itoa(WLED_MAX_BUSSES,nS,10));
    oappend(",");
    oappend(itoa(MAX_LEDS_PER_BUS,nS,10));
    oappend(",");
    oappend(itoa(MAX_LED_MEMORY,nS,10));
    oappend(SET_F(");"));
>>>>>>> 9b3e6270

    // set limit for LED count
    oappend(SET_F("LCmax="));
    oappendi(MAX_LEDS);
    oappend(";");
    // set limit for LED memory
    oappend(SET_F("bmax="));
    oappendi(MAX_LED_MEMORY);
    oappend(";");

    sappend('v',SET_F("LC"),ledCount);

    for (uint8_t s=0; s < busses.getNumBusses(); s++){
      Bus* bus = busses.getBus(s);
      char lp[4] = "L0"; lp[2] = 48+s; lp[3] = 0; //ascii 0-9 //strip data pin
      char lc[4] = "LC"; lc[2] = 48+s; lc[3] = 0; //strip length
      char co[4] = "CO"; co[2] = 48+s; co[3] = 0; //strip color order
      char lt[4] = "LT"; lt[2] = 48+s; lt[3] = 0; //strip type
      char ls[4] = "LS"; ls[2] = 48+s; ls[3] = 0; //strip start LED
      char cv[4] = "CV"; cv[2] = 48+s; cv[3] = 0; //strip reverse
      char ew[4] = "EW"; ew[2] = 48+s; ew[3] = 0; //strip RGBW override
      oappend(SET_F("addLEDs(1);"));
      uint8_t pins[5];
      uint8_t nPins = bus->getPins(pins);
      for (uint8_t i = 0; i < nPins; i++) {
        lp[1] = 48+i;
        if (pinManager.isPinOk(pins[i])) sappend('v',lp,pins[i]);
      }
      sappend('v',lc,bus->getLength());
      sappend('v',lt,bus->getType());
      sappend('v',co,bus->getColorOrder());
      sappend('v',ls,bus->getStart());
      sappend('c',cv,bus->reversed);
      sappend('c',ew,bus->isRgbw());
    }
    sappend('v',SET_F("MA"),strip.ablMilliampsMax);
    sappend('v',SET_F("LA"),strip.milliampsPerLed);
    if (strip.currentMilliamps)
    {
      sappends('m',SET_F("(\"pow\")[0]"),(char*)"");
      olen -= 2; //delete ";
      oappendi(strip.currentMilliamps);
      oappend(SET_F("mA\";"));
    }

    sappend('v',SET_F("CA"),briS);
    sappend('v',SET_F("AW"),strip.rgbwMode);

    sappend('c',SET_F("BO"),turnOnAtBoot);
    sappend('v',SET_F("BP"),bootPreset);

    sappend('c',SET_F("GB"),strip.gammaCorrectBri);
    sappend('c',SET_F("GC"),strip.gammaCorrectCol);
    sappend('c',SET_F("TF"),fadeTransition);
    sappend('v',SET_F("TD"),transitionDelayDefault);
    sappend('c',SET_F("PF"),strip.paletteFade);
    sappend('v',SET_F("BF"),briMultiplier);
    sappend('v',SET_F("TB"),nightlightTargetBri);
    sappend('v',SET_F("TL"),nightlightDelayMinsDefault);
    sappend('v',SET_F("TW"),nightlightMode);
    sappend('i',SET_F("PB"),strip.paletteBlend);
    sappend('c',SET_F("SL"),skipFirstLed);
    sappend('v',SET_F("RL"),rlyPin);
    sappend('c',SET_F("RM"),rlyMde);
    sappend('v',SET_F("BT"),btnPin);
    sappend('v',SET_F("IR"),irPin);
    sappend('v',SET_F("AX"),auxPin);
  }

  if (subPage == 3)
  {
    sappends('s',SET_F("DS"),serverDescription);
    sappend('c',SET_F("ST"),syncToggleReceive);
  }

  if (subPage == 4)
  {
    sappend('c',SET_F("BT"),buttonEnabled);
    sappend('v',SET_F("IR"),irEnabled);
    sappend('v',SET_F("UP"),udpPort);
    sappend('v',SET_F("U2"),udpPort2);
    sappend('c',SET_F("RB"),receiveNotificationBrightness);
    sappend('c',SET_F("RC"),receiveNotificationColor);
    sappend('c',SET_F("RX"),receiveNotificationEffects);
    sappend('c',SET_F("SD"),notifyDirectDefault);
    sappend('c',SET_F("SB"),notifyButton);
    sappend('c',SET_F("SH"),notifyHue);
    sappend('c',SET_F("SM"),notifyMacro);
    sappend('c',SET_F("S2"),notifyTwice);
    sappend('c',SET_F("RD"),receiveDirect);
    sappend('v',SET_F("EP"),e131Port);
    sappend('c',SET_F("ES"),e131SkipOutOfSequence);
    sappend('c',SET_F("EM"),e131Multicast);
    sappend('v',SET_F("EU"),e131Universe);
    sappend('v',SET_F("DA"),DMXAddress);
    sappend('v',SET_F("DM"),DMXMode);
    sappend('v',SET_F("ET"),realtimeTimeoutMs);
    sappend('c',SET_F("FB"),arlsForceMaxBri);
    sappend('c',SET_F("RG"),arlsDisableGammaCorrection);
    sappend('v',SET_F("WO"),arlsOffset);
    sappend('c',SET_F("AL"),alexaEnabled);
    sappends('s',SET_F("AI"),alexaInvocationName);
    sappend('c',SET_F("SA"),notifyAlexa);
    sappends('s',SET_F("BK"),(char*)((blynkEnabled)?SET_F("Hidden"):""));
    sappends('s',SET_F("BH"),blynkHost);
    sappend('v',SET_F("BP"),blynkPort);

    #ifdef WLED_ENABLE_MQTT
    sappend('c',SET_F("MQ"),mqttEnabled);
    sappends('s',SET_F("MS"),mqttServer);
    sappend('v',SET_F("MQPORT"),mqttPort);
    sappends('s',SET_F("MQUSER"),mqttUser);
    byte l = strlen(mqttPass);
    char fpass[l+1]; //fill password field with ***
    fpass[l] = 0;
    memset(fpass,'*',l);
    sappends('s',SET_F("MQPASS"),fpass);
    sappends('s',SET_F("MQCID"),mqttClientID);
    sappends('s',SET_F("MD"),mqttDeviceTopic);
    sappends('s',SET_F("MG"),mqttGroupTopic);
    #endif

    #ifndef WLED_DISABLE_HUESYNC
    sappend('v',SET_F("H0"),hueIP[0]);
    sappend('v',SET_F("H1"),hueIP[1]);
    sappend('v',SET_F("H2"),hueIP[2]);
    sappend('v',SET_F("H3"),hueIP[3]);
    sappend('v',SET_F("HL"),huePollLightId);
    sappend('v',SET_F("HI"),huePollIntervalMs);
    sappend('c',SET_F("HP"),huePollingEnabled);
    sappend('c',SET_F("HO"),hueApplyOnOff);
    sappend('c',SET_F("HB"),hueApplyBri);
    sappend('c',SET_F("HC"),hueApplyColor);
    char hueErrorString[25];
    switch (hueError)
    {
      case HUE_ERROR_INACTIVE     : strcpy(hueErrorString,(char*)F("Inactive"));                break;
      case HUE_ERROR_ACTIVE       : strcpy(hueErrorString,(char*)F("Active"));                  break;
      case HUE_ERROR_UNAUTHORIZED : strcpy(hueErrorString,(char*)F("Unauthorized"));            break;
      case HUE_ERROR_LIGHTID      : strcpy(hueErrorString,(char*)F("Invalid light ID"));        break;
      case HUE_ERROR_PUSHLINK     : strcpy(hueErrorString,(char*)F("Link button not pressed")); break;
      case HUE_ERROR_JSON_PARSING : strcpy(hueErrorString,(char*)F("JSON parsing error"));      break;
      case HUE_ERROR_TIMEOUT      : strcpy(hueErrorString,(char*)F("Timeout"));                 break;
      default: sprintf(hueErrorString,(char*)F("Bridge Error %i"),hueError);
    }
    
    sappends('m',SET_F("(\"sip\")[0]"),hueErrorString);
    #endif
  }

  if (subPage == 5)
  {
    sappend('c',SET_F("NT"),ntpEnabled);
    sappends('s',SET_F("NS"),ntpServerName);
    sappend('c',SET_F("CF"),!useAMPM);
    sappend('i',SET_F("TZ"),currentTimezone);
    sappend('v',SET_F("UO"),utcOffsetSecs);
    char tm[32];
    dtostrf(longitude,5,2,tm);
    sappends('s',SET_F("LN"),tm);
    dtostrf(latitude,5,2,tm);
    sappends('s',SET_F("LT"),tm);
    getTimeString(tm);
    sappends('m',SET_F("(\"times\")[0]"),tm);
    sappend('i',SET_F("OL"),overlayCurrent);
    sappend('v',SET_F("O1"),overlayMin);
    sappend('v',SET_F("O2"),overlayMax);
    sappend('v',SET_F("OM"),analogClock12pixel);
    sappend('c',SET_F("OS"),analogClockSecondsTrail);
    sappend('c',SET_F("O5"),analogClock5MinuteMarks);
    sappends('s',SET_F("CX"),cronixieDisplay);
    sappend('c',SET_F("CB"),cronixieBacklight);
    sappend('c',SET_F("CE"),countdownMode);
    sappend('v',SET_F("CY"),countdownYear);
    sappend('v',SET_F("CI"),countdownMonth);
    sappend('v',SET_F("CD"),countdownDay);
    sappend('v',SET_F("CH"),countdownHour);
    sappend('v',SET_F("CM"),countdownMin);
    sappend('v',SET_F("CS"),countdownSec);

    sappend('v',SET_F("A0"),macroAlexaOn);
    sappend('v',SET_F("A1"),macroAlexaOff);
    sappend('v',SET_F("MP"),macroButton);
    sappend('v',SET_F("ML"),macroLongPress);
    sappend('v',SET_F("MC"),macroCountdown);
    sappend('v',SET_F("MN"),macroNl);
    sappend('v',SET_F("MD"),macroDoublePress);

    char k[4];
    k[2] = 0; //Time macros
    for (int i = 0; i<10; i++)
    {
      k[1] = 48+i; //ascii 0,1,2,3
      if (i<8) { k[0] = 'H'; sappend('v',k,timerHours[i]); }
      k[0] = 'N'; sappend('v',k,timerMinutes[i]);
      k[0] = 'T'; sappend('v',k,timerMacro[i]);
      k[0] = 'W'; sappend('v',k,timerWeekday[i]);
    }
  }

  if (subPage == 6)
  {
    sappend('c',SET_F("NO"),otaLock);
    sappend('c',SET_F("OW"),wifiLock);
    sappend('c',SET_F("AO"),aOtaEnabled);
    sappends('m',SET_F("(\"sip\")[0]"),(char*)F("WLED "));
    olen -= 2; //delete ";
    oappend(versionString);
    oappend(SET_F(" (build "));
    oappendi(VERSION);
    oappend(SET_F(")\";"));
  }
  
  #ifdef WLED_ENABLE_DMX // include only if DMX is enabled
  if (subPage == 7)
  {
    sappend('v',SET_F("PU"),e131ProxyUniverse);
    
    sappend('v',SET_F("CN"),DMXChannels);
    sappend('v',SET_F("CG"),DMXGap);
    sappend('v',SET_F("CS"),DMXStart);
    sappend('v',SET_F("SL"),DMXStartLED);
    
    sappend('i',SET_F("CH1"),DMXFixtureMap[0]);
    sappend('i',SET_F("CH2"),DMXFixtureMap[1]);
    sappend('i',SET_F("CH3"),DMXFixtureMap[2]);
    sappend('i',SET_F("CH4"),DMXFixtureMap[3]);
    sappend('i',SET_F("CH5"),DMXFixtureMap[4]);
    sappend('i',SET_F("CH6"),DMXFixtureMap[5]);
    sappend('i',SET_F("CH7"),DMXFixtureMap[6]);
    sappend('i',SET_F("CH8"),DMXFixtureMap[7]);
    sappend('i',SET_F("CH9"),DMXFixtureMap[8]);
    sappend('i',SET_F("CH10"),DMXFixtureMap[9]);
    sappend('i',SET_F("CH11"),DMXFixtureMap[10]);
    sappend('i',SET_F("CH12"),DMXFixtureMap[11]);
    sappend('i',SET_F("CH13"),DMXFixtureMap[12]);
    sappend('i',SET_F("CH14"),DMXFixtureMap[13]);
    sappend('i',SET_F("CH15"),DMXFixtureMap[14]);
    }
  #endif
  oappend(SET_F("}</script>"));
}<|MERGE_RESOLUTION|>--- conflicted
+++ resolved
@@ -254,23 +254,16 @@
     }
   }
 
-<<<<<<< HEAD
   if (subPage == 2)
   {
+    char nS[8];
+
+    // (TODO: usermod config shouldn't use state. instead we should load "um" object from cfg.json)
     // add reserved and usermod pins as d.um_p array
     DynamicJsonDocument doc(JSON_BUFFER_SIZE/2);
     JsonObject mods = doc.createNestedObject(F("um"));
     usermods.addToConfig(mods);
     oappend(SET_F("d.um_p=["));
-=======
-  if (subPage == 2) {
-    char nS[8];
-
-    // add usermod pins as d.um_p array (TODO: usermod config shouldn't use state. instead we should load "um" object from cfg.json)
-    /*DynamicJsonDocument doc(JSON_BUFFER_SIZE);
-    JsonObject mods = doc.createNestedObject(F("mods"));
-    usermods.addToJsonState(mods);
->>>>>>> 9b3e6270
     if (!mods.isNull()) {
       uint8_t i=0;
       for (JsonPair kv : mods) {
@@ -294,14 +287,7 @@
     }
     oappend(SET_F("];"));
 
-<<<<<<< HEAD
-    // set limit for number of busses
-    #if defined(WLED_MAX_BUSSES) && WLED_MAX_BUSSES>1
-    oappend(SET_F("addLEDs("));
-    oappendi(WLED_MAX_BUSSES);
-    oappend(SET_F(");"));
-    #endif
-=======
+    // set limits
     oappend(SET_F("bLimits("));
     oappend(itoa(WLED_MAX_BUSSES,nS,10));
     oappend(",");
@@ -309,16 +295,6 @@
     oappend(",");
     oappend(itoa(MAX_LED_MEMORY,nS,10));
     oappend(SET_F(");"));
->>>>>>> 9b3e6270
-
-    // set limit for LED count
-    oappend(SET_F("LCmax="));
-    oappendi(MAX_LEDS);
-    oappend(";");
-    // set limit for LED memory
-    oappend(SET_F("bmax="));
-    oappendi(MAX_LED_MEMORY);
-    oappend(";");
 
     sappend('v',SET_F("LC"),ledCount);
 
