--- conflicted
+++ resolved
@@ -256,17 +256,10 @@
   if (subPage == 2) {
     char nS[3];
 
-<<<<<<< HEAD
     // add usermod pins as d.um_p array
     DynamicJsonDocument doc(JSON_BUFFER_SIZE/2);
     JsonObject mods = doc.createNestedObject(F("um"));
     usermods.addToConfig(mods);
-=======
-    // add usermod pins as d.um_p array (TODO: usermod config shouldn't use state. instead we should load "um" object from cfg.json)
-    /*DynamicJsonDocument doc(JSON_BUFFER_SIZE);
-    JsonObject mods = doc.createNestedObject(F("mods"));
-    usermods.addToJsonState(mods);
->>>>>>> d7790a04
     if (!mods.isNull()) {
       uint8_t i=0;
       oappend(SET_F("d.um_p=["));
@@ -293,12 +286,8 @@
       oappend(SET_F(",6,7,8,9,10,11];")); // flash memory pins
       #else
       oappend(SET_F("];"));
-<<<<<<< HEAD
       #endif
     }
-=======
-    }*/
->>>>>>> d7790a04
 
     #if defined(WLED_MAX_BUSSES) && WLED_MAX_BUSSES>1
     oappend(SET_F("addLEDs("));
@@ -315,7 +304,7 @@
     oappend(";");
     #endif
 
-//    sappend('v',SET_F("LC"),ledCount);
+    sappend('v',SET_F("LC"),ledCount);
 
     for (uint8_t s=0; s < busses.getNumBusses(); s++){
       Bus* bus = busses.getBus(s);
@@ -329,17 +318,11 @@
       oappend(SET_F("addLEDs(1);"));
       uint8_t pins[5];
       uint8_t nPins = bus->getPins(pins);
-<<<<<<< HEAD
-      sappend('v', lp, pins[0]);
-      if (pinManager.isPinOk(pins[1])) sappend('v', lk, pins[1]);
-      sappend('v',lc,bus->getLength());
-=======
       for (uint8_t i = 0; i < nPins; i++) {
         lp[1] = 48+i;
         if (pinManager.isPinOk(pins[i])) sappend('v', lp, pins[i]);
       }
-      sappend('v', lc, bus->getLength());
->>>>>>> d7790a04
+      sappend('v',lc,bus->getLength());
       sappend('v',lt,bus->getType());
       sappend('v',co,bus->getColorOrder());
       sappend('v',ls,bus->getStart());
