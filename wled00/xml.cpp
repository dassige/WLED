#include "wled.h"
#include "wled_ethernet.h"

/*
 * Sending XML status files to client
 */

//macro to convert F to const
#define SET_F(x)  (const char*)F(x)

//build XML response to HTTP /win API request
void XML_response(AsyncWebServerRequest *request, char* dest)
{
  char sbuf[(dest == nullptr)?1024:1]; //allocate local buffer if none passed
  obuf = (dest == nullptr)? sbuf:dest;

  olen = 0;
  oappend(SET_F("<?xml version=\"1.0\" ?><vs><ac>"));
  oappendi((nightlightActive && nightlightMode > NL_MODE_SET) ? briT : bri);
  oappend(SET_F("</ac>"));

  for (int i = 0; i < 3; i++)
  {
   oappend("<cl>");
   oappendi(col[i]);
   oappend("</cl>");
  }
  for (int i = 0; i < 3; i++)
  {
   oappend("<cs>");
   oappendi(colSec[i]);
   oappend("</cs>");
  }
  oappend(SET_F("<ns>"));
  oappendi(notifyDirect);
  oappend(SET_F("</ns><nr>"));
  oappendi(receiveNotifications);
  oappend(SET_F("</nr><nl>"));
  oappendi(nightlightActive);
  oappend(SET_F("</nl><nf>"));
  oappendi(nightlightMode > NL_MODE_SET);
  oappend(SET_F("</nf><nd>"));
  oappendi(nightlightDelayMins);
  oappend(SET_F("</nd><nt>"));
  oappendi(nightlightTargetBri);
  oappend(SET_F("</nt><fx>"));
  oappendi(effectCurrent);
  oappend(SET_F("</fx><sx>"));
  oappendi(effectSpeed);
  oappend(SET_F("</sx><ix>"));
  oappendi(effectIntensity);
  oappend(SET_F("</ix><fp>"));
  oappendi(effectPalette);
  oappend(SET_F("</fp><wv>"));
  if (strip.isRgbw) {
   oappendi(col[3]);
  } else {
   oappend("-1");
  }
  oappend(SET_F("</wv><ws>"));
  oappendi(colSec[3]);
  oappend(SET_F("</ws><ps>"));
  oappendi(currentPreset);
  oappend(SET_F("</ps><cy>"));
  oappendi(currentPlaylist >= 0);
  oappend(SET_F("</cy><ds>"));
  oappend(serverDescription);
  if (realtimeMode)
  {
    oappend(SET_F(" (live)"));
  }
  oappend(SET_F("</ds><ss>"));
  oappendi(strip.getMainSegmentId());
  oappend(SET_F("</ss></vs>"));
  if (request != nullptr) request->send(200, "text/xml", obuf);
}

void URL_response(AsyncWebServerRequest *request)
{
  char sbuf[256];
  char s2buf[100];
  obuf = s2buf;
  olen = 0;

  char s[16];
  oappend(SET_F("http://"));
  IPAddress localIP = Network.localIP();
  sprintf(s, "%d.%d.%d.%d", localIP[0], localIP[1], localIP[2], localIP[3]);
  oappend(s);

  oappend(SET_F("/win&A="));
  oappendi(bri);
  oappend(SET_F("&CL=h"));
  for (int i = 0; i < 3; i++)
  {
   sprintf(s,"%02X", col[i]);
   oappend(s); 
  }
  oappend(SET_F("&C2=h"));
  for (int i = 0; i < 3; i++)
  {
   sprintf(s,"%02X", colSec[i]);
   oappend(s);
  }
  oappend(SET_F("&FX="));
  oappendi(effectCurrent);
  oappend(SET_F("&SX="));
  oappendi(effectSpeed);
  oappend(SET_F("&IX="));
  oappendi(effectIntensity);
  oappend(SET_F("&FP="));
  oappendi(effectPalette);

  obuf = sbuf;
  olen = 0;

  oappend(SET_F("<html><body><a href=\""));
  oappend(s2buf);
  oappend(SET_F("\" target=\"_blank\">"));
  oappend(s2buf);  
  oappend(SET_F("</a></body></html>"));

  if (request != nullptr) request->send(200, "text/html", obuf);
}

//append a numeric setting to string buffer
void sappend(char stype, const char* key, int val)
{
  char ds[] = "d.Sf.";

  switch(stype)
  {
    case 'c': //checkbox
      oappend(ds);
      oappend(key);
      oappend(".checked=");
      oappendi(val);
      oappend(";");
      break;
    case 'v': //numeric
      oappend(ds);
      oappend(key);
      oappend(".value=");
      oappendi(val);
      oappend(";");
      break;
    case 'i': //selectedIndex
      oappend(ds);
      oappend(key);
      oappend(SET_F(".selectedIndex="));
      oappendi(val);
      oappend(";");
      break;
  }
}

//append a string setting to buffer
void sappends(char stype, const char* key, char* val)
{
  switch(stype)
  {
    case 's': {//string (we can interpret val as char*)
      String buf = val;
      //convert "%" to "%%" to make EspAsyncWebServer happy
      buf.replace("%","%%");
      oappend("d.Sf.");
      oappend(key);
      oappend(".value=\"");
      oappend(buf.c_str());
      oappend("\";");
      break;}
    case 'm': //message
      oappend(SET_F("d.getElementsByClassName"));
      oappend(key);
      oappend(SET_F(".innerHTML=\""));
      oappend(val);
      oappend("\";");
      break;
  }
}

void extractPin(JsonObject &obj, const char *key) {
  if (obj[key].is<JsonArray>()) {
    JsonArray pins = obj[key].as<JsonArray>();
    for (JsonVariant pv : pins) {
      if (pv.as<int>() > -1) { oappend(","); oappendi(pv.as<int>()); }
    }
  } else {
    if (obj[key].as<int>() > -1) { oappend(","); oappendi(obj[key].as<int>()); }
  }
}

// oappend used pins by scanning JsonObject (1 level deep)
void fillUMPins(JsonObject &mods)
{
  for (JsonPair kv : mods) {
    // kv.key() is usermod name or subobject key
    // kv.value() is object itself
    JsonObject obj = kv.value();
    if (!obj.isNull()) {
      // element is an JsonObject
      if (!obj["pin"].isNull()) {
        extractPin(obj, "pin");
      } else {
        // scan keys (just one level deep as is possible with usermods)
        for (JsonPair so : obj) {
          const char *key = so.key().c_str();
          if (strstr(key, "pin")) {
            // we found a key containing "pin" substring
            if (strlen(strstr(key, "pin")) == 3) {
              // and it is at the end, we found another pin
              extractPin(obj, key);
              continue;
            }
          }
          if (!obj[so.key()].is<JsonObject>()) continue;
          JsonObject subObj = obj[so.key()];
          if (!subObj["pin"].isNull()) {
            // get pins from subobject
            extractPin(subObj, "pin");
          }
        }
      }
    }
  }
}


//get values for settings form in javascript
void getSettingsJS(byte subPage, char* dest)
{
  //0: menu 1: wifi 2: leds 3: ui 4: sync 5: time 6: sec
  DEBUG_PRINT(F("settings resp"));
  DEBUG_PRINTLN(subPage);
  obuf = dest;
  olen = 0;

  if (subPage <1 || subPage >8) return;

  if (subPage == 1)
  {
    sappends('s',SET_F("CS"),clientSSID);

    byte l = strlen(clientPass);
    char fpass[l+1]; //fill password field with ***
    fpass[l] = 0;
    memset(fpass,'*',l);
    sappends('s',SET_F("CP"),fpass);

    char k[3]; k[2] = 0; //IP addresses
    for (int i = 0; i<4; i++)
    {
      k[1] = 48+i; //ascii 0,1,2,3
      k[0] = 'I'; sappend('v',k,staticIP[i]);
      k[0] = 'G'; sappend('v',k,staticGateway[i]);
      k[0] = 'S'; sappend('v',k,staticSubnet[i]);
    }

    sappends('s',SET_F("CM"),cmDNS);
    sappend('i',SET_F("AB"),apBehavior);
    sappends('s',SET_F("AS"),apSSID);
    sappend('c',SET_F("AH"),apHide);

    l = strlen(apPass);
    char fapass[l+1]; //fill password field with ***
    fapass[l] = 0;
    memset(fapass,'*',l);
    sappends('s',SET_F("AP"),fapass);

    sappend('v',SET_F("AC"),apChannel);
    sappend('c',SET_F("WS"),noWifiSleep);

    #ifdef WLED_USE_ETHERNET
    sappend('v',SET_F("ETH"),ethernetType);
    #else
    //hide ethernet setting if not compiled in
    oappend(SET_F("document.getElementById('ethd').style.display='none';"));
    #endif

    if (Network.isConnected()) //is connected
    {
      char s[32];
      IPAddress localIP = Network.localIP();
      sprintf(s, "%d.%d.%d.%d", localIP[0], localIP[1], localIP[2], localIP[3]);

      #if defined(ARDUINO_ARCH_ESP32) && defined(WLED_USE_ETHERNET)
      if (Network.isEthernet()) strcat_P(s ,SET_F(" (Ethernet)"));
      #endif
      sappends('m',SET_F("(\"sip\")[0]"),s);
    } else
    {
      sappends('m',SET_F("(\"sip\")[0]"),(char*)F("Not connected"));
    }

    if (WiFi.softAPIP()[0] != 0) //is active
    {
      char s[16];
      IPAddress apIP = WiFi.softAPIP();
      sprintf(s, "%d.%d.%d.%d", apIP[0], apIP[1], apIP[2], apIP[3]);
      sappends('m',SET_F("(\"sip\")[1]"),s);
    } else
    {
      sappends('m',SET_F("(\"sip\")[1]"),(char*)F("Not active"));
    }
  }

  if (subPage == 2)
  {
    char nS[8];

    // add reserved and usermod pins as d.um_p array
    oappend(SET_F("d.um_p=[6,7,8,9,10,11"));

    DynamicJsonDocument doc(JSON_BUFFER_SIZE/2);
    JsonObject mods = doc.createNestedObject(F("um"));
    usermods.addToConfig(mods);
    if (!mods.isNull()) fillUMPins(mods);

    #ifdef WLED_ENABLE_DMX
      oappend(SET_F(",2")); // DMX hardcoded pin
    #endif

    #ifdef WLED_ENABLE_ADALIGHT
    // inform settings page that pin 3 is used by ADALights if not aleready used by strip (previous setup)
    // NOTE: this will prohibit pin 3 use on new installs
    {
      bool pin3used = false;
      for (uint8_t s=0; s < busses.getNumBusses(); s++) {
        Bus* bus = busses.getBus(s);
        uint8_t pins[5];
        uint8_t nPins = bus->getPins(pins);
        for (uint8_t i = 0; i < nPins; i++) {
          if (pins[i] == 3) {
            pin3used = true;
            break;
          }
        }
        if (pin3used) break;
      }
      if (!pin3used && pinManager.isPinAllocated(3)) oappend(SET_F(",3")); // ADALight (RX) pin
    }
    #endif

    #ifdef WLED_DEBUG
      oappend(SET_F(",1")); // debug output (TX) pin
    #endif

    #if defined(ARDUINO_ARCH_ESP32) && defined(WLED_USE_PSRAM)
      if (psramFound()) oappend(SET_F(",16,17")); // GPIO16 & GPIO17 reserved for SPI RAM
    #endif

    #ifdef WLED_USE_ETHERNET
    if (ethernetType != WLED_ETH_NONE && ethernetType < WLED_NUM_ETH_TYPES) {
      for (uint8_t p=0; p<WLED_ETH_RSVD_PINS_COUNT; p++) { oappend(","); oappend(itoa(esp32_nonconfigurable_ethernet_pins[p].pin,nS,10)); }
      if (ethernetBoards[ethernetType].eth_power>=0)     { oappend(","); oappend(itoa(ethernetBoards[ethernetType].eth_power,nS,10)); }
      if (ethernetBoards[ethernetType].eth_mdc>=0)       { oappend(","); oappend(itoa(ethernetBoards[ethernetType].eth_mdc,nS,10)); }
      if (ethernetBoards[ethernetType].eth_mdio>=0)      { oappend(","); oappend(itoa(ethernetBoards[ethernetType].eth_mdio,nS,10)); }
      switch (ethernetBoards[ethernetType].eth_clk_mode) {
        case ETH_CLOCK_GPIO0_IN:
        case ETH_CLOCK_GPIO0_OUT:
          oappend(SET_F(",0"));
          break;
        case ETH_CLOCK_GPIO16_OUT:
          oappend(SET_F(",16"));
          break;
        case ETH_CLOCK_GPIO17_OUT:
          oappend(SET_F(",17"));
          break;
      }
    }
    #endif

    oappend(SET_F("];"));

    // set limits
    oappend(SET_F("bLimits("));
    oappend(itoa(WLED_MAX_BUSSES,nS,10));  oappend(",");
    oappend(itoa(MAX_LEDS_PER_BUS,nS,10)); oappend(",");
    oappend(itoa(MAX_LED_MEMORY,nS,10)); oappend(",");
    oappend(itoa(MAX_LEDS,nS,10));
    oappend(SET_F(");"));

<<<<<<< HEAD
    sappend('v',SET_F("LC"),ledCount);
=======
>>>>>>> cbb12e1b
    sappend('c',SET_F("MS"),autoSegments);

    for (uint8_t s=0; s < busses.getNumBusses(); s++) {
      Bus* bus = busses.getBus(s);
      char lp[4] = "L0"; lp[2] = 48+s; lp[3] = 0; //ascii 0-9 //strip data pin
      char lc[4] = "LC"; lc[2] = 48+s; lc[3] = 0; //strip length
      char co[4] = "CO"; co[2] = 48+s; co[3] = 0; //strip color order
      char lt[4] = "LT"; lt[2] = 48+s; lt[3] = 0; //strip type
      char ls[4] = "LS"; ls[2] = 48+s; ls[3] = 0; //strip start LED
      char cv[4] = "CV"; cv[2] = 48+s; cv[3] = 0; //strip reverse
      char sl[4] = "SL"; sl[2] = 48+s; sl[3] = 0; //skip 1st LED
//      char ew[4] = "EW"; ew[2] = 48+s; ew[3] = 0; //strip RGBW override
      oappend(SET_F("addLEDs(1);"));
      uint8_t pins[5];
      uint8_t nPins = bus->getPins(pins);
      for (uint8_t i = 0; i < nPins; i++) {
        lp[1] = 48+i;
<<<<<<< HEAD
        if (pinManager.isPinOk(pins[i]) || bus->getType()<20) sappend('v',lp,pins[i]);
=======
        if (pinManager.isPinOk(pins[i]) || bus->getType()>=TYPE_NET_DDP_RGB) sappend('v',lp,pins[i]);
>>>>>>> cbb12e1b
      }
      sappend('v',lc,bus->getLength());
      sappend('v',lt,bus->getType());
      sappend('v',co,bus->getColorOrder());
      sappend('v',ls,bus->getStart());
      sappend('c',cv,bus->reversed);
      sappend('c',sl,bus->skippedLeds());
//      sappend('c',ew,bus->isRgbw());
    }
    sappend('v',SET_F("MA"),strip.ablMilliampsMax);
    sappend('v',SET_F("LA"),strip.milliampsPerLed);
    if (strip.currentMilliamps)
    {
      sappends('m',SET_F("(\"pow\")[0]"),(char*)"");
      olen -= 2; //delete ";
      oappendi(strip.currentMilliamps);
      oappend(SET_F("mA\";"));
    }

    sappend('v',SET_F("CA"),briS);
    sappend('v',SET_F("AW"),strip.rgbwMode);

    sappend('c',SET_F("BO"),turnOnAtBoot);
    sappend('v',SET_F("BP"),bootPreset);

    sappend('c',SET_F("GB"),strip.gammaCorrectBri);
    sappend('c',SET_F("GC"),strip.gammaCorrectCol);
    sappend('c',SET_F("TF"),fadeTransition);
    sappend('v',SET_F("TD"),transitionDelayDefault);
    sappend('c',SET_F("PF"),strip.paletteFade);
    sappend('v',SET_F("BF"),briMultiplier);
    sappend('v',SET_F("TB"),nightlightTargetBri);
    sappend('v',SET_F("TL"),nightlightDelayMinsDefault);
    sappend('v',SET_F("TW"),nightlightMode);
    sappend('i',SET_F("PB"),strip.paletteBlend);
    sappend('v',SET_F("RL"),rlyPin);
    sappend('c',SET_F("RM"),rlyMde);
    for (uint8_t i=0; i<WLED_MAX_BUTTONS; i++) {
      oappend(SET_F("addBtn("));
      oappend(itoa(i,nS,10));  oappend(",");
      oappend(itoa(btnPin[i],nS,10)); oappend(",");
      oappend(itoa(buttonType[i],nS,10));
      oappend(SET_F(");"));
    }
    sappend('v',SET_F("TT"),touchThreshold);
    sappend('v',SET_F("IR"),irPin);
    sappend('v',SET_F("IT"),irEnabled);
  }

  if (subPage == 3)
  {
    sappends('s',SET_F("DS"),serverDescription);
    sappend('c',SET_F("ST"),syncToggleReceive);
    sappend('c',SET_F("SU"),simplifiedUI);
  }

  if (subPage == 4)
  {
    sappend('v',SET_F("UP"),udpPort);
    sappend('v',SET_F("U2"),udpPort2);
    sappend('v',SET_F("GS"),syncGroups);
    sappend('v',SET_F("GR"),receiveGroups);

    sappend('c',SET_F("RB"),receiveNotificationBrightness);
    sappend('c',SET_F("RC"),receiveNotificationColor);
    sappend('c',SET_F("RX"),receiveNotificationEffects);
    sappend('c',SET_F("SD"),notifyDirectDefault);
    sappend('c',SET_F("SB"),notifyButton);
    sappend('c',SET_F("SH"),notifyHue);
    sappend('c',SET_F("SM"),notifyMacro);
    sappend('c',SET_F("S2"),notifyTwice);

    sappend('c',SET_F("NL"),nodeListEnabled);
    sappend('c',SET_F("NB"),nodeBroadcastEnabled);

    sappend('c',SET_F("RD"),receiveDirect);
    sappend('v',SET_F("EP"),e131Port);
    sappend('c',SET_F("ES"),e131SkipOutOfSequence);
    sappend('c',SET_F("EM"),e131Multicast);
    sappend('v',SET_F("EU"),e131Universe);
    sappend('v',SET_F("DA"),DMXAddress);
    sappend('v',SET_F("DM"),DMXMode);
    sappend('v',SET_F("ET"),realtimeTimeoutMs);
    sappend('c',SET_F("FB"),arlsForceMaxBri);
    sappend('c',SET_F("RG"),arlsDisableGammaCorrection);
    sappend('v',SET_F("WO"),arlsOffset);
    sappend('c',SET_F("AL"),alexaEnabled);
    sappends('s',SET_F("AI"),alexaInvocationName);
    sappend('c',SET_F("SA"),notifyAlexa);
    sappends('s',SET_F("BK"),(char*)((blynkEnabled)?SET_F("Hidden"):""));
    #ifndef WLED_DISABLE_BLYNK
    sappends('s',SET_F("BH"),blynkHost);
    sappend('v',SET_F("BP"),blynkPort);
    #endif

    #ifdef WLED_ENABLE_MQTT
    sappend('c',SET_F("MQ"),mqttEnabled);
    sappends('s',SET_F("MS"),mqttServer);
    sappend('v',SET_F("MQPORT"),mqttPort);
    sappends('s',SET_F("MQUSER"),mqttUser);
    byte l = strlen(mqttPass);
    char fpass[l+1]; //fill password field with ***
    fpass[l] = 0;
    memset(fpass,'*',l);
    sappends('s',SET_F("MQPASS"),fpass);
    sappends('s',SET_F("MQCID"),mqttClientID);
    sappends('s',SET_F("MD"),mqttDeviceTopic);
    sappends('s',SET_F("MG"),mqttGroupTopic);
    sappend('c',SET_F("BM"),buttonPublishMqtt);
    #endif

    #ifndef WLED_DISABLE_HUESYNC
    sappend('v',SET_F("H0"),hueIP[0]);
    sappend('v',SET_F("H1"),hueIP[1]);
    sappend('v',SET_F("H2"),hueIP[2]);
    sappend('v',SET_F("H3"),hueIP[3]);
    sappend('v',SET_F("HL"),huePollLightId);
    sappend('v',SET_F("HI"),huePollIntervalMs);
    sappend('c',SET_F("HP"),huePollingEnabled);
    sappend('c',SET_F("HO"),hueApplyOnOff);
    sappend('c',SET_F("HB"),hueApplyBri);
    sappend('c',SET_F("HC"),hueApplyColor);
    char hueErrorString[25];
    switch (hueError)
    {
      case HUE_ERROR_INACTIVE     : strcpy(hueErrorString,(char*)F("Inactive"));                break;
      case HUE_ERROR_ACTIVE       : strcpy(hueErrorString,(char*)F("Active"));                  break;
      case HUE_ERROR_UNAUTHORIZED : strcpy(hueErrorString,(char*)F("Unauthorized"));            break;
      case HUE_ERROR_LIGHTID      : strcpy(hueErrorString,(char*)F("Invalid light ID"));        break;
      case HUE_ERROR_PUSHLINK     : strcpy(hueErrorString,(char*)F("Link button not pressed")); break;
      case HUE_ERROR_JSON_PARSING : strcpy(hueErrorString,(char*)F("JSON parsing error"));      break;
      case HUE_ERROR_TIMEOUT      : strcpy(hueErrorString,(char*)F("Timeout"));                 break;
      default: sprintf(hueErrorString,(char*)F("Bridge Error %i"),hueError);
    }
    
    sappends('m',SET_F("(\"sip\")[0]"),hueErrorString);
    #endif
  }

  if (subPage == 5)
  {
    sappend('c',SET_F("NT"),ntpEnabled);
    sappends('s',SET_F("NS"),ntpServerName);
    sappend('c',SET_F("CF"),!useAMPM);
    sappend('i',SET_F("TZ"),currentTimezone);
    sappend('v',SET_F("UO"),utcOffsetSecs);
    char tm[32];
    dtostrf(longitude,4,2,tm);
    sappends('s',SET_F("LN"),tm);
    dtostrf(latitude,4,2,tm);
    sappends('s',SET_F("LT"),tm);
    getTimeString(tm);
    sappends('m',SET_F("(\"times\")[0]"),tm);
    if ((int)(longitude*10.) || (int)(latitude*10.)) {
      sprintf_P(tm, PSTR("Sunrise: %02d:%02d Sunset: %02d:%02d"), hour(sunrise), minute(sunrise), hour(sunset), minute(sunset));
      sappends('m',SET_F("(\"times\")[1]"),tm);
    }
    sappend('i',SET_F("OL"),overlayCurrent);
    sappend('v',SET_F("O1"),overlayMin);
    sappend('v',SET_F("O2"),overlayMax);
    sappend('v',SET_F("OM"),analogClock12pixel);
    sappend('c',SET_F("OS"),analogClockSecondsTrail);
    sappend('c',SET_F("O5"),analogClock5MinuteMarks);
    #ifndef WLED_DISABLE_CRONIXIE
    sappends('s',SET_F("CX"),cronixieDisplay);
    sappend('c',SET_F("CB"),cronixieBacklight);
    #endif
    sappend('c',SET_F("CE"),countdownMode);
    sappend('v',SET_F("CY"),countdownYear);
    sappend('v',SET_F("CI"),countdownMonth);
    sappend('v',SET_F("CD"),countdownDay);
    sappend('v',SET_F("CH"),countdownHour);
    sappend('v',SET_F("CM"),countdownMin);
    sappend('v',SET_F("CS"),countdownSec);

    sappend('v',SET_F("A0"),macroAlexaOn);
    sappend('v',SET_F("A1"),macroAlexaOff);
    sappend('v',SET_F("MC"),macroCountdown);
    sappend('v',SET_F("MN"),macroNl);
    for (uint8_t i=0; i<WLED_MAX_BUTTONS; i++) {
      oappend(SET_F("addRow("));
      oappend(itoa(i,tm,10));  oappend(",");
      oappend(itoa(macroButton[i],tm,10)); oappend(",");
      oappend(itoa(macroLongPress[i],tm,10)); oappend(",");
      oappend(itoa(macroDoublePress[i],tm,10));
      oappend(SET_F(");"));
    }

    char k[4];
    k[2] = 0; //Time macros
    for (int i = 0; i<10; i++)
    {
      k[1] = 48+i; //ascii 0,1,2,3
      if (i<8) { k[0] = 'H'; sappend('v',k,timerHours[i]); }
      k[0] = 'N'; sappend('v',k,timerMinutes[i]);
      k[0] = 'T'; sappend('v',k,timerMacro[i]);
      k[0] = 'W'; sappend('v',k,timerWeekday[i]);
    }
  }

  if (subPage == 6)
  {
    sappend('c',SET_F("NO"),otaLock);
    sappend('c',SET_F("OW"),wifiLock);
    sappend('c',SET_F("AO"),aOtaEnabled);
    sappends('m',SET_F("(\"sip\")[0]"),(char*)F("WLED "));
    olen -= 2; //delete ";
    oappend(versionString);
    oappend(SET_F(" (build "));
    oappendi(VERSION);
    oappend(SET_F(")\";"));
  }
  
  #ifdef WLED_ENABLE_DMX // include only if DMX is enabled
  if (subPage == 7)
  {
    sappend('v',SET_F("PU"),e131ProxyUniverse);
    
    sappend('v',SET_F("CN"),DMXChannels);
    sappend('v',SET_F("CG"),DMXGap);
    sappend('v',SET_F("CS"),DMXStart);
    sappend('v',SET_F("SL"),DMXStartLED);
    
    sappend('i',SET_F("CH1"),DMXFixtureMap[0]);
    sappend('i',SET_F("CH2"),DMXFixtureMap[1]);
    sappend('i',SET_F("CH3"),DMXFixtureMap[2]);
    sappend('i',SET_F("CH4"),DMXFixtureMap[3]);
    sappend('i',SET_F("CH5"),DMXFixtureMap[4]);
    sappend('i',SET_F("CH6"),DMXFixtureMap[5]);
    sappend('i',SET_F("CH7"),DMXFixtureMap[6]);
    sappend('i',SET_F("CH8"),DMXFixtureMap[7]);
    sappend('i',SET_F("CH9"),DMXFixtureMap[8]);
    sappend('i',SET_F("CH10"),DMXFixtureMap[9]);
    sappend('i',SET_F("CH11"),DMXFixtureMap[10]);
    sappend('i',SET_F("CH12"),DMXFixtureMap[11]);
    sappend('i',SET_F("CH13"),DMXFixtureMap[12]);
    sappend('i',SET_F("CH14"),DMXFixtureMap[13]);
    sappend('i',SET_F("CH15"),DMXFixtureMap[14]);
  }
  #endif

  if (subPage == 8) //usermods
  {
    oappend(SET_F("numM="));
    oappendi(usermods.getModCount());
    oappend(";");
  }

  oappend(SET_F("}</script>"));
}<|MERGE_RESOLUTION|>--- conflicted
+++ resolved
@@ -62,7 +62,7 @@
   oappend(SET_F("</ws><ps>"));
   oappendi(currentPreset);
   oappend(SET_F("</ps><cy>"));
-  oappendi(currentPlaylist >= 0);
+  oappendi(currentPlaylist > 0);
   oappend(SET_F("</cy><ds>"));
   oappend(serverDescription);
   if (realtimeMode)
@@ -380,10 +380,6 @@
     oappend(itoa(MAX_LEDS,nS,10));
     oappend(SET_F(");"));
 
-<<<<<<< HEAD
-    sappend('v',SET_F("LC"),ledCount);
-=======
->>>>>>> cbb12e1b
     sappend('c',SET_F("MS"),autoSegments);
 
     for (uint8_t s=0; s < busses.getNumBusses(); s++) {
@@ -401,11 +397,7 @@
       uint8_t nPins = bus->getPins(pins);
       for (uint8_t i = 0; i < nPins; i++) {
         lp[1] = 48+i;
-<<<<<<< HEAD
-        if (pinManager.isPinOk(pins[i]) || bus->getType()<20) sappend('v',lp,pins[i]);
-=======
         if (pinManager.isPinOk(pins[i]) || bus->getType()>=TYPE_NET_DDP_RGB) sappend('v',lp,pins[i]);
->>>>>>> cbb12e1b
       }
       sappend('v',lc,bus->getLength());
       sappend('v',lt,bus->getType());
