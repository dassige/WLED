--- conflicted
+++ resolved
@@ -1,84 +1,3 @@
-<<<<<<< HEAD
-#include "wled.h"
-
-/*
- * Methods to handle saving and loading presets to/from the filesystem
- */
-
-bool applyPreset(byte index, bool fromPlaylist)
-{
-  if (index == 0) return false;
-  if (fileDoc) {  // from POST "/json" handler (wled_server.cpp)
-    errorFlag = readObjectFromFileUsingId("/presets.json", index, fileDoc) ? ERR_NONE : ERR_FS_PLOAD;
-    JsonObject fdo = fileDoc->as<JsonObject>();
-    if (fdo["ps"] == index) fdo.remove("ps"); //remove load request for same presets to prevent recursive crash
-    #ifdef WLED_DEBUG_FS
-      serializeJson(*fileDoc, Serial);
-    #endif
-    deserializeState(fdo, fromPlaylist);
-  } else {
-    DEBUGFS_PRINTLN(F("Make read buf"));
-    DynamicJsonDocument fDoc(JSON_BUFFER_SIZE);
-    errorFlag = readObjectFromFileUsingId("/presets.json", index, &fDoc) ? ERR_NONE : ERR_FS_PLOAD;
-    JsonObject fdo = fDoc.as<JsonObject>();
-    if (fdo["ps"] == index) fdo.remove("ps");
-    #ifdef WLED_DEBUG_FS
-      serializeJson(fDoc, Serial);
-    #endif
-    deserializeState(fdo, fromPlaylist);
-  }
-
-  if (!errorFlag) {
-    currentPreset = index;
-    isPreset = true;
-    return true;
-  }
-  return false;
-}
-
-void savePreset(byte index, bool persist, const char* pname, JsonObject saveobj)
-{
-  if (index == 0 || index > 250) return;
-  bool docAlloc = (fileDoc != nullptr);
-  JsonObject sObj = saveobj;
-
-  if (!docAlloc) {
-    DEBUGFS_PRINTLN(F("Allocating saving buffer"));
-    DynamicJsonDocument lDoc(JSON_BUFFER_SIZE);
-    sObj = lDoc.to<JsonObject>();
-    if (pname) sObj["n"] = pname;
-    DEBUGFS_PRINTLN(F("Save current state"));
-    serializeState(sObj, true);
-    currentPreset = index;
-
-    writeObjectToFileUsingId("/presets.json", index, &lDoc);
-  } else { //from JSON API
-    DEBUGFS_PRINTLN(F("Reuse recv buffer"));
-    sObj.remove(F("psave"));
-    sObj.remove(F("v"));
-    if (!sObj["o"]) {
-      DEBUGFS_PRINTLN(F("Save current state"));
-      serializeState(sObj, true, sObj["ib"], sObj["sb"]);
-      currentPreset = index;
-    }
-    sObj.remove("o");
-    sObj.remove("ib");
-    sObj.remove("sb");
-    sObj.remove(F("error"));
-    sObj.remove(F("time"));
-
-    writeObjectToFileUsingId("/presets.json", index, fileDoc);
-  }
-  presetsModifiedTime = now(); //unix time
-  updateFSInfo();
-}
-
-void deletePreset(byte index) {
-  StaticJsonDocument<24> empty;
-  writeObjectToFileUsingId("/presets.json", index, &empty);
-  presetsModifiedTime = now(); //unix time
-  updateFSInfo();
-=======
 #include "wled.h"
 
 /*
@@ -160,5 +79,4 @@
   writeObjectToFileUsingId("/presets.json", index, &empty);
   presetsModifiedTime = toki.second(); //unix time
   updateFSInfo();
->>>>>>> 7610ab7a
 }