--- conflicted
+++ resolved
@@ -146,23 +146,15 @@
     request->send(response);
   });
 
-<<<<<<< HEAD
   server.on("/favicon.ico", HTTP_GET, [](AsyncWebServerRequest *request) {
     if (handleFileRead(request, "/favicon.ico")) return;
     request->send_P(200, "image/x-icon", favicon, 156);
-=======
+  });
+
   server.on("/skin.css", HTTP_GET, [](AsyncWebServerRequest *request) {
     if (handleFileRead(request, "/skin.css")) return;
     AsyncWebServerResponse *response = request->beginResponse(200, "text/css");
     request->send(response);
-  });
-
-  server.on("/favicon.ico", HTTP_GET, [](AsyncWebServerRequest *request){
-    if(!handleFileRead(request, "/favicon.ico"))
-    {
-      request->send_P(200, "image/x-icon", favicon, 156);
-    }
->>>>>>> 264480b9
   });
 
   server.on("/welcome", HTTP_GET, [](AsyncWebServerRequest *request){
