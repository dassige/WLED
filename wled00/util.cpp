--- conflicted
+++ resolved
@@ -613,15 +613,14 @@
   return r;
 }
 
-<<<<<<< HEAD
+// float version of map()
+float mapf(float x, float in_min, float in_max, float out_min, float out_max) {
+  return (x - in_min) * (out_max - out_min) / (in_max - in_min) + out_min;
+}
+
 uint32_t hashInt(uint32_t s) {
   // borrowed from https://stackoverflow.com/questions/664014/what-integer-hash-function-are-good-that-accepts-an-integer-hash-key
   s = ((s >> 16) ^ s) * 0x45d9f3b;
   s = ((s >> 16) ^ s) * 0x45d9f3b;
   return (s >> 16) ^ s;
-=======
-// float version of map()
-float mapf(float x, float in_min, float in_max, float out_min, float out_max) {
-  return (x - in_min) * (out_max - out_min) / (in_max - in_min) + out_min;
->>>>>>> 65a8dbfe
 }