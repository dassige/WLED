#ifndef WLED_PIN_MANAGER_H
#define WLED_PIN_MANAGER_H
/*
 * Registers pins so there is no attempt for two interfaces to use the same pin
 */
#include <Arduino.h>
#include "const.h" // for USERMOD_* values

typedef struct PinManagerPinType {
  int8_t pin;
  bool   isOutput;
} managed_pin_type;

/*
 * Allows PinManager to "lock" an allocation to a specific
 * owner, so someone else doesn't accidentally de-allocate
 * a pin it hasn't allocated.  Also enhances debugging.
 * 
 * RAM Cost:
 *     17 bytes on ESP8266
 *     40 bytes on ESP32
 */
enum struct PinOwner : uint8_t {
  None          = 0,      // default == legacy == unspecified owner
  // High bit is set for all built-in pin owners
  Ethernet      = 0x81,
  BusDigital    = 0x82,
  BusOnOff      = 0x83,
  BusPwm        = 0x84,   // 'BusP' == PWM output using BusPwm
  Button        = 0x85,   // 'Butn' == button from configuration
  IR            = 0x86,   // 'IR'   == IR receiver pin from configuration
  Relay         = 0x87,   // 'Rly'  == Relay pin from configuration
  SPI_RAM       = 0x88,   // 'SpiR' == SPI RAM
  DebugOut      = 0x89,   // 'Dbg'  == debug output always IO1
  DMX           = 0x8A,   // 'DMX'  == hard-coded to IO2
  HW_I2C        = 0x8B,   // 'I2C'  == hardware I2C pins (4&5 on ESP8266, 21&22 on ESP32)
  AnalogMic     = 0x8C,   // WLEDSR
  DigitalMic    = 0x8D,   // WLEDSR
  // Use UserMod IDs from const.h here
  UM_Unspecified       = USERMOD_ID_UNSPECIFIED,        // 0x01
  UM_Example           = USERMOD_ID_EXAMPLE,            // 0x02 // Usermod "usermod_v2_example.h"
  UM_Temperature       = USERMOD_ID_TEMPERATURE,        // 0x03 // Usermod "usermod_temperature.h"
  // #define USERMOD_ID_FIXNETSERVICES                  // 0x04 // Usermod "usermod_Fix_unreachable_netservices.h" -- Does not allocate pins
  UM_PIR               = USERMOD_ID_PIRSWITCH,          // 0x05 // Usermod "usermod_PIR_sensor_switch.h"
  // #define USERMOD_ID_IMU                             // 0x06 // Usermod "usermod_mpu6050_imu.h" -- Uses "standard" HW_I2C pins
  UM_FourLineDisplay   = USERMOD_ID_FOUR_LINE_DISP,     // 0x07 // Usermod "usermod_v2_four_line_display.h -- May use "standard" HW_I2C pins
  UM_RotaryEncoderUI   = USERMOD_ID_ROTARY_ENC_UI,      // 0x08 // Usermod "usermod_v2_rotary_encoder_ui.h"
  // #define USERMOD_ID_AUTO_SAVE                       // 0x09 // Usermod "usermod_v2_auto_save.h" -- Does not allocate pins
  // #define USERMOD_ID_DHT                             // 0x0A // Usermod "usermod_dht.h" -- Statically allocates pins, not compatible with pinManager?
  // #define USERMOD_ID_MODE_SORT                       // 0x0B // Usermod "usermod_v2_mode_sort.h" -- Does not allocate pins
  // #define USERMOD_ID_VL53L0X                         // 0x0C // Usermod "usermod_vl53l0x_gestures.h" -- Uses "standard" HW_I2C pins
  UM_MultiRelay        = USERMOD_ID_MULTI_RELAY,        // 0x0D // Usermod "usermod_multi_relay.h"
  UM_AnimatedStaircase = USERMOD_ID_ANIMATED_STAIRCASE, // 0x0E // Usermod "Animated_Staircase.h"
  // #define USERMOD_ID_RTC                             // 0x0F // Usermod "usermod_rtc.h" -- Uses "standard" HW_I2C pins 
  // #define USERMOD_ID_ELEKSTUBE_IPS                   // 0x10 // Usermod "usermod_elekstube_ips.h" -- Uses quite a few pins ... see Hardware.h and User_Setup.h
  // #define USERMOD_ID_SN_PHOTORESISTOR                // 0x11 // Usermod "usermod_sn_photoresistor.h" -- Uses hard-coded pin (PHOTORESISTOR_PIN == A0), but could be easily updated to use pinManager
  UM_RGBRotaryEncoder  = USERMOD_RGB_ROTARY_ENCODER,    // 0x16 // Usermod "rgb-rotary-encoder.h"
  UM_QuinLEDAnPenta    = USERMOD_ID_QUINLED_AN_PENTA,   // 0x17 // Usermod "quinled-an-penta.h"
<<<<<<< HEAD
  UM_Audioreactive     = USERMOD_ID_AUDIOREACTIVE       // 0x1E // Usermod: "audio_reactive.h"
=======
  UM_BME280            = USERMOD_ID_BME280              // 0x18 // Usermod "usermod_bme280.h -- Uses "standard" HW_I2C pins
>>>>>>> c15ffca4
};
static_assert(0u == static_cast<uint8_t>(PinOwner::None), "PinOwner::None must be zero, so default array initialization works as expected");

class PinManagerClass {
  private:
  #ifdef ESP8266
  uint8_t pinAlloc[3] = {0x00, 0x00, 0x00}; //24bit, 1 bit per pin, we use first 17bits
  PinOwner ownerTag[17] = { PinOwner::None };
  #else
  uint8_t pinAlloc[5] = {0x00, 0x00, 0x00, 0x00, 0x00}; //40bit, 1 bit per pin, we use all bits
  uint8_t ledcAlloc[2] = {0x00, 0x00}; //16 LEDC channels
  PinOwner ownerTag[40] = { PinOwner::None };
  #endif
  uint8_t i2cAllocCount = 0; // allow multiple allocation of I2C bus pins but keep track of allocations

  public:
  // De-allocates a single pin
  bool deallocatePin(byte gpio, PinOwner tag);
  // De-allocates multiple pins but only if all can be deallocated (PinOwner has to be specified)
  bool deallocateMultiplePins(const uint8_t *pinArray, byte arrayElementCount, PinOwner tag);
  // Allocates a single pin, with an owner tag.
  // De-allocation requires the same owner tag (or override)
  bool allocatePin(byte gpio, bool output, PinOwner tag);
  // Allocates all the pins, or allocates none of the pins, with owner tag.
  // Provided to simplify error condition handling in clients 
  // using more than one pin, such as I2C, SPI, rotary encoders,
  // ethernet, etc..
  bool allocateMultiplePins(const managed_pin_type * mptArray, byte arrayElementCount, PinOwner tag );

  #if !defined(ESP8266) // ESP8266 compiler doesn't understand deprecated attribute
  [[deprecated("Replaced by three-parameter allocatePin(gpio, output, ownerTag), for improved debugging")]]
  #endif
  inline bool allocatePin(byte gpio, bool output = true) { return allocatePin(gpio, output, PinOwner::None); }
  #if !defined(ESP8266) // ESP8266 compiler doesn't understand deprecated attribute
  [[deprecated("Replaced by two-parameter deallocatePin(gpio, ownerTag), for improved debugging")]]
  #endif
  inline void deallocatePin(byte gpio) { deallocatePin(gpio, PinOwner::None); }

  // will return true for reserved pins
  bool isPinAllocated(byte gpio, PinOwner tag = PinOwner::None);
  // will return false for reserved pins
  bool isPinOk(byte gpio, bool output = true);

  PinOwner getPinOwner(byte gpio);

  #ifdef ARDUINO_ARCH_ESP32
  byte allocateLedc(byte channels);
  void deallocateLedc(byte pos, byte channels);
  #endif
};

extern PinManagerClass pinManager;
#endif<|MERGE_RESOLUTION|>--- conflicted
+++ resolved
@@ -56,11 +56,8 @@
   // #define USERMOD_ID_SN_PHOTORESISTOR                // 0x11 // Usermod "usermod_sn_photoresistor.h" -- Uses hard-coded pin (PHOTORESISTOR_PIN == A0), but could be easily updated to use pinManager
   UM_RGBRotaryEncoder  = USERMOD_RGB_ROTARY_ENCODER,    // 0x16 // Usermod "rgb-rotary-encoder.h"
   UM_QuinLEDAnPenta    = USERMOD_ID_QUINLED_AN_PENTA,   // 0x17 // Usermod "quinled-an-penta.h"
-<<<<<<< HEAD
-  UM_Audioreactive     = USERMOD_ID_AUDIOREACTIVE       // 0x1E // Usermod: "audio_reactive.h"
-=======
-  UM_BME280            = USERMOD_ID_BME280              // 0x18 // Usermod "usermod_bme280.h -- Uses "standard" HW_I2C pins
->>>>>>> c15ffca4
+  UM_BME280            = USERMOD_ID_BME280,             // 0x18 // Usermod "usermod_bme280.h -- Uses "standard" HW_I2C pins
+  UM_Audioreactive     = USERMOD_ID_AUDIOREACTIVE       // 0x1E // Usermod "audio_reactive.h"
 };
 static_assert(0u == static_cast<uint8_t>(PinOwner::None), "PinOwner::None must be zero, so default array initialization works as expected");
 
