--- conflicted
+++ resolved
@@ -79,12 +79,8 @@
 CRGBPalette16 Segment::_randomPalette     = generateRandomPalette();  // was CRGBPalette16(DEFAULT_COLOR);
 CRGBPalette16 Segment::_newRandomPalette  = generateRandomPalette();  // was CRGBPalette16(DEFAULT_COLOR);
 uint16_t      Segment::_lastPaletteChange = 0; // perhaps it should be per segment
-<<<<<<< HEAD
-uint16_t      Segment::_lastPaletteBlend  = 0; // in millis (lowest 16 bits only)
-=======
 uint16_t      Segment::_lastPaletteBlend  = 0; //in millis (lowest 16 bits only)
 uint16_t      Segment::_transitionprogress  = 0xFFFF;
->>>>>>> 83da7569
 
 #ifndef WLED_DISABLE_MODE_BLEND
 bool Segment::_modeBlend = false;
@@ -1458,11 +1454,6 @@
   }
 }
 
-<<<<<<< HEAD
-void WS2812FX::setTargetFps(unsigned fps) {
-  if (fps > 0 && fps <= 120) _targetFps = fps;
-  _frametime = 1000 / _targetFps;
-=======
 /**
  * Returns a true value if any of the strips are still being updated.
  * On some hardware (ESP32), strip updates are done asynchronously.
@@ -1480,11 +1471,10 @@
   return (FPS_MULTIPLIER * _cumulativeFps) >> FPS_CALC_SHIFT; // _cumulativeFps is stored in fixed point
 }
 
-void WS2812FX::setTargetFps(uint8_t fps) {
+void WS2812FX::setTargetFps(unsigned fps) {
   if (fps <= 250) _targetFps = fps;
   if (_targetFps > 0) _frametime = 1000 / _targetFps;
   else _frametime = MIN_FRAME_DELAY;     // unlimited mode
->>>>>>> 83da7569
 }
 
 void WS2812FX::setCCT(uint16_t k) {
