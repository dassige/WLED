/*
  WS2812FX_fcn.cpp contains all utility functions
  Harm Aldick - 2016
  www.aldick.org
  LICENSE
  The MIT License (MIT)
  Copyright (c) 2016  Harm Aldick
  Permission is hereby granted, free of charge, to any person obtaining a copy
  of this software and associated documentation files (the "Software"), to deal
  in the Software without restriction, including without limitation the rights
  to use, copy, modify, merge, publish, distribute, sublicense, and/or sell
  copies of the Software, and to permit persons to whom the Software is
  furnished to do so, subject to the following conditions:
  The above copyright notice and this permission notice shall be included in
  all copies or substantial portions of the Software.
  THE SOFTWARE IS PROVIDED "AS IS", WITHOUT WARRANTY OF ANY KIND, EXPRESS OR
  IMPLIED, INCLUDING BUT NOT LIMITED TO THE WARRANTIES OF MERCHANTABILITY,
  FITNESS FOR A PARTICULAR PURPOSE AND NONINFRINGEMENT. IN NO EVENT SHALL THE
  AUTHORS OR COPYRIGHT HOLDERS BE LIABLE FOR ANY CLAIM, DAMAGES OR OTHER
  LIABILITY, WHETHER IN AN ACTION OF CONTRACT, TORT OR OTHERWISE, ARISING FROM,
  OUT OF OR IN CONNECTION WITH THE SOFTWARE OR THE USE OR OTHER DEALINGS IN
  THE SOFTWARE.

  Modified heavily for WLED
*/
#include "wled.h"
#include "FX.h"
#include "palettes.h"

/*
  Custom per-LED mapping has moved!

  Create a file "ledmap.json" using the edit page.

  this is just an example (30 LEDs). It will first set all even, then all uneven LEDs.
  {"map":[
  0, 2, 4, 6, 8, 10, 12, 14, 16, 18, 20, 22, 24, 26, 28,
  1, 3, 5, 7, 9, 11, 13, 15, 17, 19, 21, 23, 25, 27, 29]}

  another example. Switches direction every 5 LEDs.
  {"map":[
  0, 1, 2, 3, 4, 9, 8, 7, 6, 5, 10, 11, 12, 13, 14,
  19, 18, 17, 16, 15, 20, 21, 22, 23, 24, 29, 28, 27, 26, 25]}
*/

//factory defaults LED setup
//#define PIXEL_COUNTS 30, 30, 30, 30
//#define DATA_PINS 16, 1, 3, 4
//#define DEFAULT_LED_TYPE TYPE_WS2812_RGB

#ifndef PIXEL_COUNTS
  #define PIXEL_COUNTS DEFAULT_LED_COUNT
#endif

#ifndef DATA_PINS
  #define DATA_PINS LEDPIN
#endif

#ifndef DEFAULT_LED_TYPE
  #define DEFAULT_LED_TYPE TYPE_WS2812_RGB
#endif

#ifndef DEFAULT_LED_COLOR_ORDER
  #define DEFAULT_LED_COLOR_ORDER COL_ORDER_GRB  //default to GRB
#endif


#if MAX_NUM_SEGMENTS < WLED_MAX_BUSSES
  #error "Max segments must be at least max number of busses!"
#endif


///////////////////////////////////////////////////////////////////////////////
// Segment class implementation
///////////////////////////////////////////////////////////////////////////////
uint16_t Segment::_usedSegmentData = 0U; // amount of RAM all segments use for their data[]
CRGB    *Segment::_globalLeds = nullptr;

// copy constructor
Segment::Segment(const Segment &orig) {
  DEBUG_PRINTLN(F("-- Copy segment constructor --"));
  memcpy(this, &orig, sizeof(Segment));
  name = nullptr;
  data = nullptr;
  _dataLen = 0;
  _t = nullptr;
  if (leds && !Segment::_globalLeds) leds = nullptr;
  if (orig.name) { name = new char[strlen(orig.name)+1]; if (name) strcpy(name, orig.name); }
  if (orig.data) { if (allocateData(orig._dataLen)) memcpy(data, orig.data, orig._dataLen); }
  if (orig._t)   { _t = new Transition(orig._t->_dur, orig._t->_briT, orig._t->_cctT, orig._t->_colorT); }
  if (orig.leds && !Segment::_globalLeds) { leds = (CRGB*)malloc(sizeof(CRGB)*length()); if (leds) memcpy(leds, orig.leds, sizeof(CRGB)*length()); }
}

// move constructor
Segment::Segment(Segment &&orig) noexcept {
  DEBUG_PRINTLN(F("-- Move segment constructor --"));
  memcpy(this, &orig, sizeof(Segment));
  orig.name = nullptr;
  orig.data = nullptr;
  orig._dataLen = 0;
  orig._t   = nullptr;
  orig.leds = nullptr;
}

// copy assignment
Segment& Segment::operator= (const Segment &orig) {
  DEBUG_PRINTLN(F("-- Copying segment --"));
  if (this != &orig) {
    // clean destination
    if (name) delete[] name;
    if (_t)   delete _t;
    if (leds && !Segment::_globalLeds) free(leds);
    deallocateData();
    // copy source
    memcpy(this, &orig, sizeof(Segment));
    // erase pointers to allocated data
    name = nullptr;
    data = nullptr;
    _dataLen = 0;
    _t = nullptr;
    if (!Segment::_globalLeds) leds = nullptr;
    // copy source data
    if (orig.name) { name = new char[strlen(orig.name)+1]; if (name) strcpy(name, orig.name); }
    if (orig.data) { if (allocateData(orig._dataLen)) memcpy(data, orig.data, orig._dataLen); }
    if (orig._t)   { _t = new Transition(orig._t->_dur, orig._t->_briT, orig._t->_cctT, orig._t->_colorT); }
    if (orig.leds && !Segment::_globalLeds) { leds = (CRGB*)malloc(sizeof(CRGB)*length()); if (leds) memcpy(leds, orig.leds, sizeof(CRGB)*length()); }
  }
  return *this;
}

// move assignment
Segment& Segment::operator= (Segment &&orig) noexcept {
  DEBUG_PRINTLN(F("-- Moving segment --"));
  if (this != &orig) {
    if (name) delete[] name; // free old name
    deallocateData(); // free old runtime data
    if (_t) delete _t;
    if (leds && !Segment::_globalLeds) free(leds);
    memcpy(this, &orig, sizeof(Segment));
    orig.name = nullptr;
    orig.data = nullptr;
    orig._dataLen = 0;
    orig._t   = nullptr;
    orig.leds = nullptr;
  }
  return *this;
}

bool Segment::allocateData(size_t len) {
  if (data && _dataLen == len) return true; //already allocated
  deallocateData();
  if (Segment::getUsedSegmentData() + len > MAX_SEGMENT_DATA) return false; //not enough memory
  // if possible use SPI RAM on ESP32
  #if defined(ARDUINO_ARCH_ESP32) && defined(WLED_USE_PSRAM)
  if (psramFound())
    data = (byte*) ps_malloc(len);
  else
  #endif
    data = (byte*) malloc(len);
  if (!data) return false; //allocation failed
  Segment::addUsedSegmentData(len);
  _dataLen = len;
  memset(data, 0, len);
  return true;
}

void Segment::deallocateData() {
  if (!data) return;
  free(data);
  data = nullptr;
  Segment::addUsedSegmentData(-_dataLen);
  _dataLen = 0;
}

/** 
  * If reset of this segment was requested, clears runtime
  * settings of this segment.
  * Must not be called while an effect mode function is running
  * because it could access the data buffer and this method 
  * may free that data buffer.
  */
void Segment::resetIfRequired() {
  if (reset) {
    if (leds && !Segment::_globalLeds) { free(leds); leds = nullptr; }
    //if (_t) { delete _t; _t = nullptr; transitional = false; }
    next_time = 0; step = 0; call = 0; aux0 = 0; aux1 = 0; 
    reset = false; // setOption(SEG_OPTION_RESET, false);
  }
}

void Segment::setUpLeds() {
  // deallocation happens in resetIfRequired() as it is called when segment changes or in destructor
  if (Segment::_globalLeds)
    #ifndef WLED_DISABLE_2D
    leds = &Segment::_globalLeds[start + startY*strip.matrixWidth]; // TODO: remove this hack
    #else
    leds = &Segment::_globalLeds[start];
    #endif
  else if (!leds) {
    #if defined(ARDUINO_ARCH_ESP32) && defined(WLED_USE_PSRAM)
    if (psramFound())
      leds = (CRGB*)ps_malloc(sizeof(CRGB)*length());
    else
    #endif
      leds = (CRGB*)malloc(sizeof(CRGB)*length());
  }
}

CRGBPalette16 &Segment::loadPalette(CRGBPalette16 &targetPalette, uint8_t pal) {
  static unsigned long _lastPaletteChange = 0; // perhaps it should be per segment
  static CRGBPalette16 randomPalette = CRGBPalette16(DEFAULT_COLOR);
  byte tcp[72];
  if (pal < 245 && pal > GRADIENT_PALETTE_COUNT+13) pal = 0;
  if (pal > 245 && (strip.customPalettes.size() == 0 || 255U-pal > strip.customPalettes.size()-1)) pal = 0;
  //default palette. Differs depending on effect
  if (pal == 0) switch (mode) {
    case FX_MODE_FIRE_2012  : pal = 35; break; // heat palette
    case FX_MODE_COLORWAVES : pal = 26; break; // landscape 33
    case FX_MODE_FILLNOISE8 : pal =  9; break; // ocean colors
    case FX_MODE_NOISE16_1  : pal = 20; break; // Drywet
    case FX_MODE_NOISE16_2  : pal = 43; break; // Blue cyan yellow
    case FX_MODE_NOISE16_3  : pal = 35; break; // heat palette
    case FX_MODE_NOISE16_4  : pal = 26; break; // landscape 33
    case FX_MODE_GLITTER    : pal = 11; break; // rainbow colors
    case FX_MODE_SUNRISE    : pal = 35; break; // heat palette
    case FX_MODE_FLOW       : pal =  6; break; // party
  }
  switch (pal) {
    case 0: //default palette. Exceptions for specific effects above
      targetPalette = PartyColors_p; break;
    case 1: //periodically replace palette with a random one. Doesn't work with multiple FastLED segments
      if (millis() - _lastPaletteChange > 5000 /*+ ((uint32_t)(255-intensity))*100*/) {
        randomPalette = CRGBPalette16(
                        CHSV(random8(), random8(160, 255), random8(128, 255)),
                        CHSV(random8(), random8(160, 255), random8(128, 255)),
                        CHSV(random8(), random8(160, 255), random8(128, 255)),
                        CHSV(random8(), random8(160, 255), random8(128, 255)));
        _lastPaletteChange = millis();
      }
      targetPalette = randomPalette; break;
    case 2: {//primary color only
      CRGB prim = gamma32(colors[0]);
      targetPalette = CRGBPalette16(prim); break;}
    case 3: {//primary + secondary
      CRGB prim = gamma32(colors[0]);
      CRGB sec  = gamma32(colors[1]);
      targetPalette = CRGBPalette16(prim,prim,sec,sec); break;}
    case 4: {//primary + secondary + tertiary
      CRGB prim = gamma32(colors[0]);
      CRGB sec  = gamma32(colors[1]);
      CRGB ter  = gamma32(colors[2]);
      targetPalette = CRGBPalette16(ter,sec,prim); break;}
    case 5: {//primary + secondary (+tert if not off), more distinct
      CRGB prim = gamma32(colors[0]);
      CRGB sec  = gamma32(colors[1]);
      if (colors[2]) {
        CRGB ter = gamma32(colors[2]);
        targetPalette = CRGBPalette16(prim,prim,prim,prim,prim,sec,sec,sec,sec,sec,ter,ter,ter,ter,ter,prim);
      } else {
        targetPalette = CRGBPalette16(prim,prim,prim,prim,prim,prim,prim,prim,sec,sec,sec,sec,sec,sec,sec,sec);
      }
      break;}
    case 6: //Party colors
      targetPalette = PartyColors_p; break;
    case 7: //Cloud colors
      targetPalette = CloudColors_p; break;
    case 8: //Lava colors
      targetPalette = LavaColors_p; break;
    case 9: //Ocean colors
      targetPalette = OceanColors_p; break;
    case 10: //Forest colors
      targetPalette = ForestColors_p; break;
    case 11: //Rainbow colors
      targetPalette = RainbowColors_p; break;
    case 12: //Rainbow stripe colors
      targetPalette = RainbowStripeColors_p; break;
    default: //progmem palettes
      if (pal>245) {
        targetPalette = strip.customPalettes[255-pal]; // we checked bounds above
      } else {
        memcpy_P(tcp, (byte*)pgm_read_dword(&(gGradientPalettes[pal-13])), 72);
        targetPalette.loadDynamicGradientPalette(tcp);
      }
      break;
  }
  return targetPalette;
}

void Segment::startTransition(uint16_t dur) {
  if (transitional || _t) return; // already in transition no need to store anything

  // starting a transition has to occur before change so we get current values 1st
  uint8_t _briT = currentBri(on ? opacity : 0);
  uint8_t _cctT = currentBri(cct, true);
  CRGBPalette16 _palT; loadPalette(_palT, palette);
  uint8_t _modeP = mode;
  uint32_t _colorT[NUM_COLORS];
  for (size_t i=0; i<NUM_COLORS; i++) _colorT[i] = currentColor(i, colors[i]);

  if (!_t) _t = new Transition(dur); // no previous transition running
  if (!_t) return; // failed to allocate data
  _t->_briT  = _briT;
  _t->_cctT  = _cctT;
  _t->_palT  = _palT;
  _t->_modeP = _modeP;
  for (size_t i=0; i<NUM_COLORS; i++) _t->_colorT[i] = _colorT[i];
  transitional = true; // setOption(SEG_OPTION_TRANSITIONAL, true);
}

// transition progression between 0-65535
uint16_t Segment::progress() {
  if (!transitional || !_t) return 0xFFFFU;
  uint32_t timeNow = millis();
  if (timeNow - _t->_start > _t->_dur || _t->_dur == 0) return 0xFFFFU;
  return (timeNow - _t->_start) * 0xFFFFU / _t->_dur;
}

uint8_t Segment::currentBri(uint8_t briNew, bool useCct) {
  if (transitional && _t) {
    uint32_t prog = progress() + 1;
    if (useCct) return ((briNew * prog) + _t->_cctT * (0x10000 - prog)) >> 16;
    else        return ((briNew * prog) + _t->_briT * (0x10000 - prog)) >> 16;
  } else {
    return briNew;
  }
}

uint8_t Segment::currentMode(uint8_t newMode) {
  if (transitional && _t) {
    return _t->_modeP;
  } else {
    return newMode;
  }
}

uint32_t Segment::currentColor(uint8_t slot, uint32_t colorNew) {
  return transitional && _t ? color_blend(_t->_colorT[slot], colorNew, progress(), true) : colorNew;
}

CRGBPalette16 &Segment::currentPalette(CRGBPalette16 &targetPalette, uint8_t pal) {
  loadPalette(targetPalette, pal);
  if (transitional && _t && progress() < 0xFFFFU) {
    // blend palettes
    // there are about 255 blend passes of 48 "blends" to completely blend two palettes (in _dur time)
    // minimum blend time is 100ms maximum is 65535ms
    uint32_t timeMS = millis() - _t->_start;
    uint16_t noOfBlends = (255U * timeMS / _t->_dur) - _t->_prevPaletteBlends;
    for (int i=0; i<noOfBlends; i++, _t->_prevPaletteBlends++) nblendPaletteTowardPalette(_t->_palT, targetPalette, 48);
    targetPalette = _t->_palT; // copy transitioning/temporary palette
  }
  return targetPalette;
}

void Segment::handleTransition() {
  if (!transitional) return;
  unsigned long maxWait = millis() + 20;
  if (mode == FX_MODE_STATIC && next_time > maxWait) next_time = maxWait;
  if (progress() == 0xFFFFU) {
    if (_t) {
      if (_t->_modeP != mode) markForReset();
      delete _t;
      _t = nullptr;
    }
    transitional = false; // finish transitioning segment
  }
}

bool Segment::setColor(uint8_t slot, uint32_t c) { //returns true if changed
  if (slot >= NUM_COLORS || c == colors[slot]) return false;
  if (fadeTransition) startTransition(strip.getTransition()); // start transition prior to change
  colors[slot] = c;
  return true;
}

void Segment::setCCT(uint16_t k) {
  if (k > 255) { //kelvin value, convert to 0-255
    if (k < 1900)  k = 1900;
    if (k > 10091) k = 10091;
    k = (k - 1900) >> 5;
  }
  if (cct == k) return;
  if (fadeTransition) startTransition(strip.getTransition()); // start transition prior to change
  cct = k;
}

void Segment::setOpacity(uint8_t o) {
  if (opacity == o) return;
  if (fadeTransition) startTransition(strip.getTransition()); // start transition prior to change
  opacity = o;
}

void Segment::setOption(uint8_t n, bool val) {
  bool prevOn = on;
  if (fadeTransition && n == SEG_OPTION_ON && val != prevOn) startTransition(strip.getTransition()); // start transition prior to change
  if (val) options |=   0x01 << n;
  else     options &= ~(0x01 << n);
}

void Segment::setMode(uint8_t fx, bool loadDefaults) {
<<<<<<< HEAD
=======
  // if we have a valid mode & is not reserved
>>>>>>> f385af59
  if (fx < strip.getModeCount() && strncmp_P("RSVD", strip.getModeData(fx), 4)) {
    if (fx != mode) {
      startTransition(strip.getTransition()); // set effect transitions
      //markForReset(); // transition will handle this
      mode = fx;

      // load default values from effect string
      if (loadDefaults) {
        int16_t sOpt;
        sOpt = extractModeDefaults(fx, "sx");   if (sOpt >= 0) speed     = sOpt;
        sOpt = extractModeDefaults(fx, "ix");   if (sOpt >= 0) intensity = sOpt;
        sOpt = extractModeDefaults(fx, "c1");   if (sOpt >= 0) custom1   = sOpt;
        sOpt = extractModeDefaults(fx, "c2");   if (sOpt >= 0) custom2   = sOpt;
        sOpt = extractModeDefaults(fx, "c3");   if (sOpt >= 0) custom3   = sOpt;
        sOpt = extractModeDefaults(fx, "mp12"); if (sOpt >= 0) map1D2D   = constrain(sOpt, 0, 7);
        sOpt = extractModeDefaults(fx, "ssim"); if (sOpt >= 0) soundSim  = constrain(sOpt, 0, 7);
        sOpt = extractModeDefaults(fx, "rev");  if (sOpt >= 0) reverse   = (bool)sOpt;
        sOpt = extractModeDefaults(fx, "mi");   if (sOpt >= 0) mirror    = (bool)sOpt; // NOTE: setting this option is a risky business
        sOpt = extractModeDefaults(fx, "rY");   if (sOpt >= 0) reverse_y = (bool)sOpt;
        sOpt = extractModeDefaults(fx, "mY");   if (sOpt >= 0) mirror_y  = (bool)sOpt; // NOTE: setting this option is a risky business
        sOpt = extractModeDefaults(fx, "pal");
        if (sOpt >= 0 && (size_t)sOpt < strip.getPaletteCount() + strip.customPalettes.size()) {
          if (sOpt != palette) {
            palette = sOpt;
          }
        }
      }
    }
  }
}

void Segment::setPalette(uint8_t pal) {
<<<<<<< HEAD
  if (pal != palette) {
    if (strip.paletteFade && !transitional) startTransition(strip.getTransition());
    palette = pal;
=======
  if (pal < strip.getPaletteCount()) {
    if (pal != palette) {
      if (strip.paletteFade) startTransition(strip.getTransition());
      palette = pal;
    }
>>>>>>> f385af59
  }
}

// 2D matrix
uint16_t Segment::virtualWidth() const {
  uint16_t groupLen = groupLength();
  uint16_t vWidth = ((transpose ? height() : width()) + groupLen - 1) / groupLen;
  if (mirror) vWidth = (vWidth + 1) /2;  // divide by 2 if mirror, leave at least a single LED
  return vWidth;
}

uint16_t Segment::virtualHeight() const {
  uint16_t groupLen = groupLength();
  uint16_t vHeight = ((transpose ? width() : height()) + groupLen - 1) / groupLen;
  if (mirror_y) vHeight = (vHeight + 1) /2;  // divide by 2 if mirror, leave at least a single LED
  return vHeight;
}

uint16_t Segment::nrOfVStrips() const {
  uint16_t vLen = 1;
#ifndef WLED_DISABLE_2D
  if (is2D()) {
    switch (map1D2D) {
      case M12_pBar:
        vLen = virtualWidth();
        break;
    }
  }
#endif
  return vLen;
}

// 1D strip
uint16_t Segment::virtualLength() const {
#ifndef WLED_DISABLE_2D
  if (is2D()) {
    uint16_t vW = virtualWidth();
    uint16_t vH = virtualHeight();
    uint16_t vLen = vW * vH; // use all pixels from segment
    switch (map1D2D) {
      case M12_pBar:
        vLen = vH;
        break;
      case M12_pCorner:
      case M12_pArc:
        vLen = max(vW,vH); // get the longest dimension
        break;
    }
    return vLen;
  }
#endif
  uint16_t groupLen = groupLength();
  uint16_t vLength = (length() + groupLen - 1) / groupLen;
  if (mirror) vLength = (vLength + 1) /2;  // divide by 2 if mirror, leave at least a single LED
  return vLength;
}

void IRAM_ATTR Segment::setPixelColor(int i, uint32_t col)
{
  int vStrip = i>>16; // hack to allow running on virtual strips (2D segment columns/rows)
  i &= 0xFFFF;

  if (i >= virtualLength() || i<0) return;  // if pixel would fall out of segment just exit

#ifndef WLED_DISABLE_2D
  if (is2D()) { // if this does not work use strip.isMatrix
    uint16_t vH = virtualHeight();  // segment height in logical pixels
    uint16_t vW = virtualWidth();
    switch (map1D2D) {
      case M12_Pixels:
        // use all available pixels as a long strip
        setPixelColorXY(i % vW, i / vW, col);
        break;
      case M12_pBar:
        // expand 1D effect vertically or have it play on virtual strips
        if (vStrip>0) setPixelColorXY(vStrip - 1, vH - i - 1, col);
        else          for (int x = 0; x < vW; x++) setPixelColorXY(x, vH - i - 1, col);
        break;
      case M12_pArc:
        // expand in circular fashion from center
        if (i==0)
          setPixelColorXY(0, 0, col);
        else {
          float step = HALF_PI / (2.85f*i);
          for (float rad = 0.0f; rad <= HALF_PI+step/2; rad += step) {
            // may want to try float version as well (with or without antialiasing)
            int x = roundf(sin_t(rad) * i);
            int y = roundf(cos_t(rad) * i);
            setPixelColorXY(x, y, col);
          }
        }
        break;
      case M12_pCorner:
        for (int x = 0; x <= i; x++) setPixelColorXY(x, i, col);
        for (int y = 0; y <  i; y++) setPixelColorXY(i, y, col);
        break;
    }
    return;
  } else if (strip.isMatrix && (width()==1 || height()==1)) { // TODO remove this hack
    // we have a vertical or horizontal 1D segment (WARNING: virtual...() may be transposed)
    int x = 0, y = 0;
    if (virtualHeight()>1) y = i;
    if (virtualWidth() >1) x = i;
    setPixelColorXY(x, y, col);
    return;
  }
#endif

  if (leds) leds[i] = col;

  uint16_t len = length();
  uint8_t _bri_t = currentBri(on ? opacity : 0);
  if (_bri_t < 255) {
    byte r = scale8(R(col), _bri_t);
    byte g = scale8(G(col), _bri_t);
    byte b = scale8(B(col), _bri_t);
    byte w = scale8(W(col), _bri_t);
    col = RGBW32(r, g, b, w);
  }

  // expand pixel (taking into account start, grouping, spacing [and offset])
  i = i * groupLength();
  if (reverse) { // is segment reversed?
    if (mirror) { // is segment mirrored?
      i = (len - 1) / 2 - i;  //only need to index half the pixels
    } else {
      i = (len - 1) - i;
    }
  }
  i += start; // starting pixel in a group

  // set all the pixels in the group
  for (int j = 0; j < grouping; j++) {
    uint16_t indexSet = i + ((reverse) ? -j : j);
    if (indexSet >= start && indexSet < stop) {
      if (mirror) { //set the corresponding mirrored pixel
        uint16_t indexMir = stop - indexSet + start - 1;          
        indexMir += offset; // offset/phase
        if (indexMir >= stop) indexMir -= len; // wrap
        strip.setPixelColor(indexMir, col);
      }
      indexSet += offset; // offset/phase
      if (indexSet >= stop) indexSet -= len; // wrap
      strip.setPixelColor(indexSet, col);
    }
  }
}

// anti-aliased normalized version of setPixelColor()
void Segment::setPixelColor(float i, uint32_t col, bool aa)
{
  int vStrip = int(i/10.0f); // hack to allow running on virtual strips (2D segment columns/rows)
  i -= int(i);

  if (i<0.0f || i>1.0f) return; // not normalized

  float fC = i * (virtualLength()-1);
  if (aa) {
    uint16_t iL = roundf(fC-0.49f);
    uint16_t iR = roundf(fC+0.49f);
    float    dL = (fC - iL)*(fC - iL);
    float    dR = (iR - fC)*(iR - fC);
    uint32_t cIL = getPixelColor(iL | (vStrip<<16));
    uint32_t cIR = getPixelColor(iR | (vStrip<<16));
    if (iR!=iL) {
      // blend L pixel
      cIL = color_blend(col, cIL, uint8_t(dL*255.0f));
      setPixelColor(iL | (vStrip<<16), cIL);
      // blend R pixel
      cIR = color_blend(col, cIR, uint8_t(dR*255.0f));
      setPixelColor(iR | (vStrip<<16), cIR);
    } else {
      // exact match (x & y land on a pixel)
      setPixelColor(iL | (vStrip<<16), col);
    }
  } else {
    setPixelColor(uint16_t(roundf(fC)) | (vStrip<<16), col);
  }
}

uint32_t Segment::getPixelColor(int i)
{
  int vStrip = i>>16;
  i &= 0xFFFF;

#ifndef WLED_DISABLE_2D
  if (is2D()) { // if this does not work use strip.isMatrix
    uint16_t vH = virtualHeight();  // segment height in logical pixels
    uint16_t vW = virtualWidth();
    switch (map1D2D) {
      case M12_Pixels:
        return getPixelColorXY(i % vW, i / vW);
        break;
      case M12_pBar:
        if (vStrip>0) return getPixelColorXY(vStrip - 1, vH - i -1);
        else          return getPixelColorXY(0, vH - i -1);
        break;
      case M12_pArc:
      case M12_pCorner:
        // use longest dimension
        return vW>vH ? getPixelColorXY(i, 0) : getPixelColorXY(0, i);
        break;
    }
    return 0;
  }
#endif

  if (leds) return RGBW32(leds[i].r, leds[i].g, leds[i].b, 0);

  if (reverse) i = virtualLength() - i - 1;
  i *= groupLength();
  i += start;
  /* offset/phase */
  i += offset;
  if (i >= stop) i -= length();
  return strip.getPixelColor(i);
}

uint8_t Segment::differs(Segment& b) const {
  uint8_t d = 0;
  if (start != b.start)         d |= SEG_DIFFERS_BOUNDS;
  if (stop != b.stop)           d |= SEG_DIFFERS_BOUNDS;
  if (offset != b.offset)       d |= SEG_DIFFERS_GSO;
  if (grouping != b.grouping)   d |= SEG_DIFFERS_GSO;
  if (spacing != b.spacing)     d |= SEG_DIFFERS_GSO;
  if (opacity != b.opacity)     d |= SEG_DIFFERS_BRI;
  if (mode != b.mode)           d |= SEG_DIFFERS_FX;
  if (speed != b.speed)         d |= SEG_DIFFERS_FX;
  if (intensity != b.intensity) d |= SEG_DIFFERS_FX;
  if (palette != b.palette)     d |= SEG_DIFFERS_FX;
  if (custom1 != b.custom1)     d |= SEG_DIFFERS_FX;
  if (custom2 != b.custom2)     d |= SEG_DIFFERS_FX;
  if (custom3 != b.custom3)     d |= SEG_DIFFERS_FX;
  if (startY != b.startY)       d |= SEG_DIFFERS_BOUNDS;
  if (stopY != b.stopY)         d |= SEG_DIFFERS_BOUNDS;

  //bit pattern: msb first: [transposed mirrorY reverseY] transitional (tbd) paused needspixelstate mirrored on reverse selected
  if ((options & 0b1111111110011110) != (b.options & 0b1111111110011110)) d |= SEG_DIFFERS_OPT;
  if ((options & 0x01) != (b.options & 0x01))                             d |= SEG_DIFFERS_SEL;
  
  for (uint8_t i = 0; i < NUM_COLORS; i++) if (colors[i] != b.colors[i])  d |= SEG_DIFFERS_COL;

  return d;
}

void Segment::refreshLightCapabilities() {
  uint8_t capabilities = 0x01;

  for (uint8_t b = 0; b < busses.getNumBusses(); b++) {
    Bus *bus = busses.getBus(b);
    if (bus == nullptr || bus->getLength()==0) break;
    if (!bus->isOk()) continue;
    if (bus->getStart() >= stop) continue;
    if (bus->getStart() + bus->getLength() <= start) continue;

    uint8_t type = bus->getType();
    if (type == TYPE_ANALOG_1CH || (!cctFromRgb && type == TYPE_ANALOG_2CH)) capabilities &= 0xFE; // does not support RGB
    if (bus->isRgbw()) capabilities |= 0x02; // segment supports white channel
    if (!cctFromRgb) {
      switch (type) {
        case TYPE_ANALOG_5CH:
        case TYPE_ANALOG_2CH:
          capabilities |= 0x04; //segment supports white CCT 
      }
    }
    if (correctWB && type != TYPE_ANALOG_1CH) capabilities |= 0x04; //white balance correction (uses CCT slider)
    uint8_t aWM = Bus::getAutoWhiteMode()<255 ? Bus::getAutoWhiteMode() : bus->getAWMode();
    bool whiteSlider = (aWM == RGBW_MODE_DUAL || aWM == RGBW_MODE_MANUAL_ONLY); // white slider allowed
    if (bus->isRgbw() && (whiteSlider || !(capabilities & 0x01))) capabilities |= 0x08; // allow white channel adjustments (AWM allows or is not RGB)
  }
  _capabilities = capabilities;
}

/*
 * Fills segment with color
 */
void Segment::fill(uint32_t c) {
  const uint16_t cols = is2D() ? virtualWidth() : virtualLength();
  const uint16_t rows = virtualHeight(); // will be 1 for 1D
  for(uint16_t y = 0; y < rows; y++) for (uint16_t x = 0; x < cols; x++) {
    if (is2D()) setPixelColorXY(x, y, c);
    else        setPixelColor(x, c);
  }
}

// Blends the specified color with the existing pixel color.
void Segment::blendPixelColor(int n, uint32_t color, uint8_t blend) {
  setPixelColor(n, color_blend(getPixelColor(n), color, blend));
}

// Adds the specified color with the existing pixel color perserving color balance.
void Segment::addPixelColor(int n, uint32_t color) {
  setPixelColor(n, color_add(getPixelColor(n), color));
}

void Segment::fadePixelColor(uint16_t n, uint8_t fade) {
  CRGB pix = CRGB(getPixelColor(n)).nscale8_video(fade);
  setPixelColor(n, pix);
}

/*
 * fade out function, higher rate = quicker fade
 */
void Segment::fade_out(uint8_t rate) {
  const uint16_t cols = is2D() ? virtualWidth() : virtualLength();
  const uint16_t rows = virtualHeight(); // will be 1 for 1D

  rate = (255-rate) >> 1;
  float mappedRate = float(rate) +1.1;

  uint32_t color = colors[1]; // SEGCOLOR(1); // target color
  int w2 = W(color);
  int r2 = R(color);
  int g2 = G(color);
  int b2 = B(color);

  for (uint16_t y = 0; y < rows; y++) for (uint16_t x = 0; x < cols; x++) {
    color = is2D() ? getPixelColorXY(x, y) : getPixelColor(x);
    int w1 = W(color);
    int r1 = R(color);
    int g1 = G(color);
    int b1 = B(color);

    int wdelta = (w2 - w1) / mappedRate;
    int rdelta = (r2 - r1) / mappedRate;
    int gdelta = (g2 - g1) / mappedRate;
    int bdelta = (b2 - b1) / mappedRate;

    // if fade isn't complete, make sure delta is at least 1 (fixes rounding issues)
    wdelta += (w2 == w1) ? 0 : (w2 > w1) ? 1 : -1;
    rdelta += (r2 == r1) ? 0 : (r2 > r1) ? 1 : -1;
    gdelta += (g2 == g1) ? 0 : (g2 > g1) ? 1 : -1;
    bdelta += (b2 == b1) ? 0 : (b2 > b1) ? 1 : -1;

    if (is2D()) setPixelColorXY(x, y, r1 + rdelta, g1 + gdelta, b1 + bdelta, w1 + wdelta);
    else        setPixelColor(x, r1 + rdelta, g1 + gdelta, b1 + bdelta, w1 + wdelta);
  }
}

// fades all pixels to black using nscale8()
void Segment::fadeToBlackBy(uint8_t fadeBy) {
  const uint16_t cols = is2D() ? virtualWidth() : virtualLength();
  const uint16_t rows = virtualHeight(); // will be 1 for 1D

  for (uint16_t y = 0; y < rows; y++) for (uint16_t x = 0; x < cols; x++) {
    if (is2D()) setPixelColorXY(x, y, CRGB(getPixelColorXY(x,y)).nscale8(255-fadeBy));
    else        setPixelColor(x, CRGB(getPixelColor(x)).nscale8(255-fadeBy));
  }
}

/*
 * blurs segment content, source: FastLED colorutils.cpp
 */
void Segment::blur(uint8_t blur_amount)
{
#ifndef WLED_DISABLE_2D
  if (is2D()) {
    // compatibility with 2D
    const uint16_t cols = virtualWidth();
    const uint16_t rows = virtualHeight();
    for (uint16_t i = 0; i < rows; i++) blurRow(i, blur_amount); // blur all rows
    for (uint16_t k = 0; k < cols; k++) blurCol(k, blur_amount); // blur all columns
    return;
  }
#endif
  uint8_t keep = 255 - blur_amount;
  uint8_t seep = blur_amount >> 1;
  CRGB carryover = CRGB::Black;
  for(uint16_t i = 0; i < virtualLength(); i++)
  {
    CRGB cur = CRGB(getPixelColor(i));
    CRGB part = cur;
    part.nscale8(seep);
    cur.nscale8(keep);
    cur += carryover;
    if(i > 0) {
      uint32_t c = getPixelColor(i-1);
      uint8_t r = R(c);
      uint8_t g = G(c);
      uint8_t b = B(c);
      setPixelColor(i-1, qadd8(r, part.red), qadd8(g, part.green), qadd8(b, part.blue));
    }
    setPixelColor(i,cur.red, cur.green, cur.blue);
    carryover = part;
  }
}

/*
 * Put a value 0 to 255 in to get a color value.
 * The colours are a transition r -> g -> b -> back to r
 * Inspired by the Adafruit examples.
 */
uint32_t Segment::color_wheel(uint8_t pos) { // TODO
  if (palette) return color_from_palette(pos, false, true, 0);
  pos = 255 - pos;
  if(pos < 85) {
    return ((uint32_t)(255 - pos * 3) << 16) | ((uint32_t)(0) << 8) | (pos * 3);
  } else if(pos < 170) {
    pos -= 85;
    return ((uint32_t)(0) << 16) | ((uint32_t)(pos * 3) << 8) | (255 - pos * 3);
  } else {
    pos -= 170;
    return ((uint32_t)(pos * 3) << 16) | ((uint32_t)(255 - pos * 3) << 8) | (0);
  }
}

/*
 * Returns a new, random wheel index with a minimum distance of 42 from pos.
 */
uint8_t Segment::get_random_wheel_index(uint8_t pos) {
  uint8_t r = 0, x = 0, y = 0, d = 0;

  while(d < 42) {
    r = random8();
    x = abs(pos - r);
    y = 255 - x;
    d = MIN(x, y);
  }
  return r;
}

/*
 * Gets a single color from the currently selected palette.
 * @param i Palette Index (if mapping is true, the full palette will be _virtualSegmentLength long, if false, 255). Will wrap around automatically.
 * @param mapping if true, LED position in segment is considered for color
 * @param wrap FastLED palettes will usally wrap back to the start smoothly. Set false to get a hard edge
 * @param mcol If the default palette 0 is selected, return the standard color 0, 1 or 2 instead. If >2, Party palette is used instead
 * @param pbri Value to scale the brightness of the returned color by. Default is 255. (no scaling)
 * @returns Single color from palette
 */
uint32_t Segment::color_from_palette(uint16_t i, bool mapping, bool wrap, uint8_t mcol, uint8_t pbri)
{
  // default palette or no RGB support on segment
  if ((palette == 0 && mcol < NUM_COLORS) || !(_capabilities & 0x01)) {
    uint32_t color = (transitional && _t) ? _t->_colorT[mcol] : colors[mcol];
    color = gamma32(color);
    if (pbri == 255) return color;
    return RGBW32(scale8_video(R(color),pbri), scale8_video(G(color),pbri), scale8_video(B(color),pbri), scale8_video(W(color),pbri));
  }

  uint8_t paletteIndex = i;
  if (mapping && virtualLength() > 1) paletteIndex = (i*255)/(virtualLength() -1);
  if (!wrap) paletteIndex = scale8(paletteIndex, 240); //cut off blend at palette "end"
  CRGB fastled_col;
  CRGBPalette16 curPal;
  if (transitional && _t) curPal = _t->_palT;
  else                    loadPalette(curPal, palette);
  fastled_col = ColorFromPalette(curPal, paletteIndex, pbri, (strip.paletteBlend == 3)? NOBLEND:LINEARBLEND); // NOTE: paletteBlend should be global

  return RGBW32(fastled_col.r, fastled_col.g, fastled_col.b, 0);
}


///////////////////////////////////////////////////////////////////////////////
// WS2812FX class implementation
///////////////////////////////////////////////////////////////////////////////

//do not call this method from system context (network callback)
void WS2812FX::finalizeInit(void)
{
  //reset segment runtimes
  for (segment &seg : _segments) {
    seg.markForReset();
    seg.resetIfRequired();
  }

  // for the lack of better place enumerate ledmaps here
  // if we do it in json.cpp (serializeInfo()) we are getting flashes on LEDs
  // unfortunately this means we do not get updates after uploads
  enumerateLedmaps();

  _hasWhiteChannel = _isOffRefreshRequired = false;

  //if busses failed to load, add default (fresh install, FS issue, ...)
  if (busses.getNumBusses() == 0) {
    DEBUG_PRINTLN(F("No busses, init default"));
    const uint8_t defDataPins[] = {DATA_PINS};
    const uint16_t defCounts[] = {PIXEL_COUNTS};
    const uint8_t defNumBusses = ((sizeof defDataPins) / (sizeof defDataPins[0]));
    const uint8_t defNumCounts = ((sizeof defCounts)   / (sizeof defCounts[0]));
    uint16_t prevLen = 0;
    for (uint8_t i = 0; i < defNumBusses && i < WLED_MAX_BUSSES; i++) {
      uint8_t defPin[] = {defDataPins[i]};
      uint16_t start = prevLen;
      uint16_t count = defCounts[(i < defNumCounts) ? i : defNumCounts -1];
      prevLen += count;
      BusConfig defCfg = BusConfig(DEFAULT_LED_TYPE, defPin, start, count, DEFAULT_LED_COLOR_ORDER, false, 0, RGBW_MODE_MANUAL_ONLY);
      busses.add(defCfg);
    }
  }

  _length = 0;
  for (uint8_t i=0; i<busses.getNumBusses(); i++) {
    Bus *bus = busses.getBus(i);
    if (bus == nullptr) continue;
    if (bus->getStart() + bus->getLength() > MAX_LEDS) break;
    //RGBW mode is enabled if at least one of the strips is RGBW
    _hasWhiteChannel |= bus->isRgbw();
    //refresh is required to remain off if at least one of the strips requires the refresh.
    _isOffRefreshRequired |= bus->isOffRefreshRequired();
    uint16_t busEnd = bus->getStart() + bus->getLength();
    if (busEnd > _length) _length = busEnd;
    #ifdef ESP8266
    if ((!IS_DIGITAL(bus->getType()) || IS_2PIN(bus->getType()))) continue;
    uint8_t pins[5];
    if (!bus->getPins(pins)) continue;
    BusDigital* bd = static_cast<BusDigital*>(bus);
    if (pins[0] == 3) bd->reinit();
    #endif
  }

  //initialize leds array. TBD: realloc if nr of leds change
  if (Segment::_globalLeds) {
    purgeSegments(true);
    free(Segment::_globalLeds);
    Segment::_globalLeds = nullptr;
  }
  if (useLedsArray) {
    #if defined(ARDUINO_ARCH_ESP32) && defined(WLED_USE_PSRAM)
    if (psramFound())
      Segment::_globalLeds = (CRGB*) ps_malloc(sizeof(CRGB) * _length);
    else
    #endif
      Segment::_globalLeds = (CRGB*) malloc(sizeof(CRGB) * _length);
    memset(Segment::_globalLeds, 0, sizeof(CRGB) * _length);
  }

  //segments are created in makeAutoSegments();
  setBrightness(_brightness);
}

void WS2812FX::service() {
  uint32_t nowUp = millis(); // Be aware, millis() rolls over every 49 days
  now = nowUp + timebase;
  if (nowUp - _lastShow < MIN_SHOW_DELAY) return;
  bool doShow = false;

  _isServicing = true;
  _segment_index = 0;
  for (segment &seg : _segments) {
    // reset the segment runtime data if needed
    seg.resetIfRequired();

    if (!seg.isActive()) continue;

    // last condition ensures all solid segments are updated at the same time
    if(nowUp > seg.next_time || _triggered || (doShow && seg.mode == FX_MODE_STATIC))
    {
      if (seg.grouping == 0) seg.grouping = 1; //sanity check
      doShow = true;
      uint16_t delay = FRAMETIME;

      if (!seg.freeze) { //only run effect function if not frozen
        _virtualSegmentLength = seg.virtualLength();
        _colors_t[0] = seg.currentColor(0, seg.colors[0]);
        _colors_t[1] = seg.currentColor(1, seg.colors[1]);
        _colors_t[2] = seg.currentColor(2, seg.colors[2]);
        seg.currentPalette(_currentPalette, seg.palette);

        if (!cctFromRgb || correctWB) busses.setSegmentCCT(seg.currentBri(seg.cct, true), correctWB);
        for (uint8_t c = 0; c < NUM_COLORS; c++) _colors_t[c] = gamma32(_colors_t[c]);

        // effect blending (execute previous effect)
        // actual code may be a bit more involved as effects have runtime data including allocated memory
        //if (seg.transitional && seg._modeP) (*_mode[seg._modeP])(progress());
        delay = (*_mode[seg.currentMode(seg.mode)])();
        if (seg.mode != FX_MODE_HALLOWEEN_EYES) seg.call++;
        if (seg.transitional && delay > FRAMETIME) delay = FRAMETIME; // foce faster updates during transition

        seg.handleTransition();
      }

      seg.next_time = nowUp + delay;
    }
    _segment_index++;
  }
  _virtualSegmentLength = 0;
  busses.setSegmentCCT(-1);
  if(doShow) {
    yield();
    show();
  }
  _triggered = false;
  _isServicing = false;
}

void IRAM_ATTR WS2812FX::setPixelColor(int i, uint32_t col)
{
  if (i >= _length) return;
  if (i < customMappingSize) i = customMappingTable[i];
  busses.setPixelColor(i, col);
}

uint32_t WS2812FX::getPixelColor(uint16_t i)
{
  if (i >= _length) return 0;
  if (i < customMappingSize) i = customMappingTable[i];
  return busses.getPixelColor(i);
}


//DISCLAIMER
//The following function attemps to calculate the current LED power usage,
//and will limit the brightness to stay below a set amperage threshold.
//It is NOT a measurement and NOT guaranteed to stay within the ablMilliampsMax margin.
//Stay safe with high amperage and have a reasonable safety margin!
//I am NOT to be held liable for burned down garages!

//fine tune power estimation constants for your setup                  
#define MA_FOR_ESP        100 //how much mA does the ESP use (Wemos D1 about 80mA, ESP32 about 120mA)
                              //you can set it to 0 if the ESP is powered by USB and the LEDs by external

void WS2812FX::estimateCurrentAndLimitBri() {
  //power limit calculation
  //each LED can draw up 195075 "power units" (approx. 53mA)
  //one PU is the power it takes to have 1 channel 1 step brighter per brightness step
  //so A=2,R=255,G=0,B=0 would use 510 PU per LED (1mA is about 3700 PU)
  bool useWackyWS2815PowerModel = false;
  byte actualMilliampsPerLed = milliampsPerLed;

  if(milliampsPerLed == 255) {
    useWackyWS2815PowerModel = true;
    actualMilliampsPerLed = 12; // from testing an actual strip
  }

  if (ablMilliampsMax < 150 || actualMilliampsPerLed == 0) { //0 mA per LED and too low numbers turn off calculation
    currentMilliamps = 0;
    busses.setBrightness(_brightness);
    return;
  }

  uint16_t pLen = getLengthPhysical();
  uint32_t puPerMilliamp = 195075 / actualMilliampsPerLed;
  uint32_t powerBudget = (ablMilliampsMax - MA_FOR_ESP) * puPerMilliamp; //100mA for ESP power
  if (powerBudget > puPerMilliamp * pLen) { //each LED uses about 1mA in standby, exclude that from power budget
    powerBudget -= puPerMilliamp * pLen;
  } else {
    powerBudget = 0;
  }

  uint32_t powerSum = 0;

  for (uint8_t b = 0; b < busses.getNumBusses(); b++) {
    Bus *bus = busses.getBus(b);
    if (bus->getType() >= TYPE_NET_DDP_RGB) continue; //exclude non-physical network busses
    uint16_t len = bus->getLength();
    uint32_t busPowerSum = 0;
    for (uint16_t i = 0; i < len; i++) { //sum up the usage of each LED
      uint32_t c = bus->getPixelColor(i);
      byte r = R(c), g = G(c), b = B(c), w = W(c);

      if(useWackyWS2815PowerModel) { //ignore white component on WS2815 power calculation
        busPowerSum += (MAX(MAX(r,g),b)) * 3;
      } else {
        busPowerSum += (r + g + b + w);
      }
    }

    if (bus->isRgbw()) { //RGBW led total output with white LEDs enabled is still 50mA, so each channel uses less
      busPowerSum *= 3;
      busPowerSum = busPowerSum >> 2; //same as /= 4
    }
    powerSum += busPowerSum;
  }

  uint32_t powerSum0 = powerSum;
  powerSum *= _brightness;
  
  if (powerSum > powerBudget) //scale brightness down to stay in current limit
  {
    float scale = (float)powerBudget / (float)powerSum;
    uint16_t scaleI = scale * 255;
    uint8_t scaleB = (scaleI > 255) ? 255 : scaleI;
    uint8_t newBri = scale8(_brightness, scaleB);
    busses.setBrightness(newBri); //to keep brightness uniform, sets virtual busses too
    currentMilliamps = (powerSum0 * newBri) / puPerMilliamp;
  } else {
    currentMilliamps = powerSum / puPerMilliamp;
    busses.setBrightness(_brightness);
  }
  currentMilliamps += MA_FOR_ESP; //add power of ESP back to estimate
  currentMilliamps += pLen; //add standby power back to estimate
}

void WS2812FX::show(void) {

  // avoid race condition, caputre _callback value
  show_callback callback = _callback;
  if (callback) callback();

  estimateCurrentAndLimitBri();
  
  // some buses send asynchronously and this method will return before
  // all of the data has been sent.
  // See https://github.com/Makuna/NeoPixelBus/wiki/ESP32-NeoMethods#neoesp32rmt-methods
  busses.show();
  unsigned long now = millis();
  unsigned long diff = now - _lastShow;
  uint16_t fpsCurr = 200;
  if (diff > 0) fpsCurr = 1000 / diff;
  _cumulativeFps = (3 * _cumulativeFps + fpsCurr) >> 2;
  _lastShow = now;
}

/**
 * Returns a true value if any of the strips are still being updated.
 * On some hardware (ESP32), strip updates are done asynchronously.
 */
bool WS2812FX::isUpdating() {
  return !busses.canAllShow();
}

/**
 * Returns the refresh rate of the LED strip. Useful for finding out whether a given setup is fast enough.
 * Only updates on show() or is set to 0 fps if last show is more than 2 secs ago, so accurary varies
 */
uint16_t WS2812FX::getFps() {
  if (millis() - _lastShow > 2000) return 0;
  return _cumulativeFps +1;
}

void WS2812FX::setTargetFps(uint8_t fps) {
  if (fps > 0 && fps <= 120) _targetFps = fps;
  _frametime = 1000 / _targetFps;
}

void WS2812FX::setMode(uint8_t segid, uint8_t m) {
  if (segid >= _segments.size()) return;
   
  if (m >= getModeCount()) m = getModeCount() - 1;

  if (_segments[segid].mode != m) {
    _segments[segid].startTransition(_transitionDur); // set effect transitions
    //_segments[segid].markForReset();
    _segments[segid].mode = m;
  }
}

//applies to all active and selected segments
void WS2812FX::setColor(uint8_t slot, uint32_t c) {
  if (slot >= NUM_COLORS) return;

  for (segment &seg : _segments) {
    if (seg.isActive() && seg.isSelected()) {
      seg.setColor(slot, c);
    }
  }
}

void WS2812FX::setCCT(uint16_t k) {
  for (segment &seg : _segments) {
    if (seg.isActive() && seg.isSelected()) {
      seg.setCCT(k);
    }
  }
}

void WS2812FX::setBrightness(uint8_t b, bool direct) {
  if (gammaCorrectBri) b = gamma8(b);
  if (_brightness == b) return;
  _brightness = b;
  if (_brightness == 0) { //unfreeze all segments on power off
    for (segment &seg : _segments) {
      seg.freeze = false;
    }
  }
  if (direct) {
    // would be dangerous if applied immediately (could exceed ABL), but will not output until the next show()
    busses.setBrightness(b);
  } else {
    unsigned long t = millis();
    if (_segments[0].next_time > t + 22 && t - _lastShow > MIN_SHOW_DELAY) show(); //apply brightness change immediately if no refresh soon
  }
}

uint8_t WS2812FX::getFirstSelectedSegId(void)
{
  size_t i = 0;
  for (segment &seg : _segments) {
    if (seg.isActive() && seg.isSelected()) return i;
    i++;
  }
  // if none selected, use the main segment
  return getMainSegmentId();
}

void WS2812FX::setMainSegmentId(uint8_t n) {
  _mainSegment = 0;
  if (n < _segments.size()) {
    _mainSegment = n;
  }
  return;
}

uint8_t WS2812FX::getLastActiveSegmentId(void) {
  for (size_t i = _segments.size() -1; i > 0; i--) {
    if (_segments[i].isActive()) return i;
  }
  return 0;
}

uint8_t WS2812FX::getActiveSegmentsNum(void) {
  uint8_t c = 0;
  for (size_t i = 0; i < _segments.size(); i++) {
    if (_segments[i].isActive()) c++;
  }
  return c;
}

uint16_t WS2812FX::getLengthPhysical(void) {
  uint16_t len = 0;
  for (size_t b = 0; b < busses.getNumBusses(); b++) {
    Bus *bus = busses.getBus(b);
    if (bus->getType() >= TYPE_NET_DDP_RGB) continue; //exclude non-physical network busses
    len += bus->getLength();
  }
  return len;
}

//used for JSON API info.leds.rgbw. Little practical use, deprecate with info.leds.rgbw.
//returns if there is an RGBW bus (supports RGB and White, not only white)
//not influenced by auto-white mode, also true if white slider does not affect output white channel
bool WS2812FX::hasRGBWBus(void) {
  for (size_t b = 0; b < busses.getNumBusses(); b++) {
    Bus *bus = busses.getBus(b);
    if (bus == nullptr || bus->getLength()==0) break;
    switch (bus->getType()) {
      case TYPE_SK6812_RGBW:
      case TYPE_TM1814:
      case TYPE_ANALOG_4CH:
        return true;
    }
  }
  return false;
}

bool WS2812FX::hasCCTBus(void) {
  if (cctFromRgb && !correctWB) return false;
  for (size_t b = 0; b < busses.getNumBusses(); b++) {
    Bus *bus = busses.getBus(b);
    if (bus == nullptr || bus->getLength()==0) break;
    switch (bus->getType()) {
      case TYPE_ANALOG_5CH:
      case TYPE_ANALOG_2CH:
        return true;
    }
  }
  return false;
}

void WS2812FX::purgeSegments(bool force) {
  // remove all inactive segments (from the back)
  int deleted = 0;
  if (_segments.size() <= 1) return;
  for (size_t i = _segments.size()-1; i > 0; i--)
    if (_segments[i].stop == 0 || force) {
      DEBUG_PRINT(F("Purging segment segment: ")); DEBUG_PRINTLN(i);
      deleted++;
      _segments.erase(_segments.begin() + i);
    }
  if (deleted) {
    _segments.shrink_to_fit();
    if (_mainSegment >= _segments.size()) setMainSegmentId(0);
  }
}

Segment& WS2812FX::getSegment(uint8_t id) {
  return _segments[id >= _segments.size() ? getMainSegmentId() : id]; // vectors
}

void WS2812FX::setSegment(uint8_t n, uint16_t i1, uint16_t i2, uint8_t grouping, uint8_t spacing, uint16_t offset, uint16_t startY, uint16_t stopY) {
  if (n >= _segments.size()) return;
  Segment& seg = _segments[n];

  //return if neither bounds nor grouping have changed
  bool boundsUnchanged = (seg.start == i1 && seg.stop == i2);
  if (isMatrix) {
    boundsUnchanged &= (seg.startY == startY && seg.stopY == stopY);
  }
  if (boundsUnchanged
      && (!grouping || (seg.grouping == grouping && seg.spacing == spacing))
      && (offset == UINT16_MAX || offset == seg.offset)) return;

  //if (seg.stop) setRange(seg.start, seg.stop -1, BLACK); //turn old segment range off
  if (seg.stop) seg.fill(BLACK); //turn old segment range off
  if (i2 <= i1) //disable segment
  {
    // disabled segments should get removed using purgeSegments()
    DEBUG_PRINT(F("-- Segment ")); DEBUG_PRINT(n); DEBUG_PRINTLN(F(" marked inactive."));
    seg.stop = 0;
    //if (seg.name) {
    //  delete[] seg.name;
    //  seg.name = nullptr;
    //}
    // if main segment is deleted, set first active as main segment
    if (n == _mainSegment) setMainSegmentId(0);
    seg.markForReset();
    return;
  }
  if (isMatrix) {
    #ifndef WLED_DISABLE_2D
    if (i1 < matrixWidth) seg.start = i1;
    seg.stop = i2 > matrixWidth ? matrixWidth : i2;
    if (startY < matrixHeight) seg.startY = startY;
    seg.stopY = stopY > matrixHeight ? matrixHeight : MAX(1,stopY);
    #endif
  } else {
    if (i1 < _length) seg.start = i1;
    seg.stop = i2 > _length ? _length : i2;
    seg.startY = 0;
    seg.stopY  = 1;
  }
  if (grouping) {
    seg.grouping = grouping;
    seg.spacing = spacing;
  }
  if (offset < UINT16_MAX) seg.offset = offset;
  seg.markForReset();
  if (!boundsUnchanged) seg.refreshLightCapabilities();
}

void WS2812FX::restartRuntime() {
  for (segment &seg : _segments) seg.markForReset();
}

void WS2812FX::resetSegments() {
  _segments.clear(); // destructs all Segment as part of clearing
  #ifndef WLED_DISABLE_2D
  segment seg = isMatrix ? Segment(0, matrixWidth, 0, matrixHeight) : Segment(0, _length);
  #else
  segment seg = Segment(0, _length);
  #endif
  _segments.push_back(seg);
  _mainSegment = 0;
}

void WS2812FX::makeAutoSegments(bool forceReset) {
  if (isMatrix) {
    #ifndef WLED_DISABLE_2D
    // only create 1 2D segment
    if (forceReset || getSegmentsNum() == 0) resetSegments(); // initialises 1 segment
    else if (getActiveSegmentsNum() == 1) {
      size_t i = getLastActiveSegmentId();
      _segments[i].start  = 0;
      _segments[i].stop   = matrixWidth;
      _segments[i].startY = 0;
      _segments[i].stopY  = matrixHeight;
      _segments[i].grouping = 1;
      _segments[i].spacing  = 0;
      _mainSegment = i;
    }
    #endif
  } else if (autoSegments) { //make one segment per bus
    uint16_t segStarts[MAX_NUM_SEGMENTS] = {0};
    uint16_t segStops [MAX_NUM_SEGMENTS] = {0};
    uint8_t s = 0;
    for (uint8_t i = 0; i < busses.getNumBusses(); i++) {
      Bus* b = busses.getBus(i);

      segStarts[s] = b->getStart();
      segStops[s]  = segStarts[s] + b->getLength();

      //check for overlap with previous segments
      for (size_t j = 0; j < s; j++) {
        if (segStops[j] > segStarts[s] && segStarts[j] < segStops[s]) {
          //segments overlap, merge
          segStarts[j] = min(segStarts[s],segStarts[j]);
          segStops [j] = max(segStops [s],segStops [j]); segStops[s] = 0;
          s--;
        }
      }
      s++;
    }
    _segments.clear();
    for (size_t i = 0; i < s; i++) {
      Segment seg = Segment(segStarts[i], segStops[i]);
      seg.selected = true;
      _segments.push_back(seg);
    }
    _mainSegment = 0;
  } else {
    if (forceReset || getSegmentsNum() == 0) resetSegments();
    //expand the main seg to the entire length, but only if there are no other segments, or reset is forced
    else if (getActiveSegmentsNum() == 1) {
      size_t i = getLastActiveSegmentId();
      _segments[i].start = 0;
      _segments[i].stop  = _length;
      _mainSegment = 0;
    }
  }

  fixInvalidSegments();
}

void WS2812FX::fixInvalidSegments() {
  //make sure no segment is longer than total (sanity check)
  for (size_t i = getSegmentsNum()-1; i > 0; i--) {
    if (_segments[i].start >= _length) { _segments.erase(_segments.begin()+i); continue; }
    if (_segments[i].stop  >  _length) _segments[i].stop = _length;
    // this is always called as the last step after finalizeInit(), update covered bus types
    _segments[i].refreshLightCapabilities();
  }
}

//true if all segments align with a bus, or if a segment covers the total length
bool WS2812FX::checkSegmentAlignment() {
  bool aligned = false;
  for (segment &seg : _segments) {
    for (uint8_t b = 0; b<busses.getNumBusses(); b++) {
      Bus *bus = busses.getBus(b);
      if (seg.start == bus->getStart() && seg.stop == bus->getStart() + bus->getLength()) aligned = true;
    }
    if (seg.start == 0 && seg.stop == _length) aligned = true;
    if (!aligned) return false;
  }
  return true;
}

//After this function is called, setPixelColor() will use that segment (offsets, grouping, ... will apply)
//Note: If called in an interrupt (e.g. JSON API), original segment must be restored,
//otherwise it can lead to a crash on ESP32 because _segment_index is modified while in use by the main thread
uint8_t WS2812FX::setPixelSegment(uint8_t n)
{
  uint8_t prevSegId = _segment_index;
  if (n < _segments.size()) {
    _segment_index = n;
    _virtualSegmentLength = _segments[_segment_index].virtualLength();
  }
  return prevSegId;
}

void WS2812FX::setRange(uint16_t i, uint16_t i2, uint32_t col)
{
  if (i2 >= i)
  {
    for (uint16_t x = i; x <= i2; x++) setPixelColor(x, col);
  } else
  {
    for (uint16_t x = i2; x <= i; x++) setPixelColor(x, col);
  }
}

void WS2812FX::setTransitionMode(bool t)
{
  for (segment &seg : _segments) if (!seg.transitional) seg.startTransition(t ? _transitionDur : 0);
}

#ifdef WLED_DEBUG
void WS2812FX::printSize()
{
  size_t size = 0;
  for (const Segment &seg : _segments) size += seg.getSize();
  DEBUG_PRINTF("Segments: %d -> %uB\n", _segments.size(), size);
  DEBUG_PRINTF("Modes: %d*%d=%uB\n", sizeof(mode_ptr), _mode.size(), (_mode.capacity()*sizeof(mode_ptr)));
  DEBUG_PRINTF("Data: %d*%d=%uB\n", sizeof(const char *), _modeData.size(), (_modeData.capacity()*sizeof(const char *)));
  DEBUG_PRINTF("Map: %d*%d=%uB\n", sizeof(uint16_t), (int)customMappingSize, customMappingSize*sizeof(uint16_t));
  if (useLedsArray) DEBUG_PRINTF("Buffer: %d*%d=%uB\n", sizeof(CRGB), (int)_length, _length*sizeof(CRGB));
}
#endif

void WS2812FX::loadCustomPalettes()
{
  byte tcp[72]; //support gradient palettes with up to 18 entries
  CRGBPalette16 targetPalette;
  for (int index = 0; index<10; index++) {
    char fileName[32];
    strcpy_P(fileName, PSTR("/palette"));
    sprintf(fileName +8, "%d", index);
    strcat(fileName, ".json");

    StaticJsonDocument<1536> pDoc; // barely enough to fit 72 numbers
    if (WLED_FS.exists(fileName)) {
      DEBUG_PRINT(F("Reading palette from "));
      DEBUG_PRINTLN(fileName);

      if (readObjectFromFile(fileName, nullptr, &pDoc)) {
        JsonArray pal = pDoc[F("palette")];
        if (!pal.isNull() && pal.size()>7) { // not an empty palette (at least 2 entries)
          size_t palSize = MIN(pal.size(), 72);
          palSize -= palSize % 4; // make sure size is multiple of 4
          for (size_t i=0; i<palSize && pal[i].as<int>()<256; i+=4) {
            tcp[ i ] = (uint8_t) pal[ i ].as<int>(); // index
            tcp[i+1] = (uint8_t) pal[i+1].as<int>(); // R
            tcp[i+2] = (uint8_t) pal[i+2].as<int>(); // G
            tcp[i+3] = (uint8_t) pal[i+3].as<int>(); // B
            DEBUG_PRINTF("%d(%d) : %d %d %d\n", i, int(tcp[i]), int(tcp[i+1]), int(tcp[i+2]), int(tcp[i+3]));
          }
          customPalettes.push_back(targetPalette.loadDynamicGradientPalette(tcp));
        }
      }
    } else {
      break;
    }
  }
}

//load custom mapping table from JSON file (called from finalizeInit() or deserializeState())
void WS2812FX::deserializeMap(uint8_t n) {
  if (isMatrix) return; // 2D support creates its own ledmap

  char fileName[32];
  strcpy_P(fileName, PSTR("/ledmap"));
  if (n) sprintf(fileName +7, "%d", n);
  strcat(fileName, ".json");
  bool isFile = WLED_FS.exists(fileName);

  if (!isFile) {
    // erase custom mapping if selecting nonexistent ledmap.json (n==0)
    if (!n && customMappingTable != nullptr) {
      customMappingSize = 0;
      delete[] customMappingTable;
      customMappingTable = nullptr;
    }
    return;
  }

  if (!requestJSONBufferLock(7)) return;

  DEBUG_PRINT(F("Reading LED map from "));
  DEBUG_PRINTLN(fileName);

  if (!readObjectFromFile(fileName, nullptr, &doc)) {
    releaseJSONBufferLock();
    return; //if file does not exist just exit
  }

  // erase old custom ledmap
  if (customMappingTable != nullptr) {
    customMappingSize = 0;
    delete[] customMappingTable;
    customMappingTable = nullptr;
  }

  JsonArray map = doc[F("map")];
  if (!map.isNull() && map.size()) {  // not an empty map
    customMappingSize  = map.size();
    customMappingTable = new uint16_t[customMappingSize];
    for (uint16_t i=0; i<customMappingSize; i++) {
      customMappingTable[i] = (uint16_t) map[i];
    }
  }

  releaseJSONBufferLock();
}


WS2812FX* WS2812FX::instance = nullptr;

//Bus static member definition, would belong in bus_manager.cpp
int16_t Bus::_cct = -1;
uint8_t Bus::_cctBlend = 0;
uint8_t Bus::_gAWM = 255;

const char JSON_mode_names[] PROGMEM = R"=====(["Mode names have moved"])=====";
const char JSON_palette_names[] PROGMEM = R"=====([
"Default","* Random Cycle","* Color 1","* Colors 1&2","* Color Gradient","* Colors Only","Party","Cloud","Lava","Ocean",
"Forest","Rainbow","Rainbow Bands","Sunset","Rivendell","Breeze","Red & Blue","Yellowout","Analogous","Splash",
"Pastel","Sunset 2","Beach","Vintage","Departure","Landscape","Beech","Sherbet","Hult","Hult 64",
"Drywet","Jul","Grintage","Rewhi","Tertiary","Fire","Icefire","Cyane","Light Pink","Autumn",
"Magenta","Magred","Yelmag","Yelblu","Orange & Teal","Tiamat","April Night","Orangery","C9","Sakura",
"Aurora","Atlantica","C9 2","C9 New","Temperature","Aurora 2","Retro Clown","Candy","Toxy Reaf","Fairy Reaf",
"Semi Blue","Pink Candy","Red Reaf","Aqua Flash","Yelblu Hot","Lite Light","Red Flash","Blink Red","Red Shift","Red Tide",
"Candy2"
])=====";<|MERGE_RESOLUTION|>--- conflicted
+++ resolved
@@ -397,10 +397,7 @@
 }
 
 void Segment::setMode(uint8_t fx, bool loadDefaults) {
-<<<<<<< HEAD
-=======
   // if we have a valid mode & is not reserved
->>>>>>> f385af59
   if (fx < strip.getModeCount() && strncmp_P("RSVD", strip.getModeData(fx), 4)) {
     if (fx != mode) {
       startTransition(strip.getTransition()); // set effect transitions
@@ -433,17 +430,11 @@
 }
 
 void Segment::setPalette(uint8_t pal) {
-<<<<<<< HEAD
-  if (pal != palette) {
-    if (strip.paletteFade && !transitional) startTransition(strip.getTransition());
-    palette = pal;
-=======
   if (pal < strip.getPaletteCount()) {
     if (pal != palette) {
       if (strip.paletteFade) startTransition(strip.getTransition());
       palette = pal;
     }
->>>>>>> f385af59
   }
 }
 
