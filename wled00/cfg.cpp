#include "wled.h"

/*
 * Serializes and parses the cfg.json and wsec.json settings files, stored in internal FS.
 * The structure of the JSON is not to be considered an official API and may change without notice.
 */

//simple macro for ArduinoJSON's or syntax
#define CJSON(a,b) a = b | a

void getStringFromJson(char* dest, const char* src, size_t len) {
  if (src != nullptr) strlcpy(dest, src, len);
}

void deserializeConfig() {
  bool fromeep = false;
  bool success = deserializeConfigSec();
  if (!success) { //if file does not exist, try reading from EEPROM
    deEEPSettings();
    fromeep = true;
  }

  DynamicJsonDocument doc(JSON_BUFFER_SIZE);

  DEBUG_PRINTLN(F("Reading settings from /cfg.json..."));

  success = readObjectFromFile("/cfg.json", nullptr, &doc);
  if (!success) { //if file does not exist, try reading from EEPROM
    if (!fromeep) deEEPSettings();
    return;
  }

  //int rev_major = doc[F("rev")][0]; // 1
  //int rev_minor = doc[F("rev")][1]; // 0

  //long vid = doc[F("vid")]; // 2010020

  JsonObject id = doc[F("id")];
  getStringFromJson(cmDNS, id[F("mdns")], 33);
  getStringFromJson(serverDescription, id[F("name")], 33);
  getStringFromJson(alexaInvocationName, id[F("inv")], 33);

  JsonObject nw_ins_0 = doc["nw"][F("ins")][0];
  getStringFromJson(clientSSID, nw_ins_0[F("ssid")], 33);
  //int nw_ins_0_pskl = nw_ins_0[F("pskl")];
  //The WiFi PSK is normally not contained in the regular file for security reasons.
  //If it is present however, we will use it
  getStringFromJson(clientPass, nw_ins_0["psk"], 65);

  JsonArray nw_ins_0_ip = nw_ins_0[F("ip")];
  JsonArray nw_ins_0_gw = nw_ins_0[F("gw")];
  JsonArray nw_ins_0_sn = nw_ins_0[F("sn")];

  for (byte i = 0; i < 4; i++) {
    CJSON(staticIP[i], nw_ins_0_ip[i]);
    CJSON(staticGateway[i], nw_ins_0_gw[i]);
    CJSON(staticSubnet[i], nw_ins_0_sn[i]);
  }

  JsonObject ap = doc[F("ap")];
  getStringFromJson(apSSID, ap[F("ssid")], 33);
  getStringFromJson(apPass, ap["psk"] , 65); //normally not present due to security
  //int ap_pskl = ap[F("pskl")];

  CJSON(apChannel, ap[F("chan")]);
  if (apChannel > 13 || apChannel < 1) apChannel = 1;

  CJSON(apHide, ap[F("hide")]);
  if (apHide > 1) apHide = 1;

  CJSON(apBehavior, ap[F("behav")]);
  
  #ifdef WLED_USE_ETHERNET
  JsonObject ethernet = doc[F("eth")];
  CJSON(ethernetType, ethernet[F("type")]);
  #endif

  /*
  JsonArray ap_ip = ap[F("ip")];
  for (byte i = 0; i < 4; i++) {
    apIP[i] = ap_ip;
  }*/

  noWifiSleep = doc[F("wifi")][F("sleep")] | !noWifiSleep; // inverted
  noWifiSleep = !noWifiSleep;
  //int wifi_phy = doc[F("wifi")][F("phy")]; //force phy mode n?

  JsonObject hw = doc[F("hw")];

  // initialize LED pins and lengths prior to other HW
  JsonObject hw_led = hw[F("led")];

  CJSON(ledCount, hw_led[F("total")]);
  if (ledCount > MAX_LEDS) ledCount = MAX_LEDS;
  uint16_t lC = 0;

  CJSON(strip.ablMilliampsMax, hw_led[F("maxpwr")]);
  CJSON(strip.milliampsPerLed, hw_led[F("ledma")]);
  //CJSON(strip.reverseMode, hw_led[F("rev")]);
  CJSON(strip.rgbwMode, hw_led[F("rgbwm")]);

  JsonArray ins = hw_led["ins"];
<<<<<<< HEAD
  uint8_t s = 0;
  bool skipFirst = skipFirstLed = false;
=======
  uint8_t s = 0; //bus iterator
>>>>>>> 195af002
  useRGBW = false;
  busses.removeAll();
  uint32_t mem = 0;
  for (JsonObject elm : ins) {
    if (s >= WLED_MAX_BUSSES) break;
    uint8_t pins[5] = {255, 255, 255, 255, 255};
    JsonArray pinArr = elm[F("pin")];
    if (pinArr.size() == 0) continue;
    uint8_t i = 0;
    for (int p : pinArr) {
      pins[i++] = p;
      if (i>4) break;
    }

    uint16_t length = elm[F("len")];
    if (length==0 || length+lC > MAX_LEDS) continue;  // zero length or we reached max. number of LEDs, just stop
    uint16_t start = elm[F("start")] | 0;
    if (start >= lC+length) continue; // something is very wrong :)
    //limit length of strip if it would exceed total configured LEDs
    //if (start + length > ledCount) length = ledCount - start;
    uint8_t colorOrder = (int)elm[F("order")];
    //(this shouldn't have been in ins obj. but remains here for compatibility)
    skipFirstLed |= skipFirst = (bool) elm[F("skip")];
    uint8_t ledType = elm[F("type")] | TYPE_WS2812_RGB;
    bool reversed = elm[F("rev")];
    //RGBW mode is enabled if at least one of the strips is RGBW
    if ((bool)elm[F("rgbw")]) SET_BIT(ledType,7); else UNSET_BIT(ledType,7);  // hack bit 7 to indicate RGBW (as an override if necessary)
    useRGBW |= (bool)elm[F("rgbw")];
    s++;
<<<<<<< HEAD
    lC += length;
    BusConfig bc = BusConfig(ledType, pins, start, length, colorOrder, reversed, skipFirst);
    busses.add(bc);
=======
    BusConfig bc = BusConfig(ledType, pins, start, length, colorOrder, reversed);
    mem += busses.memUsage(bc);
    if (mem <= MAX_LED_MEMORY) busses.add(bc);
>>>>>>> 195af002
  }
  if (lC > ledCount) ledCount = lC; // fix incorrect total length (honour analog setup)
  strip.finalizeInit();

  JsonObject hw_btn_ins_0 = hw[F("btn")][F("ins")][0];
  CJSON(buttonEnabled, hw_btn_ins_0[F("type")]);
  int hw_btn_pin = hw_btn_ins_0[F("pin")][0];
  if (pinManager.allocatePin(hw_btn_pin,false)) {
    btnPin = hw_btn_pin;
    pinMode(btnPin, INPUT_PULLUP);
  } else {
    btnPin = -1;
  }

  JsonArray hw_btn_ins_0_macros = hw_btn_ins_0[F("macros")];
  CJSON(macroButton, hw_btn_ins_0_macros[0]);
  CJSON(macroLongPress,hw_btn_ins_0_macros[1]);
  CJSON(macroDoublePress, hw_btn_ins_0_macros[2]);

  //int hw_btn_ins_0_type = hw_btn_ins_0[F("type")]; // 0

  #ifndef WLED_DISABLE_INFRARED
  int hw_ir_pin = hw[F("ir")][F("pin")]; // 4
  if (pinManager.allocatePin(hw_ir_pin,false)) {
    irPin = hw_ir_pin;
  } else {
    irPin = -1;
  }
  #endif
  CJSON(irEnabled, hw[F("ir")][F("type")]);

  int hw_relay_pin = hw[F("relay")][F("pin")];
  if (pinManager.allocatePin(hw_relay_pin,true)) {
    rlyPin = hw_relay_pin;
    pinMode(rlyPin, OUTPUT);
  } else {
    rlyPin = -1;
  }
  CJSON(rlyMde, hw[F("relay")][F("rev")]);

  //int hw_status_pin = hw[F("status")][F("pin")]; // -1

  JsonObject light = doc[F("light")];
  CJSON(briMultiplier, light[F("scale-bri")]);
  CJSON(strip.paletteBlend, light[F("pal-mode")]);

  float light_gc_bri = light[F("gc")]["bri"];
  float light_gc_col = light[F("gc")][F("col")]; // 2.8
  if (light_gc_bri > 1.5) strip.gammaCorrectBri = true;
  else if (light_gc_bri > 0.5) strip.gammaCorrectBri = false;
  if (light_gc_col > 1.5) strip.gammaCorrectCol = true;
  else if (light_gc_col > 0.5) strip.gammaCorrectCol = false;

  JsonObject light_tr = light[F("tr")];
  CJSON(fadeTransition, light_tr[F("mode")]);
  int tdd = light_tr[F("dur")] | -1;
  if (tdd >= 0) transitionDelayDefault = tdd * 100;
  CJSON(strip.paletteFade, light_tr[F("pal")]);

  JsonObject light_nl = light["nl"];
  CJSON(nightlightMode, light_nl[F("mode")]);
  CJSON(nightlightDelayMinsDefault, light_nl[F("dur")]);
  nightlightDelayMins = nightlightDelayMinsDefault;

  CJSON(nightlightTargetBri, light_nl[F("tbri")]);
  CJSON(macroNl, light_nl[F("macro")]);

  JsonObject def = doc[F("def")];
  CJSON(bootPreset, def[F("ps")]);
  CJSON(turnOnAtBoot, def["on"]); // true
  CJSON(briS, def["bri"]); // 128

  JsonObject def_cy = def[F("cy")];
  CJSON(presetCyclingEnabled, def_cy["on"]);

  CJSON(presetCycleMin, def_cy[F("range")][0]);
  CJSON(presetCycleMax, def_cy[F("range")][1]);

  tdd = def_cy[F("dur")] | -1;
  if (tdd > 0) presetCycleTime = tdd;

  JsonObject interfaces = doc["if"];

  JsonObject if_sync = interfaces[F("sync")];
  CJSON(udpPort, if_sync[F("port0")]); // 21324
  CJSON(udpPort2, if_sync[F("port1")]); // 65506

  JsonObject if_sync_recv = if_sync[F("recv")];
  CJSON(receiveNotificationBrightness, if_sync_recv["bri"]);
  CJSON(receiveNotificationColor, if_sync_recv[F("col")]);
  CJSON(receiveNotificationEffects, if_sync_recv[F("fx")]);
  receiveNotifications = (receiveNotificationBrightness || receiveNotificationColor || receiveNotificationEffects);

  JsonObject if_sync_send = if_sync[F("send")];
  CJSON(notifyDirectDefault, if_sync_send[F("dir")]);
  notifyDirect = notifyDirectDefault;
  CJSON(notifyButton, if_sync_send[F("btn")]);
  CJSON(notifyAlexa, if_sync_send[F("va")]);
  CJSON(notifyHue, if_sync_send[F("hue")]);
  CJSON(notifyMacro, if_sync_send[F("macro")]);
  CJSON(notifyTwice, if_sync_send[F("twice")]);

  JsonObject if_live = interfaces[F("live")];
  CJSON(receiveDirect, if_live[F("en")]);
  CJSON(e131Port, if_live[F("port")]); // 5568
  CJSON(e131Multicast, if_live[F("mc")]);

  JsonObject if_live_dmx = if_live[F("dmx")];
  CJSON(e131Universe, if_live_dmx[F("uni")]);
  CJSON(e131SkipOutOfSequence, if_live_dmx[F("seqskip")]);
  CJSON(DMXAddress, if_live_dmx[F("addr")]);
  CJSON(DMXMode, if_live_dmx[F("mode")]);

  tdd = if_live[F("timeout")] | -1;
  if (tdd >= 0) realtimeTimeoutMs = tdd * 100;
  CJSON(arlsForceMaxBri, if_live[F("maxbri")]);
  CJSON(arlsDisableGammaCorrection, if_live[F("no-gc")]); // false
  CJSON(arlsOffset, if_live[F("offset")]); // 0

  CJSON(alexaEnabled, interfaces[F("va")][F("alexa")]); // false

  CJSON(macroAlexaOn, interfaces[F("va")][F("macros")][0]);
  CJSON(macroAlexaOff, interfaces[F("va")][F("macros")][1]);

  const char* apikey = interfaces[F("blynk")][F("token")] | "Hidden";
  tdd = strnlen(apikey, 36);
  if (tdd > 20 || tdd == 0)
    getStringFromJson(blynkApiKey, apikey, 36); //normally not present due to security

  JsonObject if_blynk = interfaces[F("blynk")];
  getStringFromJson(blynkHost, if_blynk[F("host")], 33);
  CJSON(blynkPort, if_blynk[F("port")]);

  JsonObject if_mqtt = interfaces[F("mqtt")];
  CJSON(mqttEnabled, if_mqtt[F("en")]);
  getStringFromJson(mqttServer, if_mqtt[F("broker")], 33);
  CJSON(mqttPort, if_mqtt[F("port")]); // 1883
  getStringFromJson(mqttUser, if_mqtt[F("user")], 41);
  getStringFromJson(mqttPass, if_mqtt["psk"], 41); //normally not present due to security
  getStringFromJson(mqttClientID, if_mqtt[F("cid")], 41);

  getStringFromJson(mqttDeviceTopic, if_mqtt[F("topics")][F("device")], 33); // "wled/test"
  getStringFromJson(mqttGroupTopic, if_mqtt[F("topics")][F("group")], 33); // ""

  JsonObject if_hue = interfaces[F("hue")];
  CJSON(huePollingEnabled, if_hue[F("en")]);
  CJSON(huePollLightId, if_hue[F("id")]);
  tdd = if_hue[F("iv")] | -1;
  if (tdd >= 2) huePollIntervalMs = tdd * 100;

  JsonObject if_hue_recv = if_hue[F("recv")];
  CJSON(hueApplyOnOff, if_hue_recv["on"]);
  CJSON(hueApplyBri, if_hue_recv["bri"]);
  CJSON(hueApplyColor, if_hue_recv[F("col")]);

  JsonArray if_hue_ip = if_hue[F("ip")];

  for (byte i = 0; i < 4; i++)
    CJSON(hueIP[i], if_hue_ip[i]);

  JsonObject if_ntp = interfaces[F("ntp")];
  CJSON(ntpEnabled, if_ntp[F("en")]);
  getStringFromJson(ntpServerName, if_ntp[F("host")], 33); // "1.wled.pool.ntp.org"
  CJSON(currentTimezone, if_ntp[F("tz")]);
  CJSON(utcOffsetSecs, if_ntp[F("offset")]);
  CJSON(useAMPM, if_ntp[F("ampm")]);

  JsonObject ol = doc[F("ol")];
  CJSON(overlayDefault ,ol[F("clock")]); // 0
  CJSON(countdownMode, ol[F("cntdwn")]);
  overlayCurrent = overlayDefault;

  CJSON(overlayMin, ol[F("min")]);
  CJSON(overlayMax, ol[F("max")]);
  CJSON(analogClock12pixel, ol[F("o12pix")]);
  CJSON(analogClock5MinuteMarks, ol[F("o5m")]);
  CJSON(analogClockSecondsTrail, ol[F("osec")]);

  //timed macro rules
  JsonObject tm = doc[F("timers")];
  JsonObject cntdwn = tm[F("cntdwn")];
  JsonArray cntdwn_goal = cntdwn[F("goal")];
  CJSON(countdownYear,  cntdwn_goal[0]);
  CJSON(countdownMonth, cntdwn_goal[1]);
  CJSON(countdownDay,   cntdwn_goal[2]);
  CJSON(countdownHour,  cntdwn_goal[3]);
  CJSON(countdownMin,   cntdwn_goal[4]);
  CJSON(countdownSec,   cntdwn_goal[5]);
  CJSON(macroCountdown, cntdwn[F("macro")]);
  setCountdown();

  JsonArray timers = tm[F("ins")];
  uint8_t it = 0;
  for (JsonObject timer : timers) {
    if (it > 7) break;
    CJSON(timerHours[it], timer[F("hour")]);
    CJSON(timerMinutes[it], timer[F("min")]);
    CJSON(timerMacro[it], timer[F("macro")]);

    byte dowPrev =  timerWeekday[it];
    //note: act is currently only 0 or 1.
    //the reason we are not using bool is that the on-disk type in 0.11.0 was already int
    int actPrev = timerWeekday[it] & 0x01;
    CJSON(timerWeekday[it], timer[F("dow")]);
    if (timerWeekday[it] != dowPrev) { //present in JSON
      timerWeekday[it] <<= 1; //add active bit
      int act = timer[F("en")] | actPrev;
      if (act) timerWeekday[it]++;
    }

    it++;
  }

  JsonObject ota = doc["ota"];
  const char* pwd = ota["psk"]; //normally not present due to security

  bool pwdCorrect = !otaLock; //always allow access if ota not locked
  if (pwd != nullptr && strncmp(otaPass, pwd, 33) == 0) pwdCorrect = true;

  if (pwdCorrect) { //only accept these values from cfg.json if ota is unlocked (else from wsec.json)
    CJSON(otaLock, ota[F("lock")]);
    CJSON(wifiLock, ota[F("lock-wifi")]);
    CJSON(aOtaEnabled, ota[F("aota")]);
    getStringFromJson(otaPass, pwd, 33); //normally not present due to security
  }

  #ifdef WLED_ENABLE_DMX
  JsonObject dmx = doc["dmx"];
  CJSON(DMXChannels, dmx[F("chan")]);
  CJSON(DMXGap,dmx[F("gap")]);
  CJSON(DMXStart, dmx[F("start")]);
  CJSON(DMXStartLED,dmx[F("start-led")]);

  JsonArray dmx_fixmap = dmx[F("fixmap")];
  it = 0;
  for (int i : dmx_fixmap) {
    if (it > 14) break;
    CJSON(DMXFixtureMap[i],dmx_fixmap[i]);
    it++;
  }
  #endif

  JsonObject usermods_settings = doc["um"];
  usermods.readFromConfig(usermods_settings);
}

void serializeConfig() {
  serializeConfigSec();

  DEBUG_PRINTLN(F("Writing settings to /cfg.json..."));

  DynamicJsonDocument doc(JSON_BUFFER_SIZE);

  //{ //scope this to reduce stack size
  JsonArray rev = doc.createNestedArray("rev");
  rev.add(1); //major settings revision
  rev.add(0); //minor settings revision

  doc[F("vid")] = VERSION;

  JsonObject id = doc.createNestedObject("id");
  id[F("mdns")] = cmDNS;
  id[F("name")] = serverDescription;
  id[F("inv")] = alexaInvocationName;

  JsonObject nw = doc.createNestedObject("nw");

  JsonArray nw_ins = nw.createNestedArray("ins");

  JsonObject nw_ins_0 = nw_ins.createNestedObject();
  nw_ins_0[F("ssid")] = clientSSID;
  nw_ins_0[F("pskl")] = strlen(clientPass);

  JsonArray nw_ins_0_ip = nw_ins_0.createNestedArray("ip");
  JsonArray nw_ins_0_gw = nw_ins_0.createNestedArray("gw");
  JsonArray nw_ins_0_sn = nw_ins_0.createNestedArray("sn");

  for (byte i = 0; i < 4; i++) {
    nw_ins_0_ip.add(staticIP[i]);
    nw_ins_0_gw.add(staticGateway[i]);
    nw_ins_0_sn.add(staticSubnet[i]);
  }

  JsonObject ap = doc.createNestedObject("ap");
  ap[F("ssid")] = apSSID;
  ap[F("pskl")] = strlen(apPass);
  ap[F("chan")] = apChannel;
  ap[F("hide")] = apHide;
  ap[F("behav")] = apBehavior;

  JsonArray ap_ip = ap.createNestedArray("ip");
  ap_ip.add(4);
  ap_ip.add(3);
  ap_ip.add(2);
  ap_ip.add(1);

  JsonObject wifi = doc.createNestedObject("wifi");
  wifi[F("sleep")] = !noWifiSleep;
  wifi[F("phy")] = 1;

  #ifdef WLED_USE_ETHERNET
  JsonObject ethernet = doc.createNestedObject("eth");
  ethernet[F("type")] = ethernetType;
  #endif

  JsonObject hw = doc.createNestedObject("hw");

  JsonObject hw_led = hw.createNestedObject("led");
  hw_led[F("total")] = ledCount;
  hw_led[F("maxpwr")] = strip.ablMilliampsMax;
  hw_led[F("ledma")] = strip.milliampsPerLed;
  hw_led[F("rev")] = false; //strip.reverseMode;  // not used anymore, reversing per-strip
  hw_led[F("rgbwm")] = strip.rgbwMode;

  JsonArray hw_led_ins = hw_led.createNestedArray("ins");

  for (uint8_t s = 0; s < busses.getNumBusses(); s++) {
    Bus *bus = busses.getBus(s);
    if (!bus || bus->getLength()==0) break;
    JsonObject ins = hw_led_ins.createNestedObject();
    ins[F("en")] = true;
    ins[F("start")] = bus->getStart();
    ins[F("len")] = bus->getLength();
    JsonArray ins_pin = ins.createNestedArray("pin");
    uint8_t pins[5];
    uint8_t nPins = bus->getPins(pins);
    for (uint8_t i = 0; i < nPins; i++) ins_pin.add(pins[i]);
    ins[F("order")] = bus->getColorOrder();
    ins[F("rev")]  = bus->reversed;
    ins[F("skip")] = skipFirstLed ? 1 : 0;
    ins[F("type")] = bus->getType();
    ins[F("rgbw")] = bus->isRgbw();
  }

  JsonObject hw_btn = hw.createNestedObject("btn");

  JsonArray hw_btn_ins = hw_btn.createNestedArray("ins");

  // button BTNPIN
  JsonObject hw_btn_ins_0 = hw_btn_ins.createNestedObject();
  hw_btn_ins_0[F("type")] = (buttonEnabled) ? BTN_TYPE_PUSH : BTN_TYPE_NONE;

  JsonArray hw_btn_ins_0_pin = hw_btn_ins_0.createNestedArray("pin");
  hw_btn_ins_0_pin.add(btnPin);

  JsonArray hw_btn_ins_0_macros = hw_btn_ins_0.createNestedArray("macros");
  hw_btn_ins_0_macros.add(macroButton);
  hw_btn_ins_0_macros.add(macroLongPress);
  hw_btn_ins_0_macros.add(macroDoublePress);

  #ifndef WLED_DISABLE_INFRARED
  if (irPin>=0) {
    JsonObject hw_ir = hw.createNestedObject("ir");
    hw_ir[F("pin")] = irPin;
    hw_ir[F("type")] = irEnabled;              // the byte 'irEnabled' does contain the IR-Remote Type ( 0=disabled )
  }
  #endif

  JsonObject hw_relay = hw.createNestedObject("relay");
  hw_relay[F("pin")] = rlyPin;
  hw_relay[F("rev")] = rlyMde;

  //JsonObject hw_status = hw.createNestedObject("status");
  //hw_status[F("pin")] = -1;

  JsonObject hw_aux = hw.createNestedObject("aux");
  hw_aux[F("pin")] = auxPin;

  JsonObject light = doc.createNestedObject("light");
  light[F("scale-bri")] = briMultiplier;
  light[F("pal-mode")] = strip.paletteBlend;

  JsonObject light_gc = light.createNestedObject("gc");
  light_gc["bri"] = (strip.gammaCorrectBri) ? 2.8 : 1.0;
  light_gc[F("col")] = (strip.gammaCorrectCol) ? 2.8 : 1.0;

  JsonObject light_tr = light.createNestedObject("tr");
  light_tr[F("mode")] = fadeTransition;
  light_tr[F("dur")] = transitionDelayDefault / 100;
  light_tr[F("pal")] = strip.paletteFade;

  JsonObject light_nl = light.createNestedObject("nl");
  light_nl[F("mode")] = nightlightMode;
  light_nl[F("dur")] = nightlightDelayMinsDefault;
  light_nl[F("tbri")] = nightlightTargetBri;
  light_nl[F("macro")] = macroNl;

  JsonObject def = doc.createNestedObject("def");
  def[F("ps")] = bootPreset;
  def["on"] = turnOnAtBoot;
  def["bri"] = briS;

  //to be removed once preset cycles are presets
  if (saveCurrPresetCycConf) {
    JsonObject def_cy = def.createNestedObject("cy");
    def_cy["on"] = presetCyclingEnabled;

    JsonArray def_cy_range = def_cy.createNestedArray("range");
    def_cy_range.add(presetCycleMin);
    def_cy_range.add(presetCycleMax);
    def_cy[F("dur")] = presetCycleTime;
  }

  JsonObject interfaces = doc.createNestedObject("if");

  JsonObject if_sync = interfaces.createNestedObject("sync");
  if_sync[F("port0")] = udpPort;
  if_sync[F("port1")] = udpPort2;

  JsonObject if_sync_recv = if_sync.createNestedObject("recv");
  if_sync_recv["bri"] = receiveNotificationBrightness;
  if_sync_recv[F("col")] = receiveNotificationColor;
  if_sync_recv[F("fx")] = receiveNotificationEffects;

  JsonObject if_sync_send = if_sync.createNestedObject("send");
  if_sync_send[F("dir")] = notifyDirect;
  if_sync_send[F("btn")] = notifyButton;
  if_sync_send[F("va")] = notifyAlexa;
  if_sync_send[F("hue")] = notifyHue;
  if_sync_send[F("macro")] = notifyMacro;
  if_sync_send[F("twice")] = notifyTwice;

  JsonObject if_live = interfaces.createNestedObject("live");
  if_live[F("en")] = receiveDirect;
  if_live[F("port")] = e131Port;
  if_live[F("mc")] = e131Multicast;

  JsonObject if_live_dmx = if_live.createNestedObject("dmx");
  if_live_dmx[F("uni")] = e131Universe;
  if_live_dmx[F("seqskip")] = e131SkipOutOfSequence;
  if_live_dmx[F("addr")] = DMXAddress;
  if_live_dmx[F("mode")] = DMXMode;
  if_live[F("timeout")] = realtimeTimeoutMs / 100;
  if_live[F("maxbri")] = arlsForceMaxBri;
  if_live[F("no-gc")] = arlsDisableGammaCorrection;
  if_live[F("offset")] = arlsOffset;

  JsonObject if_va = interfaces.createNestedObject("va");
  if_va[F("alexa")] = alexaEnabled;

  JsonArray if_va_macros = if_va.createNestedArray("macros");
  if_va_macros.add(macroAlexaOn);
  if_va_macros.add(macroAlexaOff);
  JsonObject if_blynk = interfaces.createNestedObject("blynk");
  if_blynk[F("token")] = strlen(blynkApiKey) ? "Hidden":"";
  if_blynk[F("host")] = blynkHost;
  if_blynk[F("port")] = blynkPort;

  JsonObject if_mqtt = interfaces.createNestedObject("mqtt");
  if_mqtt[F("en")] = mqttEnabled;
  if_mqtt[F("broker")] = mqttServer;
  if_mqtt[F("port")] = mqttPort;
  if_mqtt[F("user")] = mqttUser;
  if_mqtt[F("pskl")] = strlen(mqttPass);
  if_mqtt[F("cid")] = mqttClientID;

  JsonObject if_mqtt_topics = if_mqtt.createNestedObject("topics");
  if_mqtt_topics[F("device")] = mqttDeviceTopic;
  if_mqtt_topics[F("group")] = mqttGroupTopic;

  JsonObject if_hue = interfaces.createNestedObject("hue");
  if_hue[F("en")] = huePollingEnabled;
  if_hue[F("id")] = huePollLightId;
  if_hue[F("iv")] = huePollIntervalMs / 100;

  JsonObject if_hue_recv = if_hue.createNestedObject("recv");
  if_hue_recv["on"] = hueApplyOnOff;
  if_hue_recv["bri"] = hueApplyBri;
  if_hue_recv[F("col")] = hueApplyColor;

  JsonArray if_hue_ip = if_hue.createNestedArray("ip");
  for (byte i = 0; i < 4; i++) {
    if_hue_ip.add(hueIP[i]);
  }

  JsonObject if_ntp = interfaces.createNestedObject("ntp");
  if_ntp[F("en")] = ntpEnabled;
  if_ntp[F("host")] = ntpServerName;
  if_ntp[F("tz")] = currentTimezone;
  if_ntp[F("offset")] = utcOffsetSecs;
  if_ntp[F("ampm")] = useAMPM;

  JsonObject ol = doc.createNestedObject("ol");
  ol[F("clock")] = overlayDefault;
  ol[F("cntdwn")] = countdownMode;

  ol[F("min")] = overlayMin;
  ol[F("max")] = overlayMax;
  ol[F("o12pix")] = analogClock12pixel;
  ol[F("o5m")] = analogClock5MinuteMarks;
  ol[F("osec")] = analogClockSecondsTrail;

  JsonObject timers = doc.createNestedObject("timers");

  JsonObject cntdwn = timers.createNestedObject("cntdwn");
  JsonArray goal = cntdwn.createNestedArray("goal");
  goal.add(countdownYear); goal.add(countdownMonth); goal.add(countdownDay);
  goal.add(countdownHour); goal.add(countdownMin); goal.add(countdownSec);
  cntdwn[F("macro")] = macroCountdown;

  JsonArray timers_ins = timers.createNestedArray("ins");

  for (byte i = 0; i < 8; i++) {
    if (timerMacro[i] == 0 && timerHours[i] == 0 && timerMinutes[i] == 0) continue;
    JsonObject timers_ins0 = timers_ins.createNestedObject();
    timers_ins0[F("en")] = (timerWeekday[i] & 0x01);
    timers_ins0[F("hour")] = timerHours[i];
    timers_ins0[F("min")] = timerMinutes[i];
    timers_ins0[F("macro")] = timerMacro[i];
    timers_ins0[F("dow")] = timerWeekday[i] >> 1;
  }

  JsonObject ota = doc.createNestedObject("ota");
  ota[F("lock")] = otaLock;
  ota[F("lock-wifi")] = wifiLock;
  ota[F("pskl")] = strlen(otaPass);
  ota[F("aota")] = aOtaEnabled;

  #ifdef WLED_ENABLE_DMX
  JsonObject dmx = doc.createNestedObject("dmx");
  dmx[F("chan")] = DMXChannels;
  dmx[F("gap")] = DMXGap;
  dmx[F("start")] = DMXStart;
  dmx[F("start-led")] = DMXStartLED;

  JsonArray dmx_fixmap = dmx.createNestedArray("fixmap");
  for (byte i = 0; i < 15; i++)
    dmx_fixmap.add(DMXFixtureMap[i]);
  #endif
  //}

  JsonObject usermods_settings = doc.createNestedObject("um");
  usermods.addToConfig(usermods_settings);

  File f = WLED_FS.open("/cfg.json", "w");
  if (f) serializeJson(doc, f);
  f.close();
}

//settings in /wsec.json, not accessible via webserver, for passwords and tokens
bool deserializeConfigSec() {
  DEBUG_PRINTLN(F("Reading settings from /wsec.json..."));

  DynamicJsonDocument doc(JSON_BUFFER_SIZE);

  bool success = readObjectFromFile("/wsec.json", nullptr, &doc);
  if (!success) return false;

  JsonObject nw_ins_0 = doc["nw"][F("ins")][0];
  getStringFromJson(clientPass, nw_ins_0["psk"], 65);

  JsonObject ap = doc[F("ap")];
  getStringFromJson(apPass, ap["psk"] , 65);

  JsonObject interfaces = doc["if"];

  const char* apikey = interfaces["blynk"][F("token")] | "Hidden";
  int tdd = strnlen(apikey, 36);
  if (tdd > 20 || tdd == 0)
    getStringFromJson(blynkApiKey, apikey, 36);

  JsonObject if_mqtt = interfaces[F("mqtt")];
  getStringFromJson(mqttPass, if_mqtt["psk"], 41);

  getStringFromJson(hueApiKey, interfaces[F("hue")][F("key")], 47);

  JsonObject ota = doc["ota"];
  getStringFromJson(otaPass, ota[F("pwd")], 33);
  CJSON(otaLock, ota[F("lock")]);
  CJSON(wifiLock, ota[F("lock-wifi")]);
  CJSON(aOtaEnabled, ota[F("aota")]);

  return true;
}

void serializeConfigSec() {
  DEBUG_PRINTLN(F("Writing settings to /wsec.json..."));

  DynamicJsonDocument doc(JSON_BUFFER_SIZE);

  JsonObject nw = doc.createNestedObject("nw");

  JsonArray nw_ins = nw.createNestedArray("ins");

  JsonObject nw_ins_0 = nw_ins.createNestedObject();
  nw_ins_0["psk"] = clientPass;

  JsonObject ap = doc.createNestedObject("ap");
  ap["psk"] = apPass;

  JsonObject interfaces = doc.createNestedObject("if");
  JsonObject if_blynk = interfaces.createNestedObject("blynk");
  if_blynk[F("token")] = blynkApiKey;
  JsonObject if_mqtt = interfaces.createNestedObject("mqtt");
  if_mqtt["psk"] = mqttPass;
  JsonObject if_hue = interfaces.createNestedObject("hue");
  if_hue[F("key")] = hueApiKey;

  JsonObject ota = doc.createNestedObject("ota");
  ota[F("pwd")] = otaPass;
  ota[F("lock")] = otaLock;
  ota[F("lock-wifi")] = wifiLock;
  ota[F("aota")] = aOtaEnabled;

  File f = WLED_FS.open("/wsec.json", "w");
  if (f) serializeJson(doc, f);
  f.close();
}<|MERGE_RESOLUTION|>--- conflicted
+++ resolved
@@ -100,12 +100,8 @@
   CJSON(strip.rgbwMode, hw_led[F("rgbwm")]);
 
   JsonArray ins = hw_led["ins"];
-<<<<<<< HEAD
-  uint8_t s = 0;
+  uint8_t s = 0;  // bus iterator
   bool skipFirst = skipFirstLed = false;
-=======
-  uint8_t s = 0; //bus iterator
->>>>>>> 195af002
   useRGBW = false;
   busses.removeAll();
   uint32_t mem = 0;
@@ -135,15 +131,10 @@
     if ((bool)elm[F("rgbw")]) SET_BIT(ledType,7); else UNSET_BIT(ledType,7);  // hack bit 7 to indicate RGBW (as an override if necessary)
     useRGBW |= (bool)elm[F("rgbw")];
     s++;
-<<<<<<< HEAD
     lC += length;
     BusConfig bc = BusConfig(ledType, pins, start, length, colorOrder, reversed, skipFirst);
-    busses.add(bc);
-=======
-    BusConfig bc = BusConfig(ledType, pins, start, length, colorOrder, reversed);
     mem += busses.memUsage(bc);
     if (mem <= MAX_LED_MEMORY) busses.add(bc);
->>>>>>> 195af002
   }
   if (lC > ledCount) ledCount = lC; // fix incorrect total length (honour analog setup)
   strip.finalizeInit();
