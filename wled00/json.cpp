--- conflicted
+++ resolved
@@ -334,16 +334,12 @@
 
   usermods.readFromJsonState(root);
 
-<<<<<<< HEAD
   int8_t ledmap = root[F("ledmap")] | -1;
   if (ledmap >= 0) {
     strip.deserializeMap(ledmap);
   }
 
-  int ps = root[F("psave")] | -1;
-=======
   byte ps = root[F("psave")];
->>>>>>> b44ffffe
   if (ps > 0) {
     DEBUG_PRINTLN(F("Saving preset"));
     savePreset(ps, true, nullptr, root);
@@ -353,14 +349,9 @@
       DEBUG_PRINTLN(F("Deleting preset"));
       deletePreset(ps);
     }
-<<<<<<< HEAD
-    ps = root["ps"] | -1; //load preset (clears state request!)
-    if (ps >= 0) {
+
+    if (getVal(root["ps"], &presetCycCurr, 1, 5)) { //load preset (clears state request!)
       DEBUG_PRINTLN(F("Applying preset"));
-=======
-
-    if (getVal(root["ps"], &presetCycCurr, 1, 5)) { //load preset (clears state request!)
->>>>>>> b44ffffe
       if (!presetId) unloadPlaylist(); //stop playlist if preset changed manually
       applyPreset(presetCycCurr, callMode);
       return stateResponse;
