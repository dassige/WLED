#ifndef WLED_CONST_H
#define WLED_CONST_H

/*
 * Readability defines and their associated numerical values + compile-time constants
 */

//Defaults
#define DEFAULT_CLIENT_SSID "Your_Network"
#define DEFAULT_AP_PASS     "wled1234"
#define DEFAULT_OTA_PASS    "wledota"

//increase if you need more
#define WLED_MAX_USERMODS 4

//Usermod IDs
#define USERMOD_ID_RESERVED       0            //Unused. Might indicate no usermod present
#define USERMOD_ID_UNSPECIFIED    1            //Default value for a general user mod that does not specify a custom ID
#define USERMOD_ID_EXAMPLE        2            //Usermod "usermod_v2_example.h"
#define USERMOD_ID_TEMPERATURE    3            //Usermod "usermod_temperature.h"
#define USERMOD_ID_FIXNETSERVICES 4            //Usermod "usermod_Fix_unreachable_netservices.h"
#define USERMOD_ID_PIRSWITCH      5            //Usermod "usermod_PIR_sensor_switch.h"
#define USERMOD_ID_IMU            6            //Usermod "usermod_mpu6050_imu.h"

//Access point behavior
#define AP_BEHAVIOR_BOOT_NO_CONN  0            //Open AP when no connection after boot
#define AP_BEHAVIOR_NO_CONN       1            //Open when no connection (either after boot or if connection is lost)
#define AP_BEHAVIOR_ALWAYS        2            //Always open
#define AP_BEHAVIOR_BUTTON_ONLY   3            //Only when button pressed for 6 sec

//Notifier callMode 
#define NOTIFIER_CALL_MODE_INIT           0    //no updates on init, can be used to disable updates
#define NOTIFIER_CALL_MODE_DIRECT_CHANGE  1
#define NOTIFIER_CALL_MODE_BUTTON         2
#define NOTIFIER_CALL_MODE_NOTIFICATION   3
#define NOTIFIER_CALL_MODE_NIGHTLIGHT     4
#define NOTIFIER_CALL_MODE_NO_NOTIFY      5
#define NOTIFIER_CALL_MODE_FX_CHANGED     6    //no longer used
#define NOTIFIER_CALL_MODE_HUE            7
#define NOTIFIER_CALL_MODE_PRESET_CYCLE   8
#define NOTIFIER_CALL_MODE_BLYNK          9
#define NOTIFIER_CALL_MODE_ALEXA         10

//RGB to RGBW conversion mode
#define RGBW_MODE_MANUAL_ONLY     0            //No automatic white channel calculation. Manual white channel slider
#define RGBW_MODE_AUTO_BRIGHTER   1            //New algorithm. Adds as much white as the darkest RGBW channel
#define RGBW_MODE_AUTO_ACCURATE   2            //New algorithm. Adds as much white as the darkest RGBW channel and subtracts this amount from each RGB channel
#define RGBW_MODE_DUAL            3            //Manual slider + auto calculation. Automatically calculates only if manual slider is set to off (0)  
#define RGBW_MODE_LEGACY          4            //Old floating algorithm. Too slow for realtime and palette support

//realtime modes
#define REALTIME_MODE_INACTIVE    0
#define REALTIME_MODE_GENERIC     1
#define REALTIME_MODE_UDP         2
#define REALTIME_MODE_HYPERION    3
#define REALTIME_MODE_E131        4
#define REALTIME_MODE_ADALIGHT    5
#define REALTIME_MODE_ARTNET      6
#define REALTIME_MODE_TPM2NET     7

//realtime override modes
#define REALTIME_OVERRIDE_NONE    0
#define REALTIME_OVERRIDE_ONCE    1
#define REALTIME_OVERRIDE_ALWAYS  2

//E1.31 DMX modes
#define DMX_MODE_DISABLED         0            //not used
#define DMX_MODE_SINGLE_RGB       1            //all LEDs same RGB color (3 channels)
#define DMX_MODE_SINGLE_DRGB      2            //all LEDs same RGB color and master dimmer (4 channels)
#define DMX_MODE_EFFECT           3            //trigger standalone effects of WLED (11 channels)
#define DMX_MODE_MULTIPLE_RGB     4            //every LED is addressed with its own RGB (ledCount * 3 channels)
#define DMX_MODE_MULTIPLE_DRGB    5            //every LED is addressed with its own RGB and share a master dimmer (ledCount * 3 + 1 channels)

//Light capability byte (unused)
#define TYPE_NONE                 0            //light is not configured
#define TYPE_RESERVED             1            //unused. Might indicate a "virtual" light
#define TYPE_WS2812_RGB           2
#define TYPE_SK6812_RGBW          3
#define TYPE_WS2812_WWA           4            //amber + warm + cold white
#define TYPE_WS2801               5
#define TYPE_ANALOG_1CH           6            //single channel PWM. Uses value of brightest RGBW channel
#define TYPE_ANALOG_2CH           7            //analog WW + CW
#define TYPE_ANALOG_3CH           8            //analog RGB
#define TYPE_ANALOG_4CH           9            //analog RGBW
#define TYPE_ANALOG_5CH          10            //analog RGB + WW + CW
#define TYPE_APA102              11
#define TYPE_LPD8806             12

//Hue error codes
#define HUE_ERROR_INACTIVE        0
#define HUE_ERROR_UNAUTHORIZED    1
#define HUE_ERROR_LIGHTID         3
#define HUE_ERROR_PUSHLINK      101
#define HUE_ERROR_JSON_PARSING  250
#define HUE_ERROR_TIMEOUT       251
#define HUE_ERROR_ACTIVE        255

//Segment option byte bits
#define SEG_OPTION_SELECTED       0
#define SEG_OPTION_REVERSED       1
#define SEG_OPTION_ON             2
#define SEG_OPTION_MIRROR         3            //Indicates that the effect will be mirrored within the segment
#define SEG_OPTION_NONUNITY       4            //Indicates that the effect does not use FRAMETIME or needs getPixelColor
#define SEG_OPTION_FREEZE         5            //Segment contents will not be refreshed
#define SEG_OPTION_TRANSITIONAL   7

//Timer mode types
#define NL_MODE_SET               0            //After nightlight time elapsed, set to target brightness
#define NL_MODE_FADE              1            //Fade to target brightness gradually
#define NL_MODE_COLORFADE         2            //Fade to target brightness and secondary color gradually
#define NL_MODE_SUN               3            //Sunrise/sunset. Target brightness is set immediately, then Sunrise effect is started. Max 60 min.

//EEPROM size
#define EEPSIZE 2560  //Maximum is 4096

#define NTP_PACKET_SIZE 48

// maximum number of LEDs - MAX_LEDS is coming from the JSON response getting too big, MAX_LEDS_DMA will become a timing issue
#define MAX_LEDS 1500
#define MAX_LEDS_DMA 500

// string temp buffer (now stored in stack locally)
#define OMAX 2048

#define E131_MAX_UNIVERSE_COUNT 9

#define ABL_MILLIAMPS_DEFAULT 850; // auto lower brightness to stay close to milliampere limit

<<<<<<< HEAD
#define TOUCH_THRESHOLD 32 // limit to recognize a touch, higher value means more sensitive

// Size of buffer for API JSON object (increase for more segments)
#ifdef ESP8266
  #define JSON_BUFFER_SIZE 9216
#else
  #define JSON_BUFFER_SIZE 16384
#endif
=======
// WLED Error modes
#define ERR_NONE         0  // All good :)
#define ERR_EEP_COMMIT   2  // Could not commit to EEPROM (wrong flash layout?)
#define ERR_FS_BEGIN    10  // Could not init filesystem (no partition?)
#define ERR_FS_QUOTA    11  // The FS is full or the maximum file size is reached
#define ERR_FS_PLOAD    12  // It was attempted to load a preset that does not exist
#define ERR_FS_GENERAL  19  // A general unspecified filesystem error occured
>>>>>>> 0028c3c6

#endif<|MERGE_RESOLUTION|>--- conflicted
+++ resolved
@@ -104,6 +104,15 @@
 #define SEG_OPTION_FREEZE         5            //Segment contents will not be refreshed
 #define SEG_OPTION_TRANSITIONAL   7
 
+// WLED Error modes
+#define ERR_NONE         0  // All good :)
+#define ERR_EEP_COMMIT   2  // Could not commit to EEPROM (wrong flash layout?)
+#define ERR_JSON         9  // JSON parsing failed (input too large?)
+#define ERR_FS_BEGIN    10  // Could not init filesystem (no partition?)
+#define ERR_FS_QUOTA    11  // The FS is full or the maximum file size is reached
+#define ERR_FS_PLOAD    12  // It was attempted to load a preset that does not exist
+#define ERR_FS_GENERAL  19  // A general unspecified filesystem error occured
+
 //Timer mode types
 #define NL_MODE_SET               0            //After nightlight time elapsed, set to target brightness
 #define NL_MODE_FADE              1            //Fade to target brightness gradually
@@ -126,7 +135,7 @@
 
 #define ABL_MILLIAMPS_DEFAULT 850; // auto lower brightness to stay close to milliampere limit
 
-<<<<<<< HEAD
+
 #define TOUCH_THRESHOLD 32 // limit to recognize a touch, higher value means more sensitive
 
 // Size of buffer for API JSON object (increase for more segments)
@@ -135,14 +144,5 @@
 #else
   #define JSON_BUFFER_SIZE 16384
 #endif
-=======
-// WLED Error modes
-#define ERR_NONE         0  // All good :)
-#define ERR_EEP_COMMIT   2  // Could not commit to EEPROM (wrong flash layout?)
-#define ERR_FS_BEGIN    10  // Could not init filesystem (no partition?)
-#define ERR_FS_QUOTA    11  // The FS is full or the maximum file size is reached
-#define ERR_FS_PLOAD    12  // It was attempted to load a preset that does not exist
-#define ERR_FS_GENERAL  19  // A general unspecified filesystem error occured
->>>>>>> 0028c3c6
 
 #endif