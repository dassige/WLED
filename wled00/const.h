#ifndef WLED_CONST_H
#define WLED_CONST_H

/*
 * Readability defines and their associated numerical values + compile-time constants
 */

//Defaults
#define DEFAULT_CLIENT_SSID "Your_Network"
#define DEFAULT_AP_PASS     "wled1234"
#define DEFAULT_OTA_PASS    "wledota"

//increase if you need more
#ifndef WLED_MAX_USERMODS
  #ifdef ESP8266
    #define WLED_MAX_USERMODS 4
  #else
    #define WLED_MAX_USERMODS 6
  #endif
#endif

#ifndef WLED_MAX_BUSSES
  #ifdef ESP8266
    #define WLED_MAX_BUSSES 3
  #else
    #ifdef CONFIG_IDF_TARGET_ESP32S2
      #define WLED_MAX_BUSSES 5
    #else
      #define WLED_MAX_BUSSES 10
    #endif
  #endif
#endif

#ifndef WLED_MAX_BUTTONS
  #ifdef ESP8266
    #define WLED_MAX_BUTTONS 2
  #else
    #define WLED_MAX_BUTTONS 4
  #endif
#endif

//Usermod IDs
#define USERMOD_ID_RESERVED               0     //Unused. Might indicate no usermod present
#define USERMOD_ID_UNSPECIFIED            1     //Default value for a general user mod that does not specify a custom ID
#define USERMOD_ID_EXAMPLE                2     //Usermod "usermod_v2_example.h"
#define USERMOD_ID_TEMPERATURE            3     //Usermod "usermod_temperature.h"
#define USERMOD_ID_FIXNETSERVICES         4     //Usermod "usermod_Fix_unreachable_netservices.h"
#define USERMOD_ID_PIRSWITCH              5     //Usermod "usermod_PIR_sensor_switch.h"
#define USERMOD_ID_IMU                    6     //Usermod "usermod_mpu6050_imu.h"
#define USERMOD_ID_FOUR_LINE_DISP         7     //Usermod "usermod_v2_four_line_display.h
#define USERMOD_ID_ROTARY_ENC_UI          8     //Usermod "usermod_v2_rotary_encoder_ui.h"
#define USERMOD_ID_AUTO_SAVE              9     //Usermod "usermod_v2_auto_save.h"
#define USERMOD_ID_DHT                   10     //Usermod "usermod_dht.h"
#define USERMOD_ID_MODE_SORT             11     //Usermod "usermod_v2_mode_sort.h"
#define USERMOD_ID_VL53L0X               12     //Usermod "usermod_vl53l0x_gestures.h"
#define USERMOD_ID_MULTI_RELAY           13     //Usermod "usermod_multi_relay.h"
#define USERMOD_ID_ANIMATED_STAIRCASE    14     //Usermod "Animated_Staircase.h"
#define USERMOD_ID_RTC                   15     //Usermod "usermod_rtc.h"
#define USERMOD_ID_ELEKSTUBE_IPS         16     //Usermod "usermod_elekstube_ips.h"
#define USERMOD_ID_SN_PHOTORESISTOR      17     //Usermod "usermod_sn_photoresistor.h"
#define USERMOD_ID_BATTERY_STATUS_BASIC  18     //Usermod "usermod_v2_battery_status_basic.h"
<<<<<<< HEAD
#define USERMOD_ID_SEVEN_SEGMENT_DISPLAY 19     //Usermod "usermod_v2_seven_segment_display.h"
=======
#define USERMOD_ID_PWM_FAN               19     //Usermod "usermod_PWM_fan.h"
#define USERMOD_ID_BH1750                20     //Usermod "usermod_bh1750.h"
>>>>>>> b89f7180

//Access point behavior
#define AP_BEHAVIOR_BOOT_NO_CONN          0     //Open AP when no connection after boot
#define AP_BEHAVIOR_NO_CONN               1     //Open when no connection (either after boot or if connection is lost)
#define AP_BEHAVIOR_ALWAYS                2     //Always open
#define AP_BEHAVIOR_BUTTON_ONLY           3     //Only when button pressed for 6 sec

//Notifier callMode
#define CALL_MODE_INIT           0     //no updates on init, can be used to disable updates
#define CALL_MODE_DIRECT_CHANGE  1
#define CALL_MODE_BUTTON         2
#define CALL_MODE_NOTIFICATION   3
#define CALL_MODE_NIGHTLIGHT     4
#define CALL_MODE_NO_NOTIFY      5
#define CALL_MODE_FX_CHANGED     6     //no longer used
#define CALL_MODE_HUE            7
#define CALL_MODE_PRESET_CYCLE   8
#define CALL_MODE_BLYNK          9
#define CALL_MODE_ALEXA         10
#define CALL_MODE_WS_SEND       11     //special call mode, not for notifier, updates websocket only

//RGB to RGBW conversion mode
#define RGBW_MODE_MANUAL_ONLY     0            //No automatic white channel calculation. Manual white channel slider
#define RGBW_MODE_AUTO_BRIGHTER   1            //New algorithm. Adds as much white as the darkest RGBW channel
#define RGBW_MODE_AUTO_ACCURATE   2            //New algorithm. Adds as much white as the darkest RGBW channel and subtracts this amount from each RGB channel
#define RGBW_MODE_DUAL            3            //Manual slider + auto calculation. Automatically calculates only if manual slider is set to off (0)
#define RGBW_MODE_LEGACY          4            //Old floating algorithm. Too slow for realtime and palette support

//realtime modes
#define REALTIME_MODE_INACTIVE    0
#define REALTIME_MODE_GENERIC     1
#define REALTIME_MODE_UDP         2
#define REALTIME_MODE_HYPERION    3
#define REALTIME_MODE_E131        4
#define REALTIME_MODE_ADALIGHT    5
#define REALTIME_MODE_ARTNET      6
#define REALTIME_MODE_TPM2NET     7
#define REALTIME_MODE_DDP         8

//realtime override modes
#define REALTIME_OVERRIDE_NONE    0
#define REALTIME_OVERRIDE_ONCE    1
#define REALTIME_OVERRIDE_ALWAYS  2

//E1.31 DMX modes
#define DMX_MODE_DISABLED         0            //not used
#define DMX_MODE_SINGLE_RGB       1            //all LEDs same RGB color (3 channels)
#define DMX_MODE_SINGLE_DRGB      2            //all LEDs same RGB color and master dimmer (4 channels)
#define DMX_MODE_EFFECT           3            //trigger standalone effects of WLED (11 channels)
#define DMX_MODE_MULTIPLE_RGB     4            //every LED is addressed with its own RGB (ledCount * 3 channels)
#define DMX_MODE_MULTIPLE_DRGB    5            //every LED is addressed with its own RGB and share a master dimmer (ledCount * 3 + 1 channels)
#define DMX_MODE_MULTIPLE_RGBW    6            //every LED is addressed with its own RGBW (ledCount * 4 channels)

//Light capability byte (unused) 0bRCCCTTTT
//bits 0/1/2/3: specifies a type of LED driver. A single "driver" may have different chip models but must have the same protocol/behavior
//bits 4/5/6: specifies the class of LED driver - 0b000 (dec. 0-15)  unconfigured/reserved
//                                              - 0b001 (dec. 16-31) digital (data pin only)
//                                              - 0b010 (dec. 32-47) analog (PWM)
//                                              - 0b011 (dec. 48-63) digital (data + clock / SPI)
//                                              - 0b100 (dec. 64-79) unused/reserved
//                                              - 0b101 (dec. 80-95) digital (data + clock / SPI)
//                                              - 0b110 (dec. 96-111) unused/reserved
//                                              - 0b111 (dec. 112-127) unused/reserved
//bit 7 is reserved and set to 0

#define TYPE_NONE                 0            //light is not configured
#define TYPE_RESERVED             1            //unused. Might indicate a "virtual" light
//Digital types (data pin only) (16-31)
#define TYPE_WS2812_1CH          20            //white-only chips
#define TYPE_WS2812_WWA          21            //amber + warm + cold white
#define TYPE_WS2812_RGB          22
#define TYPE_GS8608              23            //same driver as WS2812, but will require signal 2x per second (else displays test pattern)
#define TYPE_WS2811_400KHZ       24            //half-speed WS2812 protocol, used by very old WS2811 units
#define TYPE_SK6812_RGBW         30
#define TYPE_TM1814              31
//"Analog" types (PWM) (32-47)
#define TYPE_ONOFF               40            //binary output (relays etc.)
#define TYPE_ANALOG_1CH          41            //single channel PWM. Uses value of brightest RGBW channel
#define TYPE_ANALOG_2CH          42            //analog WW + CW
#define TYPE_ANALOG_3CH          43            //analog RGB
#define TYPE_ANALOG_4CH          44            //analog RGBW
#define TYPE_ANALOG_5CH          45            //analog RGB + WW + CW
//Digital types (data + clock / SPI) (48-63)
#define TYPE_WS2801              50
#define TYPE_APA102              51
#define TYPE_LPD8806             52
#define TYPE_P9813               53
//Network types (master broadcast) (80-95)
#define TYPE_NET_DDP_RGB         80            //network DDP RGB bus (master broadcast bus)
#define TYPE_NET_E131_RGB        81            //network E131 RGB bus (master broadcast bus)
#define TYPE_NET_ARTNET_RGB      82            //network ArtNet RGB bus (master broadcast bus)

#define IS_DIGITAL(t) ((t) & 0x10) //digital are 16-31 and 48-63
#define IS_PWM(t)     ((t) > 40 && (t) < 46)
#define NUM_PWM_PINS(t) ((t) - 40) //for analog PWM 41-45 only
#define IS_2PIN(t)      ((t) > 47)

//Color orders
#define COL_ORDER_GRB             0           //GRB(w),defaut
#define COL_ORDER_RGB             1           //common for WS2811
#define COL_ORDER_BRG             2
#define COL_ORDER_RBG             3
#define COL_ORDER_BGR             4
#define COL_ORDER_GBR             5


//Button type
#define BTN_TYPE_NONE             0
#define BTN_TYPE_RESERVED         1
#define BTN_TYPE_PUSH             2
#define BTN_TYPE_PUSH_ACT_HIGH    3
#define BTN_TYPE_SWITCH           4
#define BTN_TYPE_PIR_SENSOR       5
#define BTN_TYPE_TOUCH            6
#define BTN_TYPE_ANALOG           7
#define BTN_TYPE_ANALOG_INVERTED  8

//Ethernet board types
#define WLED_NUM_ETH_TYPES        7

#define WLED_ETH_NONE             0
#define WLED_ETH_WT32_ETH01       1
#define WLED_ETH_ESP32_POE        2
#define WLED_ETH_WESP32           3
#define WLED_ETH_QUINLED          4
#define WLED_ETH_TWILIGHTLORD     5
#define WLED_ETH_ESP32DEUX        6

//Hue error codes
#define HUE_ERROR_INACTIVE        0
#define HUE_ERROR_UNAUTHORIZED    1
#define HUE_ERROR_LIGHTID         3
#define HUE_ERROR_PUSHLINK      101
#define HUE_ERROR_JSON_PARSING  250
#define HUE_ERROR_TIMEOUT       251
#define HUE_ERROR_ACTIVE        255

//Segment option byte bits
#define SEG_OPTION_SELECTED       0
#define SEG_OPTION_REVERSED       1
#define SEG_OPTION_ON             2
#define SEG_OPTION_MIRROR         3            //Indicates that the effect will be mirrored within the segment
#define SEG_OPTION_NONUNITY       4            //Indicates that the effect does not use FRAMETIME or needs getPixelColor
#define SEG_OPTION_FREEZE         5            //Segment contents will not be refreshed
#define SEG_OPTION_TRANSITIONAL   7

//Segment differs return byte
#define SEG_DIFFERS_BRI        0x01
#define SEG_DIFFERS_OPT        0x02
#define SEG_DIFFERS_COL        0x04
#define SEG_DIFFERS_FX         0x08
#define SEG_DIFFERS_BOUNDS     0x10
#define SEG_DIFFERS_GSO        0x20

//Playlist option byte
#define PL_OPTION_SHUFFLE      0x01

// WLED Error modes
#define ERR_NONE         0  // All good :)
#define ERR_EEP_COMMIT   2  // Could not commit to EEPROM (wrong flash layout?)
#define ERR_JSON         9  // JSON parsing failed (input too large?)
#define ERR_FS_BEGIN    10  // Could not init filesystem (no partition?)
#define ERR_FS_QUOTA    11  // The FS is full or the maximum file size is reached
#define ERR_FS_PLOAD    12  // It was attempted to load a preset that does not exist
#define ERR_FS_IRLOAD   13  // It was attempted to load an IR JSON cmd, but the "ir.json" file does not exist
#define ERR_FS_GENERAL  19  // A general unspecified filesystem error occured
#define ERR_OVERTEMP    30  // An attached temperature sensor has measured above threshold temperature (not implemented)
#define ERR_OVERCURRENT 31  // An attached current sensor has measured a current above the threshold (not implemented)
#define ERR_UNDERVOLT   32  // An attached voltmeter has measured a voltage below the threshold (not implemented)

//Timer mode types
#define NL_MODE_SET               0            //After nightlight time elapsed, set to target brightness
#define NL_MODE_FADE              1            //Fade to target brightness gradually
#define NL_MODE_COLORFADE         2            //Fade to target brightness and secondary color gradually
#define NL_MODE_SUN               3            //Sunrise/sunset. Target brightness is set immediately, then Sunrise effect is started. Max 60 min.


#define NTP_PACKET_SIZE 48

// maximum number of LEDs - more than 1500 LEDs (or 500 DMA "LEDPIN 3" driven ones) will cause a low memory condition on ESP8266
#ifndef MAX_LEDS
#ifdef ESP8266
#define MAX_LEDS 1664 // can't rely on memory limit to limit this to 1600 LEDs
#else
#define MAX_LEDS 8192
#endif
#endif

#ifndef MAX_LED_MEMORY
#ifdef ESP8266
#define MAX_LED_MEMORY 4000
#else
#define MAX_LED_MEMORY 64000
#endif
#endif

#ifndef MAX_LEDS_PER_BUS
#define MAX_LEDS_PER_BUS 4096
#endif

// string temp buffer (now stored in stack locally)
#define OMAX 2048

#ifdef WLED_USE_ETHERNET
#define E131_MAX_UNIVERSE_COUNT 20
#else
#define E131_MAX_UNIVERSE_COUNT 10
#endif

#define ABL_MILLIAMPS_DEFAULT 850  // auto lower brightness to stay close to milliampere limit

// PWM settings
#ifndef WLED_PWM_FREQ
#ifdef ESP8266
  #define WLED_PWM_FREQ    880 //PWM frequency proven as good for LEDs
#else
  #define WLED_PWM_FREQ  19531
#endif
#endif

#define TOUCH_THRESHOLD 32 // limit to recognize a touch, higher value means more sensitive

// Size of buffer for API JSON object (increase for more segments)
#ifdef ESP8266
  #define JSON_BUFFER_SIZE 9216
#else
  #define JSON_BUFFER_SIZE 20480
#endif

// Maximum size of node map (list of other WLED instances)
#ifdef ESP8266
  #define WLED_MAX_NODES 24
#else
  #define WLED_MAX_NODES 150
#endif

//this is merely a default now and can be changed at runtime
#ifndef LEDPIN
#ifdef ESP8266
  #define LEDPIN 2    // GPIO2 (D4) on Wemod D1 mini compatible boards
#else
  #define LEDPIN 16   // aligns with GPIO2 (D4) on Wemos D1 mini32 compatible boards
#endif
#endif

#ifdef WLED_ENABLE_DMX
#if (LEDPIN == 2)
  #undef LEDPIN
  #define LEDPIN 3
  #warning "Pin conflict compiling with DMX and LEDs on pin 2. The default LED pin has been changed to pin 3."
#endif
#endif

#ifndef DEFAULT_LED_COUNT
  #define DEFAULT_LED_COUNT 30
#endif

#endif<|MERGE_RESOLUTION|>--- conflicted
+++ resolved
@@ -59,12 +59,9 @@
 #define USERMOD_ID_ELEKSTUBE_IPS         16     //Usermod "usermod_elekstube_ips.h"
 #define USERMOD_ID_SN_PHOTORESISTOR      17     //Usermod "usermod_sn_photoresistor.h"
 #define USERMOD_ID_BATTERY_STATUS_BASIC  18     //Usermod "usermod_v2_battery_status_basic.h"
-<<<<<<< HEAD
-#define USERMOD_ID_SEVEN_SEGMENT_DISPLAY 19     //Usermod "usermod_v2_seven_segment_display.h"
-=======
 #define USERMOD_ID_PWM_FAN               19     //Usermod "usermod_PWM_fan.h"
 #define USERMOD_ID_BH1750                20     //Usermod "usermod_bh1750.h"
->>>>>>> b89f7180
+#define USERMOD_ID_SEVEN_SEGMENT_DISPLAY 21     //Usermod "usermod_v2_seven_segment_display.h"
 
 //Access point behavior
 #define AP_BEHAVIOR_BOOT_NO_CONN          0     //Open AP when no connection after boot
