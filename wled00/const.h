--- conflicted
+++ resolved
@@ -172,11 +172,8 @@
 #define USERMOD_ID_STAIRWAY_WIPE         44     //Usermod "stairway-wipe-usermod-v2.h"
 #define USERMOD_ID_ANIMARTRIX            45     //Usermod "usermod_v2_animartrix.h"
 #define USERMOD_ID_HTTP_PULL_LIGHT_CONTROL 46   //usermod "usermod_v2_HttpPullLightControl.h"
-<<<<<<< HEAD
-#define USERMOD_ID_MAX17048              47     //Usermod "usermod_max17048.h"
-=======
 #define USERMOD_ID_TETRISAI              47     //Usermod "usermod_v2_tetris.h"
->>>>>>> 20ed81cd
+#define USERMOD_ID_MAX17048              48     //Usermod "usermod_max17048.h"
 
 //Access point behavior
 #define AP_BEHAVIOR_BOOT_NO_CONN          0     //Open AP when no connection after boot
