--- conflicted
+++ resolved
@@ -360,18 +360,9 @@
           && (timerWeekday[i] & 0x01) //timer is enabled
           && (timerHours[i] == hour(localTime) || timerHours[i] == 24) //if hour is set to 24, activate every hour 
           && timerMinutes[i] == minute(localTime)
-<<<<<<< HEAD
-          && ( (timerDay[i] == 0 && ((timerWeekday[i] >> weekdayMondayFirst()) & 0x01)) //timer should activate at current day of week
-            || (timerDay[i] > 0 && timerDay[i]==day(localTime) && 
-              (timerMonth[i] == 0 || timerMonth[i]==month(localTime) || (timerMonth[i]==13 && month(localTime)%2) || (timerMonth[i]==14 && !(month(localTime)%2)))
-            )
-          )
-        )
-=======
           && ((timerWeekday[i] >> weekdayMondayFirst()) & 0x01) //timer should activate at current day of week
           && isTodayInDateRange(((timerMonth[i] >> 4) & 0x0F), timerDay[i], timerMonth[i] & 0x0F, timerDayEnd[i])
          )
->>>>>>> 18868a5b
       {
         unloadPlaylist();
         applyPreset(timerMacro[i]);
