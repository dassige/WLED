#include "wled.h"
#ifndef WLED_DISABLE_ESPNOW

#define NIGHT_MODE_DEACTIVATED     -1
#define NIGHT_MODE_BRIGHTNESS      5

#define WIZMOTE_BUTTON_ON          1
#define WIZMOTE_BUTTON_OFF         2
#define WIZMOTE_BUTTON_NIGHT       3
#define WIZMOTE_BUTTON_ONE         16
#define WIZMOTE_BUTTON_TWO         17
#define WIZMOTE_BUTTON_THREE       18
#define WIZMOTE_BUTTON_FOUR        19
#define WIZMOTE_BUTTON_BRIGHT_UP   9
#define WIZMOTE_BUTTON_BRIGHT_DOWN 8

#define WIZ_SMART_BUTTON_ON          100
#define WIZ_SMART_BUTTON_OFF         101
#define WIZ_SMART_BUTTON_BRIGHT_UP   102
#define WIZ_SMART_BUTTON_BRIGHT_DOWN 103

// This is kind of an esoteric strucure because it's pulled from the "Wizmote"
// product spec. That remote is used as the baseline for behavior and availability
// since it's broadly commercially available and works out of the box as a drop-in
<<<<<<< HEAD
typedef struct message_structure {
  uint8_t program;      // 0x91 for ON button, 0x81 for all others
  uint8_t seq[4];       // Incremental sequence number 32 bit unsigned integer LSB first
  uint8_t byte5 = 32;   // Unknown
  uint8_t button;       // Identifies which button is being pressed
  uint8_t byte8 = 1;    // Unknown, but always 0x01
  uint8_t byte9 = 100;  // Unknown, but always 0x64

  uint8_t byte10;  // Unknown, maybe checksum
  uint8_t byte11;  // Unknown, maybe checksum
  uint8_t byte12;  // Unknown, maybe checksum
  uint8_t byte13;  // Unknown, maybe checksum
} message_structure;

static int esp_now_state = ESP_NOW_STATE_UNINIT;
=======
typedef struct WizMoteMessageStructure {
  uint8_t program;  // 0x91 for ON button, 0x81 for all others
  uint8_t seq[4];   // Incremetal sequence number 32 bit unsigned integer LSB first
  uint8_t byte5;    // Unknown (seen 0x20)
  uint8_t button;   // Identifies which button is being pressed
  uint8_t byte8;    // Unknown, but always 0x01
  uint8_t byte9;    // Unnkown, but always 0x64

  uint8_t byte10;   // Unknown, maybe checksum
  uint8_t byte11;   // Unknown, maybe checksum
  uint8_t byte12;   // Unknown, maybe checksum
  uint8_t byte13;   // Unknown, maybe checksum
} message_structure_t;

>>>>>>> 49ceac1a
static uint32_t last_seq = UINT32_MAX;
static int brightnessBeforeNightMode = NIGHT_MODE_DEACTIVATED;

// Pulled from the IR Remote logic but reduced to 10 steps with a constant of 3
static const byte brightnessSteps[] = {
  6, 9, 14, 22, 33, 50, 75, 113, 170, 255
};
static const size_t numBrightnessSteps = sizeof(brightnessSteps) / sizeof(byte);

inline bool nightModeActive() {
  return brightnessBeforeNightMode != NIGHT_MODE_DEACTIVATED;
}

static void activateNightMode() {
  if (nightModeActive()) return;
  brightnessBeforeNightMode = bri;
  bri = NIGHT_MODE_BRIGHTNESS;
  stateUpdated(CALL_MODE_BUTTON);
}

static bool resetNightMode() {
  if (!nightModeActive()) return false;
  bri = brightnessBeforeNightMode;
  brightnessBeforeNightMode = NIGHT_MODE_DEACTIVATED;
  stateUpdated(CALL_MODE_BUTTON);
  return true;
}

// increment `bri` to the next `brightnessSteps` value
static void brightnessUp() {
  if (nightModeActive()) return;
  // dumb incremental search is efficient enough for so few items
  for (uint8_t index = 0; index < numBrightnessSteps; ++index) {
    if (brightnessSteps[index] > bri) {
      bri = brightnessSteps[index];
      break;
    }
  }
  stateUpdated(CALL_MODE_BUTTON);
}

// decrement `bri` to the next `brightnessSteps` value
static void brightnessDown() {
  if (nightModeActive()) return;
  // dumb incremental search is efficient enough for so few items
  for (int index = numBrightnessSteps - 1; index >= 0; --index) {
    if (brightnessSteps[index] < bri) {
      bri = brightnessSteps[index];
      break;
    }
  }
  stateUpdated(CALL_MODE_BUTTON);
}

static void setOn() {
  resetNightMode();
  if (!bri) {
    toggleOnOff();
    stateUpdated(CALL_MODE_BUTTON);
  }
}

static void setOff() {
  resetNightMode();
  if (bri) {
    toggleOnOff();
    stateUpdated(CALL_MODE_BUTTON);
  }
}

void presetWithFallback(uint8_t presetID, uint8_t effectID, uint8_t paletteID) {
  resetNightMode();
  unloadPlaylist();
  applyPresetWithFallback(presetID, CALL_MODE_BUTTON_PRESET, effectID, paletteID);
}

// this function follows the same principle as decodeIRJson()
static bool remoteJson(int button)
{
  char objKey[10];
  bool parsed = false;

  if (!requestJSONBufferLock(22)) return false;

  sprintf_P(objKey, PSTR("\"%d\":"), button);

  // attempt to read command from remote.json
  readObjectFromFile("/remote.json", objKey, pDoc);
  JsonObject fdo = pDoc->as<JsonObject>();
  if (fdo.isNull()) {
    // the received button does not exist
    //if (!WLED_FS.exists("/remote.json")) errorFlag = ERR_FS_RMLOAD; //warn if file itself doesn't exist
    releaseJSONBufferLock();
    return parsed;
  }

  String cmdStr = fdo["cmd"].as<String>();
  JsonObject jsonCmdObj = fdo["cmd"]; //object

  if (jsonCmdObj.isNull())  // we could also use: fdo["cmd"].is<String>()
  {
    if (cmdStr.startsWith("!")) {
      // call limited set of C functions
      if (cmdStr.startsWith(F("!incBri"))) {
        brightnessUp();
        parsed = true;
      } else if (cmdStr.startsWith(F("!decBri"))) {
        brightnessDown();
        parsed = true;
      } else if (cmdStr.startsWith(F("!presetF"))) { //!presetFallback
        uint8_t p1 = fdo["PL"] | 1;
        uint8_t p2 = fdo["FX"] | random8(strip.getModeCount() -1);
        uint8_t p3 = fdo["FP"] | 0;
        presetWithFallback(p1, p2, p3);
        parsed = true;
      }
    } else {
      // HTTP API command
      String apireq = "win"; apireq += '&';                        // reduce flash string usage
      //if (cmdStr.indexOf("~") || fdo["rpt"]) lastValidCode = code; // repeatable action
      if (!cmdStr.startsWith(apireq)) cmdStr = apireq + cmdStr;    // if no "win&" prefix
      if (!irApplyToAllSelected && cmdStr.indexOf(F("SS="))<0) {
        char tmp[10];
        sprintf_P(tmp, PSTR("&SS=%d"), strip.getMainSegmentId());
        cmdStr += tmp;
      }
      fdo.clear();                                                 // clear JSON buffer (it is no longer needed)
      handleSet(nullptr, cmdStr, false);                           // no stateUpdated() call here
      stateUpdated(CALL_MODE_BUTTON);
      parsed = true;
    }
  } else {
    // command is JSON object (TODO: currently will not handle irApplyToAllSelected correctly)
    deserializeState(jsonCmdObj, CALL_MODE_BUTTON);
    parsed = true;
  }
  releaseJSONBufferLock();
  return parsed;
}

// Callback function that will be executed when data is received
void handleRemote(uint8_t *incomingData, size_t len) {
  message_structure_t *incoming = reinterpret_cast<message_structure_t *>(incomingData);

  if (strcmp(last_signal_src, linked_remote) != 0) {
    DEBUG_PRINT(F("ESP Now Message Received from Unlinked Sender: "));
    DEBUG_PRINTLN(last_signal_src);
    return;
  }

  if (len != sizeof(message_structure_t)) {
    DEBUG_PRINT(F("Unknown incoming ESP Now message received of length "));
    DEBUG_PRINTLN(len);
    return;
  }

  uint32_t cur_seq = incoming->seq[0] | (incoming->seq[1] << 8) | (incoming->seq[2] << 16) | (incoming->seq[3] << 24);
  if (cur_seq == last_seq) {
    return;
  }

  DEBUG_PRINT(F("Incoming ESP Now Packet ["));
  DEBUG_PRINT(cur_seq);
  DEBUG_PRINT(F("] from sender ["));
  DEBUG_PRINT(last_signal_src);
  DEBUG_PRINT(F("] button: "));
  DEBUG_PRINTLN(incoming->button);

  if (!remoteJson(incoming->button))
    switch (incoming->button) {
      case WIZMOTE_BUTTON_ON             : setOn();                                         break;
      case WIZMOTE_BUTTON_OFF            : setOff();                                        break;
      case WIZMOTE_BUTTON_ONE            : presetWithFallback(1, FX_MODE_STATIC,        0); break;
      case WIZMOTE_BUTTON_TWO            : presetWithFallback(2, FX_MODE_BREATH,        0); break;
      case WIZMOTE_BUTTON_THREE          : presetWithFallback(3, FX_MODE_FIRE_FLICKER,  0); break;
      case WIZMOTE_BUTTON_FOUR           : presetWithFallback(4, FX_MODE_RAINBOW,       0); break;
      case WIZMOTE_BUTTON_NIGHT          : activateNightMode();                             break;
      case WIZMOTE_BUTTON_BRIGHT_UP      : brightnessUp();                                  break;
      case WIZMOTE_BUTTON_BRIGHT_DOWN    : brightnessDown();                                break;
      case WIZ_SMART_BUTTON_ON           : setOn();                                         break;
      case WIZ_SMART_BUTTON_OFF          : setOff();                                        break;
      case WIZ_SMART_BUTTON_BRIGHT_UP    : brightnessUp();                                  break;
      case WIZ_SMART_BUTTON_BRIGHT_DOWN  : brightnessDown();                                break;
      default: break;
    }
  last_seq = cur_seq;
}

#else
void handleRemote(uint8_t *incomingData, size_t len) {}
#endif<|MERGE_RESOLUTION|>--- conflicted
+++ resolved
@@ -22,23 +22,6 @@
 // This is kind of an esoteric strucure because it's pulled from the "Wizmote"
 // product spec. That remote is used as the baseline for behavior and availability
 // since it's broadly commercially available and works out of the box as a drop-in
-<<<<<<< HEAD
-typedef struct message_structure {
-  uint8_t program;      // 0x91 for ON button, 0x81 for all others
-  uint8_t seq[4];       // Incremental sequence number 32 bit unsigned integer LSB first
-  uint8_t byte5 = 32;   // Unknown
-  uint8_t button;       // Identifies which button is being pressed
-  uint8_t byte8 = 1;    // Unknown, but always 0x01
-  uint8_t byte9 = 100;  // Unknown, but always 0x64
-
-  uint8_t byte10;  // Unknown, maybe checksum
-  uint8_t byte11;  // Unknown, maybe checksum
-  uint8_t byte12;  // Unknown, maybe checksum
-  uint8_t byte13;  // Unknown, maybe checksum
-} message_structure;
-
-static int esp_now_state = ESP_NOW_STATE_UNINIT;
-=======
 typedef struct WizMoteMessageStructure {
   uint8_t program;  // 0x91 for ON button, 0x81 for all others
   uint8_t seq[4];   // Incremetal sequence number 32 bit unsigned integer LSB first
@@ -53,7 +36,6 @@
   uint8_t byte13;   // Unknown, maybe checksum
 } message_structure_t;
 
->>>>>>> 49ceac1a
 static uint32_t last_seq = UINT32_MAX;
 static int brightnessBeforeNightMode = NIGHT_MODE_DEACTIVATED;
 
