--- conflicted
+++ resolved
@@ -115,10 +115,6 @@
   }
   receiveNotificationBrightness = EEPROM.read(250);
   fadeTransition = EEPROM.read(251);
-<<<<<<< HEAD
-//  strip.reverseMode = EEPROM.read(252);
-=======
->>>>>>> 4a1ecc7b
   transitionDelayDefault = EEPROM.read(253) + ((EEPROM.read(254) << 8) & 0xFF00);
   transitionDelay = transitionDelayDefault;
   briMultiplier = EEPROM.read(255);
@@ -321,7 +317,7 @@
   notifyMacro = EEPROM.read(2201);
 
   strip.rgbwMode = EEPROM.read(2203);
-  skipFirstLed = EEPROM.read(2204);
+  //was skipFirstLed = EEPROM.read(2204);
 
   if (EEPROM.read(2210) || EEPROM.read(2211) || EEPROM.read(2212))
   {
