--- conflicted
+++ resolved
@@ -3,20 +3,12 @@
 /*
    Main sketch, global variable declarations
    @title WLED project sketch
-<<<<<<< HEAD
    @version 0.13.2-bl0
-=======
-   @version 0.13.2
->>>>>>> 420f858d
    @author Christian Schwinne
  */
 
 // version code in format yymmddb (b = daily build)
-<<<<<<< HEAD
-#define VERSION 2206131
-=======
 #define VERSION 2208140
->>>>>>> 420f858d
 
 //uncomment this if you have a "my_config.h" file you'd like to use
 //#define WLED_USE_MY_CONFIG
