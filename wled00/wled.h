#ifndef WLED_H
#define WLED_H
/*
   Main sketch, global variable declarations
   @title WLED project sketch
   @version 0.10.2
   @author Christian Schwinne
 */

// version code in format yymmddb (b = daily build)
#define VERSION 2010030

// ESP8266-01 (blue) got too little storage space to work with WLED. 0.10.2 is the last release supporting this unit.

// ESP8266-01 (black) has 1MB flash and can thus fit the whole program, although OTA update is not possible. Use 1M(128K SPIFFS).
// Uncomment some of the following lines to disable features to compile for ESP8266-01 (max flash size 434kB):
// Alternatively, with platformio pass your chosen flags to your custom build target in platformio.ini.override

// You are required to disable over-the-air updates:
//#define WLED_DISABLE_OTA         // saves 14kb

// You need to choose some of these features to disable:
//#define WLED_DISABLE_ALEXA       // saves 11kb
//#define WLED_DISABLE_BLYNK       // saves 6kb
//#define WLED_DISABLE_CRONIXIE    // saves 3kb
//#define WLED_DISABLE_HUESYNC     // saves 4kb
//#define WLED_DISABLE_INFRARED    // there is no pin left for this on ESP8266-01, saves 12kb
#ifndef WLED_DISABLE_MQTT
  #define WLED_ENABLE_MQTT         // saves 12kb
#endif
#define WLED_ENABLE_ADALIGHT       // saves 500b only
//#define WLED_ENABLE_DMX          // uses 3.5kb (use LEDPIN other than 2)
#define WLED_ENABLE_LOXONE         // uses 1.2kb
#ifndef WLED_DISABLE_WEBSOCKETS
  #define WLED_ENABLE_WEBSOCKETS
#endif

//#define WLED_DISABLE_FILESYSTEM  // FS used by new preset functionality
#define WLED_ENABLE_FS_SERVING     // Enable sending html file from SPIFFS before serving progmem version
#define WLED_ENABLE_FS_EDITOR      // enable /edit page for editing SPIFFS content. Will also be disabled with OTA lock

// to toggle usb serial debug (un)comment the following line
//#define WLED_DEBUG

// filesystem specific debugging
#define WLED_DEBUG_FS

// Library inclusions. 
#include <Arduino.h>
#ifdef ESP8266
  #include <ESP8266WiFi.h>
  #include <ESP8266mDNS.h>
  #include <ESPAsyncTCP.h>
  #include <LittleFS.h>
  extern "C"
  {
  #include <user_interface.h>
  }
#else // ESP32
  #include <WiFi.h>
  #include "esp_wifi.h"
  #include <ESPmDNS.h>
  #include <AsyncTCP.h>
  #include "SPIFFS.h"
#endif

#include <ESPAsyncWebServer.h>
#include <EEPROM.h>
#include <WiFiUdp.h>
#include <DNSServer.h>
#ifndef WLED_DISABLE_OTA
  #include <ArduinoOTA.h>
#endif
#include <SPIFFSEditor.h>
#include "src/dependencies/time/TimeLib.h"
#include "src/dependencies/timezone/Timezone.h"

#ifndef WLED_DISABLE_ALEXA
  #define ESPALEXA_ASYNC
  #define ESPALEXA_NO_SUBPAGE
  #define ESPALEXA_MAXDEVICES 1
  // #define ESPALEXA_DEBUG
  #include "src/dependencies/espalexa/Espalexa.h"
#endif
#ifndef WLED_DISABLE_BLYNK
  #include "src/dependencies/blynk/BlynkSimpleEsp.h"
#endif

#ifdef WLED_ENABLE_DMX
  #include "src/dependencies/dmx/ESPDMX.h"
#endif

#include "src/dependencies/e131/ESPAsyncE131.h"
#include "src/dependencies/async-mqtt-client/AsyncMqttClient.h"

#define ARDUINOJSON_DECODE_UNICODE 0
#include "src/dependencies/json/AsyncJson-v6.h"
#include "src/dependencies/json/ArduinoJson-v6.h"

#include "fcn_declare.h"
#include "html_ui.h"
#include "html_settings.h"
#include "html_other.h"
#include "FX.h"
#include "ir_codes.h"
#include "const.h"

#ifndef CLIENT_SSID
  #define CLIENT_SSID DEFAULT_CLIENT_SSID
#endif

#ifndef CLIENT_PASS
  #define CLIENT_PASS ""
#endif

#if IR_PIN < 0
  #ifndef WLED_DISABLE_INFRARED
    #define WLED_DISABLE_INFRARED
  #endif
#endif

#ifndef WLED_DISABLE_INFRARED
  #include <IRremoteESP8266.h>
  #include <IRrecv.h>
  #include <IRutils.h>
#endif

//Filesystem to use for preset and config files. SPIFFS or LittleFS on ESP8266, SPIFFS only on ESP32
#ifdef ESP8266
  #define WLED_FS LittleFS
#else
  #define WLED_FS SPIFFS
#endif

// remove flicker because PWM signal of RGB channels can become out of phase (part of core as of Arduino core v2.7.0)
//#if defined(WLED_USE_ANALOG_LEDS) && defined(ESP8266)
//  #include "src/dependencies/arduino/core_esp8266_waveform.h"
//#endif

// GLOBAL VARIABLES
// both declared and defined in header (solution from http://www.keil.com/support/docs/1868.htm)
//
//e.g. byte test = 2 becomes WLED_GLOBAL byte test _INIT(2);
//     int arr[]{0,1,2} becomes WLED_GLOBAL int arr[] _INIT_N(({0,1,2}));

#ifndef WLED_DEFINE_GLOBAL_VARS
# define WLED_GLOBAL extern
# define _INIT(x)
# define _INIT_N(x)
#else
# define WLED_GLOBAL
# define _INIT(x) = x

//needed to ignore commas in array definitions
#define UNPACK( ... ) __VA_ARGS__
# define _INIT_N(x) UNPACK x
#endif

// Global Variable definitions
WLED_GLOBAL char versionString[] _INIT("0.11.0p");
#define WLED_CODENAME "Mirai"

// AP and OTA default passwords (for maximum security change them!)
WLED_GLOBAL char apPass[65]  _INIT(DEFAULT_AP_PASS);
WLED_GLOBAL char otaPass[33] _INIT(DEFAULT_OTA_PASS);

// Hardware CONFIG (only changeble HERE, not at runtime)
// LED strip pin, button pin and IR pin changeable in NpbWrapper.h!

//WLED_GLOBAL byte presetToApply _INIT(0); 

#if AUXPIN >= 0
WLED_GLOBAL byte auxDefaultState _INIT(0);                         // 0: input 1: high 2: low
WLED_GLOBAL byte auxTriggeredState _INIT(0);                       // 0: input 1: high 2: low
#endif
WLED_GLOBAL char ntpServerName[33] _INIT("0.wled.pool.ntp.org");   // NTP server to use

// WiFi CONFIG (all these can be changed via web UI, no need to set them here)
WLED_GLOBAL char clientSSID[33] _INIT(CLIENT_SSID);
WLED_GLOBAL char clientPass[65] _INIT(CLIENT_PASS);
WLED_GLOBAL char cmDNS[33] _INIT("x");                             // mDNS address (placeholder, is replaced by wledXXXXXX.local)
WLED_GLOBAL char apSSID[33] _INIT("");                             // AP off by default (unless setup)
WLED_GLOBAL byte apChannel _INIT(1);                               // 2.4GHz WiFi AP channel (1-13)
WLED_GLOBAL byte apHide    _INIT(0);                               // hidden AP SSID
WLED_GLOBAL byte apBehavior _INIT(AP_BEHAVIOR_BOOT_NO_CONN);       // access point opens when no connection after boot by default
WLED_GLOBAL IPAddress staticIP      _INIT_N(((  0,   0,  0,  0))); // static IP of ESP
WLED_GLOBAL IPAddress staticGateway _INIT_N(((  0,   0,  0,  0))); // gateway (router) IP
WLED_GLOBAL IPAddress staticSubnet  _INIT_N(((255, 255, 255, 0))); // most common subnet in home networks
WLED_GLOBAL bool noWifiSleep _INIT(false);                         // disabling modem sleep modes will increase heat output and power usage, but may help with connection issues

// LED CONFIG
WLED_GLOBAL uint16_t ledCount _INIT(30);          // overcurrent prevented by ABL
WLED_GLOBAL bool useRGBW      _INIT(false);       // SK6812 strips can contain an extra White channel
WLED_GLOBAL bool turnOnAtBoot _INIT(true);        // turn on LEDs at power-up
WLED_GLOBAL byte bootPreset   _INIT(0);           // save preset to load after power-up

WLED_GLOBAL byte col[]    _INIT_N(({ 255, 160, 0, 0 }));  // current RGB(W) primary color. col[] should be updated if you want to change the color.
WLED_GLOBAL byte colSec[] _INIT_N(({ 0, 0, 0, 0 }));      // current RGB(W) secondary color
WLED_GLOBAL byte briS     _INIT(128);                     // default brightness

WLED_GLOBAL byte nightlightTargetBri _INIT(0);      // brightness after nightlight is over
WLED_GLOBAL byte nightlightDelayMins _INIT(60);
WLED_GLOBAL byte nightlightMode      _INIT(NL_MODE_FADE); // See const.h for available modes. Was nightlightFade
WLED_GLOBAL bool fadeTransition      _INIT(true);   // enable crossfading color transition
WLED_GLOBAL uint16_t transitionDelay _INIT(750);    // default crossfade duration in ms

WLED_GLOBAL bool skipFirstLed  _INIT(false);        // ignore first LED in strip (useful if you need the LED as signal repeater)
WLED_GLOBAL byte briMultiplier _INIT(100);          // % of brightness to set (to limit power, if you set it to 50 and set bri to 255, actual brightness will be 127)

// User Interface CONFIG
WLED_GLOBAL char serverDescription[33] _INIT("WLED");  // Name of module
WLED_GLOBAL bool syncToggleReceive     _INIT(false);   // UIs which only have a single button for sync should toggle send+receive if this is true, only send otherwise

// Sync CONFIG
WLED_GLOBAL bool buttonEnabled  _INIT(true);
WLED_GLOBAL byte irEnabled      _INIT(0);     // Infrared receiver

WLED_GLOBAL uint16_t udpPort    _INIT(21324); // WLED notifier default port
WLED_GLOBAL uint16_t udpPort2   _INIT(65506); // WLED notifier supplemental port
WLED_GLOBAL uint16_t udpRgbPort _INIT(19446); // Hyperion port

WLED_GLOBAL bool receiveNotificationBrightness _INIT(true);       // apply brightness from incoming notifications
WLED_GLOBAL bool receiveNotificationColor      _INIT(true);       // apply color
WLED_GLOBAL bool receiveNotificationEffects    _INIT(true);       // apply effects setup
WLED_GLOBAL bool notifyDirect _INIT(false);                       // send notification if change via UI or HTTP API
WLED_GLOBAL bool notifyButton _INIT(false);                       // send if updated by button or infrared remote
WLED_GLOBAL bool notifyAlexa  _INIT(false);                       // send notification if updated via Alexa
WLED_GLOBAL bool notifyMacro  _INIT(false);                       // send notification for macro
WLED_GLOBAL bool notifyHue    _INIT(true);                        // send notification if Hue light changes
WLED_GLOBAL bool notifyTwice  _INIT(false);                       // notifications use UDP: enable if devices don't sync reliably

WLED_GLOBAL bool alexaEnabled _INIT(false);                       // enable device discovery by Amazon Echo
WLED_GLOBAL char alexaInvocationName[33] _INIT("Light");          // speech control name of device. Choose something voice-to-text can understand

WLED_GLOBAL char blynkApiKey[36] _INIT("");                       // Auth token for Blynk server. If empty, no connection will be made

WLED_GLOBAL uint16_t realtimeTimeoutMs _INIT(2500);               // ms timeout of realtime mode before returning to normal mode
WLED_GLOBAL int arlsOffset _INIT(0);                              // realtime LED offset
WLED_GLOBAL bool receiveDirect _INIT(true);                       // receive UDP realtime
WLED_GLOBAL bool arlsDisableGammaCorrection _INIT(true);          // activate if gamma correction is handled by the source
WLED_GLOBAL bool arlsForceMaxBri _INIT(false);                    // enable to force max brightness if source has very dark colors that would be black

#ifdef WLED_ENABLE_DMX
WLED_GLOBAL DMXESPSerial dmx;
WLED_GLOBAL uint16_t e131ProxyUniverse _INIT(0);                  // output this E1.31 (sACN) / ArtNet universe via MAX485 (0 = disabled)
#endif
WLED_GLOBAL uint16_t e131Universe _INIT(1);                       // settings for E1.31 (sACN) protocol (only DMX_MODE_MULTIPLE_* can span over consequtive universes)
WLED_GLOBAL uint16_t e131Port _INIT(5568);                        // DMX in port. E1.31 default is 5568, Art-Net is 6454
WLED_GLOBAL byte DMXMode _INIT(DMX_MODE_MULTIPLE_RGB);            // DMX mode (s.a.)
WLED_GLOBAL uint16_t DMXAddress _INIT(1);                         // DMX start address of fixture, a.k.a. first Channel [for E1.31 (sACN) protocol]
WLED_GLOBAL byte DMXOldDimmer _INIT(0);                           // only update brightness on change
WLED_GLOBAL byte e131LastSequenceNumber[E131_MAX_UNIVERSE_COUNT]; // to detect packet loss
WLED_GLOBAL bool e131Multicast _INIT(false);                      // multicast or unicast
WLED_GLOBAL bool e131SkipOutOfSequence _INIT(false);              // freeze instead of flickering

WLED_GLOBAL bool mqttEnabled _INIT(false);
WLED_GLOBAL char mqttDeviceTopic[33] _INIT("");            // main MQTT topic (individual per device, default is wled/mac)
WLED_GLOBAL char mqttGroupTopic[33] _INIT("wled/all");     // second MQTT topic (for example to group devices)
WLED_GLOBAL char mqttServer[33] _INIT("");                 // both domains and IPs should work (no SSL)
WLED_GLOBAL char mqttUser[41] _INIT("");                   // optional: username for MQTT auth
WLED_GLOBAL char mqttPass[41] _INIT("");                   // optional: password for MQTT auth
WLED_GLOBAL char mqttClientID[41] _INIT("");               // override the client ID
WLED_GLOBAL uint16_t mqttPort _INIT(1883);

WLED_GLOBAL bool huePollingEnabled _INIT(false);           // poll hue bridge for light state
WLED_GLOBAL uint16_t huePollIntervalMs _INIT(2500);        // low values (< 1sec) may cause lag but offer quicker response
WLED_GLOBAL char hueApiKey[47] _INIT("api");               // key token will be obtained from bridge
WLED_GLOBAL byte huePollLightId _INIT(1);                  // ID of hue lamp to sync to. Find the ID in the hue app ("about" section)
WLED_GLOBAL IPAddress hueIP _INIT((0, 0, 0, 0));           // IP address of the bridge
WLED_GLOBAL bool hueApplyOnOff _INIT(true);
WLED_GLOBAL bool hueApplyBri _INIT(true);
WLED_GLOBAL bool hueApplyColor _INIT(true);

// Time CONFIG
WLED_GLOBAL bool ntpEnabled _INIT(false);         // get internet time. Only required if you use clock overlays or time-activated macros
WLED_GLOBAL bool useAMPM _INIT(false);            // 12h/24h clock format
WLED_GLOBAL byte currentTimezone _INIT(0);        // Timezone ID. Refer to timezones array in wled10_ntp.ino
WLED_GLOBAL int utcOffsetSecs _INIT(0);           // Seconds to offset from UTC before timzone calculation

WLED_GLOBAL byte overlayDefault _INIT(0);                               // 0: no overlay 1: analog clock 2: single-digit clocl 3: cronixie
WLED_GLOBAL byte overlayMin _INIT(0), overlayMax _INIT(ledCount - 1);   // boundaries of overlay mode

WLED_GLOBAL byte analogClock12pixel _INIT(0);               // The pixel in your strip where "midnight" would be
WLED_GLOBAL bool analogClockSecondsTrail _INIT(false);      // Display seconds as trail of LEDs instead of a single pixel
WLED_GLOBAL bool analogClock5MinuteMarks _INIT(false);      // Light pixels at every 5-minute position

WLED_GLOBAL char cronixieDisplay[7] _INIT("HHMMSS");        // Cronixie Display mask. See wled13_cronixie.ino
WLED_GLOBAL bool cronixieBacklight _INIT(true);             // Allow digits to be back-illuminated

WLED_GLOBAL bool countdownMode _INIT(false);                         // Clock will count down towards date
WLED_GLOBAL byte countdownYear _INIT(20), countdownMonth _INIT(1);   // Countdown target date, year is last two digits
WLED_GLOBAL byte countdownDay  _INIT(1) , countdownHour  _INIT(0);
WLED_GLOBAL byte countdownMin  _INIT(0) , countdownSec   _INIT(0);

WLED_GLOBAL byte macroBoot _INIT(0);        // macro loaded after startup
WLED_GLOBAL byte macroNl   _INIT(0);        // after nightlight delay over
WLED_GLOBAL byte macroCountdown _INIT(0);
WLED_GLOBAL byte macroAlexaOn _INIT(0), macroAlexaOff _INIT(0);
WLED_GLOBAL byte macroButton _INIT(0), macroLongPress _INIT(0), macroDoublePress _INIT(0);

// Security CONFIG
WLED_GLOBAL bool otaLock     _INIT(false);  // prevents OTA firmware updates without password. ALWAYS enable if system exposed to any public networks
WLED_GLOBAL bool wifiLock    _INIT(false);  // prevents access to WiFi settings when OTA lock is enabled
WLED_GLOBAL bool aOtaEnabled _INIT(true);   // ArduinoOTA allows easy updates directly from the IDE. Careful, it does not auto-disable when OTA lock is on

WLED_GLOBAL uint16_t userVar0 _INIT(0), userVar1 _INIT(0); //available for use in usermod

#ifdef WLED_ENABLE_DMX
  // dmx CONFIG
  WLED_GLOBAL byte DMXChannels _INIT(7);        // number of channels per fixture
  WLED_GLOBAL byte DMXFixtureMap[15] _INIT_N(({ 0, 0, 0, 0, 0, 0, 0, 0, 0, 0, 0, 0, 0, 0, 0 }));
  // assigns the different channels to different functions. See wled21_dmx.ino for more information.
  WLED_GLOBAL uint16_t DMXGap _INIT(10);          // gap between the fixtures. makes addressing easier because you don't have to memorize odd numbers when climbing up onto a rig.
  WLED_GLOBAL uint16_t DMXStart _INIT(10);        // start address of the first fixture
  WLED_GLOBAL uint16_t DMXStartLED _INIT(0);      // LED from which DMX fixtures start
#endif

// internal global variable declarations
// wifi
WLED_GLOBAL bool apActive _INIT(false);
WLED_GLOBAL bool forceReconnect _INIT(false);
WLED_GLOBAL uint32_t lastReconnectAttempt _INIT(0);
WLED_GLOBAL bool interfacesInited _INIT(false);
WLED_GLOBAL bool wasConnected _INIT(false);

// color
WLED_GLOBAL byte colOld[]    _INIT_N(({ 0, 0, 0, 0 }));        // color before transition
WLED_GLOBAL byte colT[]      _INIT_N(({ 0, 0, 0, 0 }));          // color that is currently displayed on the LEDs
WLED_GLOBAL byte colIT[]     _INIT_N(({ 0, 0, 0, 0 }));         // color that was last sent to LEDs
WLED_GLOBAL byte colSecT[]   _INIT_N(({ 0, 0, 0, 0 }));
WLED_GLOBAL byte colSecOld[] _INIT_N(({ 0, 0, 0, 0 }));
WLED_GLOBAL byte colSecIT[]  _INIT_N(({ 0, 0, 0, 0 }));

WLED_GLOBAL byte lastRandomIndex _INIT(0);        // used to save last random color so the new one is not the same

// transitions
WLED_GLOBAL bool transitionActive _INIT(false);
WLED_GLOBAL uint16_t transitionDelayDefault _INIT(transitionDelay);
WLED_GLOBAL uint16_t transitionDelayTemp _INIT(transitionDelay);
WLED_GLOBAL unsigned long transitionStartTime;
WLED_GLOBAL float tperLast _INIT(0);        // crossfade transition progress, 0.0f - 1.0f
WLED_GLOBAL bool jsonTransitionOnce _INIT(false);

// nightlight
WLED_GLOBAL bool nightlightActive _INIT(false);
WLED_GLOBAL bool nightlightActiveOld _INIT(false);
WLED_GLOBAL uint32_t nightlightDelayMs _INIT(10);
WLED_GLOBAL byte nightlightDelayMinsDefault _INIT(nightlightDelayMins);
WLED_GLOBAL unsigned long nightlightStartTime;
WLED_GLOBAL byte briNlT _INIT(0);                     // current nightlight brightness
WLED_GLOBAL byte colNlT[] _INIT_N(({ 0, 0, 0, 0 }));        // current nightlight color

// brightness
WLED_GLOBAL unsigned long lastOnTime _INIT(0);
WLED_GLOBAL bool offMode _INIT(!turnOnAtBoot);
WLED_GLOBAL byte bri _INIT(briS);
WLED_GLOBAL byte briOld _INIT(0);
WLED_GLOBAL byte briT _INIT(0);
WLED_GLOBAL byte briIT _INIT(0);
WLED_GLOBAL byte briLast _INIT(128);          // brightness before turned off. Used for toggle function
WLED_GLOBAL byte whiteLast _INIT(128);        // white channel before turned off. Used for toggle function

// button
WLED_GLOBAL bool buttonPressedBefore _INIT(false);
WLED_GLOBAL bool buttonLongPressed _INIT(false);
WLED_GLOBAL unsigned long buttonPressedTime _INIT(0);
WLED_GLOBAL unsigned long buttonWaitTime _INIT(0);

// notifications
WLED_GLOBAL bool notifyDirectDefault _INIT(notifyDirect);
WLED_GLOBAL bool receiveNotifications _INIT(true);
WLED_GLOBAL unsigned long notificationSentTime _INIT(0);
WLED_GLOBAL byte notificationSentCallMode _INIT(NOTIFIER_CALL_MODE_INIT);
WLED_GLOBAL bool notificationTwoRequired _INIT(false);

// effects
WLED_GLOBAL byte effectCurrent _INIT(0);
WLED_GLOBAL byte effectSpeed _INIT(128);
WLED_GLOBAL byte effectIntensity _INIT(128);
WLED_GLOBAL byte effectPalette _INIT(0);

// network
WLED_GLOBAL bool udpConnected _INIT(false), udp2Connected _INIT(false), udpRgbConnected _INIT(false);

// ui style
WLED_GLOBAL bool showWelcomePage _INIT(false);

// hue
WLED_GLOBAL byte hueError _INIT(HUE_ERROR_INACTIVE);
// WLED_GLOBAL uint16_t hueFailCount _INIT(0);
WLED_GLOBAL float hueXLast _INIT(0), hueYLast _INIT(0);
WLED_GLOBAL uint16_t hueHueLast _INIT(0), hueCtLast _INIT(0);
WLED_GLOBAL byte hueSatLast _INIT(0), hueBriLast _INIT(0);
WLED_GLOBAL unsigned long hueLastRequestSent _INIT(0);
WLED_GLOBAL bool hueAuthRequired _INIT(false);
WLED_GLOBAL bool hueReceived _INIT(false);
WLED_GLOBAL bool hueStoreAllowed _INIT(false), hueNewKey _INIT(false);

// overlays
WLED_GLOBAL byte overlayCurrent _INIT(overlayDefault);
WLED_GLOBAL byte overlaySpeed _INIT(200);
WLED_GLOBAL unsigned long overlayRefreshMs _INIT(200);
WLED_GLOBAL unsigned long overlayRefreshedTime;

// cronixie
WLED_GLOBAL byte dP[] _INIT_N(({ 0, 0, 0, 0, 0, 0 }));
WLED_GLOBAL bool cronixieInit _INIT(false);

// countdown
WLED_GLOBAL unsigned long countdownTime _INIT(1514764800L);
WLED_GLOBAL bool countdownOverTriggered _INIT(true);

// timer
WLED_GLOBAL byte lastTimerMinute _INIT(0);
WLED_GLOBAL byte timerHours[] _INIT_N(({ 0, 0, 0, 0, 0, 0, 0, 0 }));
WLED_GLOBAL byte timerMinutes[] _INIT_N(({ 0, 0, 0, 0, 0, 0, 0, 0 }));
WLED_GLOBAL byte timerMacro[] _INIT_N(({ 0, 0, 0, 0, 0, 0, 0, 0 }));
WLED_GLOBAL byte timerWeekday[] _INIT_N(({ 255, 255, 255, 255, 255, 255, 255, 255 }));        // weekdays to activate on
// bit pattern of arr elem: 0b11111111: sun,sat,fri,thu,wed,tue,mon,validity

// blynk
WLED_GLOBAL bool blynkEnabled _INIT(false);

// preset cycling
WLED_GLOBAL bool presetCyclingEnabled _INIT(false);
WLED_GLOBAL byte presetCycleMin _INIT(1), presetCycleMax _INIT(5);
WLED_GLOBAL uint16_t presetCycleTime _INIT(12);
WLED_GLOBAL unsigned long presetCycledTime _INIT(0);
WLED_GLOBAL byte presetCycCurr _INIT(presetCycleMin);
WLED_GLOBAL bool saveCurrPresetCycConf _INIT(false);

// realtime
WLED_GLOBAL byte realtimeMode _INIT(REALTIME_MODE_INACTIVE);
WLED_GLOBAL byte realtimeOverride _INIT(REALTIME_OVERRIDE_NONE);
WLED_GLOBAL IPAddress realtimeIP _INIT((0, 0, 0, 0));
WLED_GLOBAL unsigned long realtimeTimeout _INIT(0);
WLED_GLOBAL uint8_t tpmPacketCount _INIT(0);
WLED_GLOBAL uint16_t tpmPayloadFrameSize _INIT(0);

// mqtt
WLED_GLOBAL long lastMqttReconnectAttempt _INIT(0);
WLED_GLOBAL long lastInterfaceUpdate _INIT(0);
WLED_GLOBAL byte interfaceUpdateCallMode _INIT(NOTIFIER_CALL_MODE_INIT);
WLED_GLOBAL char mqttStatusTopic[40] _INIT("");        // this must be global because of async handlers

#if AUXPIN >= 0
  // auxiliary debug pin
  WLED_GLOBAL byte auxTime _INIT(0);
  WLED_GLOBAL unsigned long auxStartTime _INIT(0);
  WLED_GLOBAL bool auxActive _INIT(false, auxActiveBefore _INIT(false);
#endif

// alexa udp
WLED_GLOBAL String escapedMac;
#ifndef WLED_DISABLE_ALEXA
  WLED_GLOBAL Espalexa espalexa;
  WLED_GLOBAL EspalexaDevice* espalexaDevice;
#endif

// dns server
WLED_GLOBAL DNSServer dnsServer;

// network time
WLED_GLOBAL bool ntpConnected _INIT(false);
WLED_GLOBAL time_t localTime _INIT(0);
WLED_GLOBAL unsigned long ntpLastSyncTime _INIT(999000000L);
WLED_GLOBAL unsigned long ntpPacketSentTime _INIT(999000000L);
WLED_GLOBAL IPAddress ntpServerIP;
WLED_GLOBAL uint16_t ntpLocalPort _INIT(2390);
WLED_GLOBAL uint16_t rolloverMillis _INIT(0);

// Temp buffer
WLED_GLOBAL char* obuf;
WLED_GLOBAL uint16_t olen _INIT(0);

// General filesystem
WLED_GLOBAL size_t fsBytesUsed _INIT(0);
WLED_GLOBAL size_t fsBytesTotal _INIT(0);
WLED_GLOBAL unsigned long presetsModifiedTime _INIT(0L);
WLED_GLOBAL JsonDocument* fileDoc;
WLED_GLOBAL bool doCloseFile _INIT(false);

// presets
WLED_GLOBAL uint16_t savedPresets _INIT(0);
WLED_GLOBAL int16_t currentPreset _INIT(-1);
WLED_GLOBAL bool isPreset _INIT(false);

WLED_GLOBAL byte errorFlag _INIT(0);

WLED_GLOBAL String messageHead, messageSub;
WLED_GLOBAL byte optionType;

WLED_GLOBAL bool doReboot _INIT(false);        // flag to initiate reboot from async handlers
WLED_GLOBAL bool doPublishMqtt _INIT(false);

// server library objects
WLED_GLOBAL AsyncWebServer server _INIT_N(((80)));
#ifdef WLED_ENABLE_WEBSOCKETS
WLED_GLOBAL AsyncWebSocket ws _INIT_N((("/ws")));
#endif
WLED_GLOBAL AsyncClient* hueClient _INIT(NULL);
WLED_GLOBAL AsyncMqttClient* mqtt _INIT(NULL);

// udp interface objects
WLED_GLOBAL WiFiUDP notifierUdp, rgbUdp, notifier2Udp;
WLED_GLOBAL WiFiUDP ntpUdp;
WLED_GLOBAL ESPAsyncE131 e131 _INIT_N(((handleE131Packet)));
WLED_GLOBAL bool e131NewData _INIT(false);

// led fx library object
WLED_GLOBAL WS2812FX strip _INIT(WS2812FX());

// Usermod manager
WLED_GLOBAL UsermodManager usermods _INIT(UsermodManager());

<<<<<<< HEAD
// Status LED
#if STATUSLED && STATUSLED != LEDPIN
  WLED_GLOBAL unsigned long ledStatusLastMillis _INIT(0);
  WLED_GLOBAL unsigned short ledStatusType _INIT(0); // current status type - corresponds to number of blinks per second
  WLED_GLOBAL bool ledStatusState _INIT(0); // the current LED state
=======
// enable additional debug output
#ifdef WLED_DEBUG
  #ifndef ESP8266
  #include <rom/rtc.h>
  #endif
  #define DEBUG_PRINT(x) Serial.print(x)
  #define DEBUG_PRINTLN(x) Serial.println(x)
  #define DEBUG_PRINTF(x...) Serial.printf(x)
#else
  #define DEBUG_PRINT(x)
  #define DEBUG_PRINTLN(x)
  #define DEBUG_PRINTF(x)
#endif

#ifdef WLED_DEBUG_FS
  #define DEBUGFS_PRINT(x) Serial.print(x)
  #define DEBUGFS_PRINTLN(x) Serial.println(x)
  #define DEBUGFS_PRINTF(x...) Serial.printf(x)
#else
  #define DEBUGFS_PRINT(x)
  #define DEBUGFS_PRINTLN(x)
  #define DEBUGFS_PRINTF(x)
>>>>>>> d583adb9
#endif

// debug macro variable definitions
#ifdef WLED_DEBUG
  WLED_GLOBAL unsigned long debugTime _INIT(0);
  WLED_GLOBAL int lastWifiState _INIT(3);
  WLED_GLOBAL unsigned long wifiStateChangedTime _INIT(0);
  WLED_GLOBAL int loops _INIT(0);
#endif

#define WLED_CONNECTED (WiFi.status() == WL_CONNECTED)
#define WLED_WIFI_CONFIGURED (strlen(clientSSID) >= 1 && strcmp(clientSSID, DEFAULT_CLIENT_SSID) != 0)
#define WLED_MQTT_CONNECTED (mqtt != nullptr && mqtt->connected())

// append new c string to temp buffer efficiently
bool oappend(const char* txt);
// append new number to temp buffer efficiently
bool oappendi(int i);

class WLED {
public:
  WLED();
  static WLED& instance()
  {
    static WLED instance;
    return instance;
  }

  // boot starts here
  void setup();

  void loop();
  void reset();

  void beginStrip();
  void handleConnection();
  void initAP(bool resetAP = false);
  void initConnection();
  void initInterfaces();
  void handleStatusLED();
};
#endif        // WLED_H<|MERGE_RESOLUTION|>--- conflicted
+++ resolved
@@ -513,13 +513,13 @@
 // Usermod manager
 WLED_GLOBAL UsermodManager usermods _INIT(UsermodManager());
 
-<<<<<<< HEAD
 // Status LED
 #if STATUSLED && STATUSLED != LEDPIN
   WLED_GLOBAL unsigned long ledStatusLastMillis _INIT(0);
   WLED_GLOBAL unsigned short ledStatusType _INIT(0); // current status type - corresponds to number of blinks per second
   WLED_GLOBAL bool ledStatusState _INIT(0); // the current LED state
-=======
+#endif
+
 // enable additional debug output
 #ifdef WLED_DEBUG
   #ifndef ESP8266
@@ -542,7 +542,6 @@
   #define DEBUGFS_PRINT(x)
   #define DEBUGFS_PRINTLN(x)
   #define DEBUGFS_PRINTF(x)
->>>>>>> d583adb9
 #endif
 
 // debug macro variable definitions
