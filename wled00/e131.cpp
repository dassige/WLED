--- conflicted
+++ resolved
@@ -122,13 +122,8 @@
       if (uni != e131Universe) return;
       if (availDMXLen < 3) return;
       realtimeLock(realtimeTimeoutMs, mde);
-<<<<<<< HEAD
       if (realtimeOverride && !(realtimeMode && useMainSegmentOnly)) return;
-      wChannel = (dmxChannels-DMXAddress+1 > 3) ? e131_data[DMXAddress+3] : 0;
-=======
-      if (realtimeOverride) return;
       wChannel = (availDMXLen > 3) ? e131_data[dataOffset+3] : 0;
->>>>>>> 9cd8acab
       for (uint16_t i = 0; i < totalLen; i++)
         setRealtimePixel(i, e131_data[dataOffset+0], e131_data[dataOffset+1], e131_data[dataOffset+2], wChannel);
       break;
@@ -137,19 +132,11 @@
       if (uni != e131Universe) return;
       if (availDMXLen < 4) return;
       realtimeLock(realtimeTimeoutMs, mde);
-<<<<<<< HEAD
       if (realtimeOverride && !(realtimeMode && useMainSegmentOnly)) return;
-      wChannel = (dmxChannels-DMXAddress+1 > 4) ? e131_data[DMXAddress+4] : 0;
-      if (DMXOldDimmer != e131_data[DMXAddress+0]) {
-        DMXOldDimmer = e131_data[DMXAddress+0];
-        bri = e131_data[DMXAddress+0];
-=======
-      if (realtimeOverride) return;
       wChannel = (availDMXLen > 4) ? e131_data[dataOffset+4] : 0;
       if (DMXOldDimmer != e131_data[dataOffset+0]) {
         DMXOldDimmer = e131_data[dataOffset+0];
         bri = e131_data[dataOffset+0];
->>>>>>> 9cd8acab
         strip.setBrightness(bri, true);
       }
       for (uint16_t i = 0; i < totalLen; i++)
@@ -196,13 +183,8 @@
         bool is4Chan = (DMXMode == DMX_MODE_MULTIPLE_RGBW);
         const uint16_t dmxChannelsPerLed = is4Chan ? 4 : 3;
         const uint16_t ledsPerUniverse = is4Chan ? MAX_4_CH_LEDS_PER_UNIVERSE : MAX_3_CH_LEDS_PER_UNIVERSE;
-<<<<<<< HEAD
         if (realtimeOverride && !(realtimeMode && useMainSegmentOnly)) return;
-        uint16_t previousLeds, dmxOffset;
-=======
-        if (realtimeOverride) return;
         uint16_t previousLeds, dmxOffset, ledsTotal;
->>>>>>> 9cd8acab
         if (previousUniverses == 0) {
           if (availDMXLen < 1) return;
           dmxOffset = dataOffset;
