--- conflicted
+++ resolved
@@ -58,24 +58,14 @@
 
 | Name                                            | Unit        | Description                                                                           |
 | ----------------------------------------------- | ----------- |-------------------------------------------------------------------------------------- |
-<<<<<<< HEAD
 | `USERMOD_BATTERY`                               |             | Define this (in `my_config.h`) to have this usermod included wled00\usermods_list.cpp |
 | `USERMOD_BATTERY_MEASUREMENT_PIN`               |             | Defaults to A0 on ESP8266 and GPIO35 on ESP32                                         |
 | `USERMOD_BATTERY_MEASUREMENT_INTERVAL`          | ms          | Battery check interval. defaults to 30 seconds                                        |
+| `USERMOD_BATTERY_INITIAL_DELAY`                 | ms          | Delay before initial reading. defaults to 10 seconds to allow voltage stabilization   |
 | `USERMOD_BATTERY_{TYPE}_MIN_VOLTAGE`            | v           | Minimum battery voltage. default is 2.6 (18650 battery standard)                      |
 | `USERMOD_BATTERY_{TYPE}_MAX_VOLTAGE`            | v           | Maximum battery voltage. default is 4.2 (18650 battery standard)                      |
 | `USERMOD_BATTERY_{TYPE}_TOTAL_CAPACITY`         | mAh         | The capacity of all cells in parallel summed up                                       |
 | `USERMOD_BATTERY_{TYPE}_CALIBRATION`            |             | Offset / calibration number, fine tune the measured voltage by the microcontroller    |
-=======
-| `USERMOD_BATTERY`                               |             | define this (in `my_config.h`) to have this usermod included wled00\usermods_list.cpp |
-| `USERMOD_BATTERY_MEASUREMENT_PIN`               |             | defaults to A0 on ESP8266 and GPIO35 on ESP32                                         |
-| `USERMOD_BATTERY_INITIAL_DELAY`                 | ms          | delay before initial reading. defaults to 10 seconds to allow voltage stabilization
-| `USERMOD_BATTERY_MEASUREMENT_INTERVAL`          | ms          | battery check interval. defaults to 30 seconds                                        |
-| `USERMOD_BATTERY_{TYPE}_MIN_VOLTAGE`            | v           | minimum battery voltage. default is 2.6 (18650 battery standard)                      |
-| `USERMOD_BATTERY_{TYPE}_MAX_VOLTAGE`            | v           | maximum battery voltage. default is 4.2 (18650 battery standard)                      |
-| `USERMOD_BATTERY_{TYPE}_TOTAL_CAPACITY`         | mAh         | the capacity of all cells in parallel summed up                                       |
-| `USERMOD_BATTERY_{TYPE}_CALIBRATION`            |             | offset / calibration number, fine tune the measured voltage by the microcontroller    |
->>>>>>> 77ca2ec0
 | Auto-Off                                        | ---         | ---                                                                                   |
 | `USERMOD_BATTERY_AUTO_OFF_ENABLED`              | true/false  | Enables auto-off                                                                      |
 | `USERMOD_BATTERY_AUTO_OFF_THRESHOLD`            | % (0-100)   | When this threshold is reached master power turns off                                 |
@@ -147,17 +137,9 @@
 
 2024-04-30
 
-<<<<<<< HEAD
 - Integrate factory pattern to make it easier to add other / custom battery types
 - Update readme
-=======
-- improved initial reading accuracy by delaying initial measurement to allow voltage to stabilize at power-on
-
-2024-04-30
-
-- integrate factory pattern to make it easier to add other / custom battery types
-- update readme
->>>>>>> 77ca2ec0
+- Improved initial reading accuracy by delaying initial measurement to allow voltage to stabilize at power-on
 
 2023-01-04
 
