--- conflicted
+++ resolved
@@ -238,15 +238,10 @@
       // we look for JSON object: {"Temperature": {"pin": 0, "degC": true}}
       JsonObject top = root[FPSTR(_name)];
       int8_t newTemperaturePin = temperaturePin;
-      if (top.isNull()) return;
-
-<<<<<<< HEAD
+      if (top.isNull()) return true;
+
+      bool configComplete = true;
       if (top["pin"] != nullptr) {
-=======
-      bool configComplete = true;
-
-      if (!top.isNull() && top["pin"] != nullptr) {
->>>>>>> af9aa7d2
         if (top[FPSTR(_enabled)].is<bool>()) {
           disabled = !top[FPSTR(_enabled)].as<bool>();
         } else {
@@ -269,7 +264,6 @@
 
       if (top[FPSTR(_readInterval)] != nullptr) {
         readingInterval = min(120,max(10,top[FPSTR(_readInterval)].as<int>())) * 1000;  // convert to ms
-<<<<<<< HEAD
       }
 
       if (top[FPSTR(_parasite)] != nullptr) {
@@ -281,12 +275,6 @@
           String str = top[FPSTR(_parasite)]; // checkbox -> off or on
           parasite = (bool)(str!="off"); // off is guaranteed to be present
         }
-=======
-        DEBUG_PRINTLN(F("Temperature config (re)loaded."));
-      } else {
-        DEBUG_PRINTLN(F("No config found. (Using defaults.)"));
-        configComplete = false;
->>>>>>> af9aa7d2
       }
 
       if (!initDone) {
@@ -294,12 +282,9 @@
         temperaturePin = newTemperaturePin;
         DEBUG_PRINTLN(F("Temperature config loaded."));
       } else {
-<<<<<<< HEAD
         DEBUG_PRINTLN(F("Temperature config re-loaded."));
+        configComplete = false;
         // changing paramters from settings page
-=======
-        // changing parameters from settings page
->>>>>>> af9aa7d2
         if (newTemperaturePin != temperaturePin) {
           // deallocate pin and release memory
           delete oneWire;
