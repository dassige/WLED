#pragma once

#include "wled.h"
#include <U8x8lib.h> // from https://github.com/olikraus/u8g2/
#include "4LD_wled_fonts.c"

//
// Insired by the usermod_v2_four_line_display
//
// v2 usermod for using 128x32 or 128x64 i2c
// OLED displays to provide a four line display
// for WLED.
//
// Dependencies
// * This usermod REQURES the ModeSortUsermod
// * This Usermod works best, by far, when coupled 
//   with RotaryEncoderUIUsermod.
//
// Make sure to enable NTP and set your time zone in WLED Config | Time.
//
// REQUIREMENT: You must add the following requirements to
// REQUIREMENT: "lib_deps" within platformio.ini / platformio_override.ini
// REQUIREMENT: *  U8g2  (the version already in platformio.ini is fine)
// REQUIREMENT: *  Wire
//

//The SCL and SDA pins are defined here. 
#ifdef ARDUINO_ARCH_ESP32
  #define HW_PIN_SCL 22
  #define HW_PIN_SDA 21
  #define HW_PIN_CLOCKSPI 18
  #define HW_PIN_DATASPI 23
  #ifndef FLD_PIN_SCL
    #define FLD_PIN_SCL 22
  #endif
  #ifndef FLD_PIN_SDA
    #define FLD_PIN_SDA 21
  #endif
  #ifndef FLD_PIN_CLOCKSPI
    #define FLD_PIN_CLOCKSPI 18
  #endif
   #ifndef FLD_PIN_DATASPI
    #define FLD_PIN_DATASPI 23
  #endif   
  #ifndef FLD_PIN_DC
    #define FLD_PIN_DC 19
  #endif
  #ifndef FLD_PIN_CS
    #define FLD_PIN_CS 5
  #endif
  #ifndef FLD_PIN_RESET
    #define FLD_PIN_RESET 26
  #endif
#else
  #define HW_PIN_SCL 5
  #define HW_PIN_SDA 4
  #define HW_PIN_CLOCKSPI 14
  #define HW_PIN_DATASPI 13
  #ifndef FLD_PIN_SCL
    #define FLD_PIN_SCL 5
  #endif
  #ifndef FLD_PIN_SDA
    #define FLD_PIN_SDA 4
  #endif
  #ifndef FLD_PIN_CLOCKSPI
    #define FLD_PIN_CLOCKSPI 14
  #endif
   #ifndef FLD_PIN_DATASPI
    #define FLD_PIN_DATASPI 13
  #endif   
  #ifndef FLD_PIN_DC
    #define FLD_PIN_DC 12
  #endif
    #ifndef FLD_PIN_CS
    #define FLD_PIN_CS 15
  #endif
  #ifndef FLD_PIN_RESET
    #define FLD_PIN_RESET 16
  #endif
#endif

#ifndef FLD_TYPE
  #ifndef FLD_SPI_DEFAULT
    #define FLD_TYPE SSD1306
  #else
    #define FLD_TYPE SSD1306_SPI
  #endif
#endif

// When to time out to the clock or blank the screen
// if SLEEP_MODE_ENABLED.
#define SCREEN_TIMEOUT_MS  60*1000    // 1 min

// Minimum time between redrawing screen in ms
#define USER_LOOP_REFRESH_RATE_MS 1000

// Extra char (+1) for null
#define LINE_BUFFER_SIZE            16+1
#define MAX_JSON_CHARS              19+1
#define MAX_MODE_LINE_SPACE         13+1

typedef enum {
  NONE = 0,
  SSD1306,      // U8X8_SSD1306_128X32_UNIVISION_HW_I2C
  SH1106,       // U8X8_SH1106_128X64_WINSTAR_HW_I2C
  SSD1306_64,   // U8X8_SSD1306_128X64_NONAME_HW_I2C
  SSD1305,      // U8X8_SSD1305_128X32_ADAFRUIT_HW_I2C
  SSD1305_64,   // U8X8_SSD1305_128X64_ADAFRUIT_HW_I2C
  SSD1306_SPI,  // U8X8_SSD1306_128X32_NONAME_HW_SPI
  SSD1306_SPI64 // U8X8_SSD1306_128X64_NONAME_HW_SPI
} DisplayType;


class FourLineDisplayUsermod : public Usermod {

  private:

    bool initDone = false;

    // HW interface & configuration
    typedef u8x8_t(*u8x8prt);
    U8X8 *u8x8 = nullptr;           // pointer to U8X8 display object
    #ifndef FLD_SPI_DEFAULT
    int8_t ioPin[5] = {FLD_PIN_SCL, FLD_PIN_SDA, -1, -1, -1};        // I2C pins: SCL, SDA
    uint32_t ioFrequency = 400000;  // in Hz (minimum is 100000, baseline is 400000 and maximum should be 3400000)
    #else
    int8_t ioPin[5] = {FLD_PIN_CLOCKSPI, FLD_PIN_DATASPI, FLD_PIN_CS, FLD_PIN_DC, FLD_PIN_RESET}; // SPI pins: CLK, MOSI, CS, DC, RST
    uint32_t ioFrequency = 1000000;  // in Hz (minimum is 500kHz, baseline is 1MHz and maximum should be 20MHz)
    #endif
    DisplayType type = FLD_TYPE;    // display type
    bool flip = false;              // flip display 180°
    uint8_t contrast = 10;          // screen contrast
    uint8_t lineHeight = 1;         // 1 row or 2 rows
    uint16_t refreshRate = USER_LOOP_REFRESH_RATE_MS; // in ms
    uint32_t screenTimeout = SCREEN_TIMEOUT_MS;       // in ms
    bool sleepMode = true;          // allow screen sleep?
    bool clockMode = false;         // display clock
    bool showSeconds = true;        // display clock with seconds
    bool enabled = true;
    bool contrastFix = false;

    // Next variables hold the previous known values to determine if redraw is
    // required.
    String knownSsid = apSSID;
    IPAddress knownIp = IPAddress(4, 3, 2, 1);
    uint8_t knownBrightness = 0;
    uint8_t knownEffectSpeed = 0;
    uint8_t knownEffectIntensity = 0;
    uint8_t knownMode = 0;
    uint8_t knownPalette = 0;
    uint8_t knownMinute = 99;
    uint8_t knownHour = 99;
    byte brightness100;
    byte fxspeed100;
    byte fxintensity100;
    bool knownnightlight = nightlightActive;
    bool wificonnected = interfacesInited;
    bool powerON = true;

    bool displayTurnedOff = false;
    unsigned long nextUpdate = 0;
    unsigned long lastRedraw = 0;
    unsigned long overlayUntil = 0;

    // Set to 2 or 3 to mark lines 2 or 3. Other values ignored.
    byte markLineNum = 255;
    byte markColNum = 255;

    // strings to reduce flash memory usage (used more than twice)
    static const char _name[];
    static const char _enabled[];
    static const char _contrast[];
    static const char _refreshRate[];
    static const char _screenTimeOut[];
    static const char _flip[];
    static const char _sleepMode[];
    static const char _clockMode[];
    static const char _showSeconds[];
    static const char _busClkFrequency[];
    static const char _contrastFix[];

    // If display does not work or looks corrupted check the
    // constructor reference:
    // https://github.com/olikraus/u8g2/wiki/u8x8setupcpp
    // or check the gallery:
    // https://github.com/olikraus/u8g2/wiki/gallery

  public:

    // gets called once at boot. Do all initialization that doesn't depend on
    // network here
    void setup() {
      if (type == NONE || !enabled) return;

      bool isHW;
      PinOwner po = PinOwner::UM_FourLineDisplay;
      if (type == SSD1306_SPI || type == SSD1306_SPI64) {
        isHW = (ioPin[0]==HW_PIN_CLOCKSPI && ioPin[1]==HW_PIN_DATASPI);
        PinManagerPinType pins[5] = { { ioPin[0], true }, { ioPin[1], true }, { ioPin[2], true }, { ioPin[3], true }, { ioPin[4], true }};
        if (!pinManager.allocateMultiplePins(pins, 5, po)) { type=NONE; return; }
      } else {
        isHW = (ioPin[0]==HW_PIN_SCL && ioPin[1]==HW_PIN_SDA);
        PinManagerPinType pins[2] = { { ioPin[0], true }, { ioPin[1], true } };
        if (ioPin[0]==HW_PIN_SCL && ioPin[1]==HW_PIN_SDA) po = PinOwner::HW_I2C;  // allow multiple allocations of HW I2C bus pins
        if (!pinManager.allocateMultiplePins(pins, 2, po)) { type=NONE; return; }
      }

      DEBUG_PRINTLN(F("Allocating display."));
      switch (type) {
        case SSD1306:
          if (!isHW) u8x8 = (U8X8 *) new U8X8_SSD1306_128X32_UNIVISION_SW_I2C(ioPin[0], ioPin[1]); // SCL, SDA, reset
          else       u8x8 = (U8X8 *) new U8X8_SSD1306_128X32_UNIVISION_HW_I2C(U8X8_PIN_NONE, ioPin[0], ioPin[1]); // Pins are Reset, SCL, SDA
          lineHeight = 1;
          break;
        case SH1106:
          if (!isHW) u8x8 = (U8X8 *) new U8X8_SH1106_128X64_WINSTAR_SW_I2C(ioPin[0], ioPin[1]); // SCL, SDA, reset
          else       u8x8 = (U8X8 *) new U8X8_SH1106_128X64_WINSTAR_HW_I2C(U8X8_PIN_NONE, ioPin[0], ioPin[1]); // Pins are Reset, SCL, SDA
          lineHeight = 2;
          break;
        case SSD1306_64:
              if (!isHW) u8x8 = (U8X8 *) new U8X8_SSD1306_128X64_NONAME_SW_I2C(ioPin[0], ioPin[1]); // SCL, SDA, reset
              else       u8x8 = (U8X8 *) new U8X8_SSD1306_128X64_NONAME_HW_I2C(U8X8_PIN_NONE, ioPin[0], ioPin[1]); // Pins are Reset, SCL, SDA
          lineHeight = 2;
          break;
        case SSD1305:
          if (!isHW) u8x8 = (U8X8 *) new U8X8_SSD1305_128X32_NONAME_SW_I2C(ioPin[0], ioPin[1]); // SCL, SDA, reset
          else       u8x8 = (U8X8 *) new U8X8_SSD1305_128X32_ADAFRUIT_HW_I2C(U8X8_PIN_NONE, ioPin[0], ioPin[1]); // Pins are Reset, SCL, SDA
          lineHeight = 1;
          break;
        case SSD1305_64:
          if (!isHW) u8x8 = (U8X8 *) new U8X8_SSD1305_128X64_ADAFRUIT_SW_I2C(ioPin[0], ioPin[1]); // SCL, SDA, reset
          else       u8x8 = (U8X8 *) new U8X8_SSD1305_128X64_ADAFRUIT_HW_I2C(U8X8_PIN_NONE, ioPin[0], ioPin[1]); // Pins are Reset, SCL, SDA
          lineHeight = 2;
          break;
        case SSD1306_SPI:
          if (!isHW)  u8x8 = (U8X8 *) new U8X8_SSD1306_128X32_UNIVISION_4W_SW_SPI(ioPin[0], ioPin[1], ioPin[2], ioPin[3], ioPin[4]);
          else        u8x8 = (U8X8 *) new U8X8_SSD1306_128X32_UNIVISION_4W_HW_SPI(ioPin[2], ioPin[3], ioPin[4]); // Pins are cs, dc, reset
          lineHeight = 1;
          break;
        case SSD1306_SPI64:
          if (!isHW) u8x8 = (U8X8 *) new U8X8_SSD1306_128X64_NONAME_4W_SW_SPI(ioPin[0], ioPin[1], ioPin[2], ioPin[3], ioPin[4]);
          else       u8x8 = (U8X8 *) new U8X8_SSD1306_128X64_NONAME_4W_HW_SPI(ioPin[2], ioPin[3], ioPin[4]); // Pins are cs, dc, reset
          lineHeight = 2;
          break;
        default:
          u8x8 = nullptr;
      }

      if (nullptr == u8x8) {
          DEBUG_PRINTLN(F("Display init failed."));
          pinManager.deallocateMultiplePins((const uint8_t*)ioPin, (type == SSD1306_SPI || type == SSD1306_SPI64) ? 5 : 2, po);
          type = NONE;
          return;
      }

      initDone = true;
      DEBUG_PRINTLN(F("Starting display."));
<<<<<<< HEAD
      u8x8->setBusClock(ioFrequency);  // can be used for SPI too
=======
      /*if (!(type == SSD1306_SPI || type == SSD1306_SPI64))*/ u8x8->setBusClock(ioFrequency);  // can be used for SPI too
      u8x8prt u8x8struct = u8x8->getU8x8();
>>>>>>> edbc8b28
      u8x8->begin();
      setFlipMode(flip);
      setVcomh(u8x8struct);
      setContrast(contrast); //Contrast setup will help to preserve OLED lifetime. In case OLED need to be brighter increase number up to 255
      setPowerSave(0);
      //drawString(0, 0, "Loading...");
      overlayLogo(3500);
    }

    // gets called every time WiFi is (re-)connected. Initialize own network
    // interfaces here
    void connected() {
      knownSsid = WiFi.SSID();       //apActive ? apSSID : WiFi.SSID(); //apActive ? WiFi.softAPSSID() : 
      knownIp   = Network.localIP(); //apActive ? IPAddress(4, 3, 2, 1) : Network.localIP();
      networkOverlay(PSTR("NETWORK INFO"),7000);
    }

    /**
     * Da loop.
     */
    void loop() {
      if (!enabled || strip.isUpdating()) return;
      unsigned long now = millis();
      if (now < nextUpdate) return;
      nextUpdate = now + ((displayTurnedOff && clockMode && showSeconds) ? 1000 : refreshRate);
      redraw(false);
    }

    /**
     * Wrappers for screen drawing
     */
    void setFlipMode(uint8_t mode) {
      if (type == NONE || !enabled) return;
      u8x8->setFlipMode(mode);
    }
    void setVcomh(u8x8_t *u8x8_struct){
      if(contrastFix){
        u8x8_cad_StartTransfer(u8x8_struct);
        u8x8_cad_SendCmd(u8x8_struct, 0x0db );  //address of value
        u8x8_cad_SendArg(u8x8_struct, 0x000 );  //value 0 for fix, reboot resets default back to 64
        u8x8_cad_EndTransfer(u8x8_struct);}
    }
    void setContrast(uint8_t contrast) {
      if (type == NONE || !enabled) return;
      u8x8->setContrast(contrast);
    }
    void drawString(uint8_t col, uint8_t row, const char *string, bool ignoreLH=false) {
      if (type == NONE || !enabled) return;
      u8x8->setFont(u8x8_font_chroma48medium8_r);
      if (!ignoreLH && lineHeight==2) u8x8->draw1x2String(col, row, string);
      else                            u8x8->drawString(col, row, string);
    }
    void draw2x2String(uint8_t col, uint8_t row, const char *string) {
      if (type == NONE || !enabled) return;
      u8x8->setFont(u8x8_font_chroma48medium8_r);
      u8x8->draw2x2String(col, row, string);
    }
    void drawGlyph(uint8_t col, uint8_t row, char glyph, const uint8_t *font, bool ignoreLH=false) {
      if (type == NONE || !enabled) return;
      u8x8->setFont(font);
      if (!ignoreLH && lineHeight==2) u8x8->draw1x2Glyph(col, row, glyph);
      else                            u8x8->drawGlyph(col, row, glyph);
    }
    void draw2x2Glyph(uint8_t col, uint8_t row, char glyph, const uint8_t *font) {
      if (type == NONE || !enabled) return;
      u8x8->setFont(font);
      u8x8->draw2x2Glyph(col, row, glyph);
    }
    uint8_t getCols() {
      if (type==NONE || !enabled) return 0;
      return u8x8->getCols();
    }
    void clear() {
      if (type == NONE || !enabled) return;
      u8x8->clear();
    }
    void setPowerSave(uint8_t save) {
      if (type == NONE || !enabled) return;
      u8x8->setPowerSave(save);
    }

    void center(String &line, uint8_t width) {
      int len = line.length();
      if (len<width) for (byte i=(width-len)/2; i>0; i--) line = ' ' + line;
      for (byte i=line.length(); i<width; i++) line += ' ';
    }

    //function to update lastredraw
    void updateRedrawTime() {
      lastRedraw = millis();
    }

    /**
     * Redraw the screen (but only if things have changed
     * or if forceRedraw).
     */
    void redraw(bool forceRedraw) {
      bool needRedraw = false;
      unsigned long now = millis();
 
      if (type == NONE || !enabled) return;
      if (overlayUntil > 0) {
        if (now >= overlayUntil) {
          // Time to display the overlay has elapsed.
          overlayUntil = 0;
          forceRedraw = true;
        } else {
          // We are still displaying the overlay
          // Don't redraw.
          return;
        }
      }

      if (apActive && WLED_WIFI_CONFIGURED && now<15000) {
        knownSsid = apSSID;
        networkOverlay(PSTR("NETWORK INFO"),30000);
        return;
      }

      // Check if values which are shown on display changed from the last time.
      if (forceRedraw) {
        needRedraw = true;
        clear();
      } else if ((bri == 0 && powerON) || (bri > 0 && !powerON)) {   //trigger power icon
        powerON = !powerON;
        drawStatusIcons();
        return;
      } else if (knownnightlight != nightlightActive) {   //trigger moon icon 
        knownnightlight = nightlightActive;
        drawStatusIcons();
        if (knownnightlight) {
          String timer = PSTR("Timer On");
          center(timer,LINE_BUFFER_SIZE-1);
          overlay(timer.c_str(), 2500, 6);
        }
        return;
      } else if (wificonnected != interfacesInited) {   //trigger wifi icon
        wificonnected = interfacesInited;
        drawStatusIcons();
        return;
      } else if (knownMode != effectCurrent || knownPalette != effectPalette) {
        if (displayTurnedOff) needRedraw = true;
        else { 
          if (knownPalette != effectPalette) { showCurrentEffectOrPalette(effectPalette, JSON_palette_names, 2); knownPalette = effectPalette; }
          if (knownMode    != effectCurrent) { showCurrentEffectOrPalette(effectCurrent, JSON_mode_names, 3); knownMode = effectCurrent; }
          lastRedraw = now;
          return;
        }
      } else if (knownBrightness != bri) {
        if (displayTurnedOff && nightlightActive) { knownBrightness = bri; }
        else if (!displayTurnedOff) { updateBrightness(); lastRedraw = now; return; }
      } else if (knownEffectSpeed != effectSpeed) {
        if (displayTurnedOff) needRedraw = true;
        else { updateSpeed(); lastRedraw = now; return; }
      } else if (knownEffectIntensity != effectIntensity) {
        if (displayTurnedOff) needRedraw = true;
        else { updateIntensity(); lastRedraw = now; return; }
      }

      if (!needRedraw) {
        // Nothing to change.
        // Turn off display after 1 minutes with no change.
        if (sleepMode && !displayTurnedOff && (millis() - lastRedraw > screenTimeout)) {
          // We will still check if there is a change in redraw()
          // and turn it back on if it changed.
          clear();
          sleepOrClock(true);
        } else if (displayTurnedOff && ntpEnabled) {
          showTime();
        }
        return;
      }

      lastRedraw = now;
      
      // Turn the display back on
      wakeDisplay();

      // Update last known values.
      knownBrightness      = bri;
      knownMode            = effectCurrent;
      knownPalette         = effectPalette;
      knownEffectSpeed     = effectSpeed;
      knownEffectIntensity = effectIntensity;
      knownnightlight      = nightlightActive;
      wificonnected        = interfacesInited;

      // Do the actual drawing
      // First row: Icons
      draw2x2GlyphIcons();
      drawArrow();
      drawStatusIcons();

      // Second row 
      updateBrightness();
      updateSpeed();
      updateIntensity();

      // Third row
      showCurrentEffectOrPalette(knownPalette, JSON_palette_names, 2); //Palette info

      // Fourth row
      showCurrentEffectOrPalette(knownMode, JSON_mode_names, 3); //Effect Mode info
    }

    void updateBrightness() {
      knownBrightness = bri;
      if (overlayUntil == 0) {
        brightness100 = ((uint16_t)bri*100)/255;
        char lineBuffer[4];
        sprintf_P(lineBuffer, PSTR("%-3d"), brightness100);
        drawString(1, lineHeight, lineBuffer);
        //lastRedraw = millis();
      }
    }

    void updateSpeed() {
      knownEffectSpeed = effectSpeed;
      if (overlayUntil == 0) {
        fxspeed100 = ((uint16_t)effectSpeed*100)/255;
        char lineBuffer[4];
        sprintf_P(lineBuffer, PSTR("%-3d"), fxspeed100);
        drawString(5, lineHeight, lineBuffer);
        //lastRedraw = millis();
      }
    }

    void updateIntensity() {
      knownEffectIntensity = effectIntensity;
      if (overlayUntil == 0) {
        fxintensity100 = ((uint16_t)effectIntensity*100)/255;
        char lineBuffer[4];
        sprintf_P(lineBuffer, PSTR("%-3d"), fxintensity100);
        drawString(9, lineHeight, lineBuffer);
        //lastRedraw = millis();
      }
    }

    void draw2x2GlyphIcons() {
      if (lineHeight == 2) {
        drawGlyph( 1,            0, 1, u8x8_4LineDisplay_WLED_icons_2x2, true); //brightness icon
        drawGlyph( 5,            0, 2, u8x8_4LineDisplay_WLED_icons_2x2, true); //speed icon
        drawGlyph( 9,            0, 3, u8x8_4LineDisplay_WLED_icons_2x2, true); //intensity icon
        drawGlyph(14, 2*lineHeight, 4, u8x8_4LineDisplay_WLED_icons_2x2, true); //palette icon
        drawGlyph(14, 3*lineHeight, 5, u8x8_4LineDisplay_WLED_icons_2x2, true); //effect icon
      } else {
        drawGlyph( 1, 0, 1, u8x8_4LineDisplay_WLED_icons_2x1); //brightness icon
        drawGlyph( 5, 0, 2, u8x8_4LineDisplay_WLED_icons_2x1); //speed icon
        drawGlyph( 9, 0, 3, u8x8_4LineDisplay_WLED_icons_2x1); //intensity icon
        drawGlyph(15, 2, 4, u8x8_4LineDisplay_WLED_icons_1x1); //palette icon
        drawGlyph(15, 3, 5, u8x8_4LineDisplay_WLED_icons_1x1); //effect icon
      }
    }

    void drawStatusIcons() {
      uint8_t col = 15;
      uint8_t row = 0;
      drawGlyph(col, row,   (wificonnected ? 20 : 0), u8x8_4LineDisplay_WLED_icons_1x1, true); // wifi icon
      if (lineHeight==2) { col--; } else { row++; }
      drawGlyph(col, row,          (bri > 0 ? 9 : 0), u8x8_4LineDisplay_WLED_icons_1x1, true); // power icon
      if (lineHeight==2) { col--; } else { col = row = 0; }
      drawGlyph(col, row, (nightlightActive ? 6 : 0), u8x8_4LineDisplay_WLED_icons_1x1, true); // moon icon for nighlight mode
    }
    
    /**
     * marks the position of the arrow showing
     * the current setting being changed
     * pass line and colum info
     */
    void setMarkLine(byte newMarkLineNum, byte newMarkColNum) {
      markLineNum = newMarkLineNum;
      markColNum = newMarkColNum;
    }

    //Draw the arrow for the current setting beiong changed
    void drawArrow() {
      if (markColNum != 255 && markLineNum !=255) drawGlyph(markColNum, markLineNum*lineHeight, 21, u8x8_4LineDisplay_WLED_icons_1x1);
    }

     //Display the current effect or palette (desiredEntry) 
     // on the appropriate line (row). 
    void showCurrentEffectOrPalette(int inputEffPal, const char *qstring, uint8_t row) {
      char lineBuffer[MAX_JSON_CHARS];
      if (overlayUntil == 0) {
        // Find the mode name in JSON
        uint8_t printedChars = extractModeName(inputEffPal, qstring, lineBuffer, MAX_JSON_CHARS-1);
        if (lineBuffer[0]=='*' && lineBuffer[1]==' ') {
          // remove "* " from dynamic palettes
          for (byte i=2; i<=printedChars; i++) lineBuffer[i-2] = lineBuffer[i]; //include '\0'
          printedChars -= 2;
        }
        if (lineHeight == 2) {                                 // use this code for 8 line display
          char smallBuffer1[MAX_MODE_LINE_SPACE];
          char smallBuffer2[MAX_MODE_LINE_SPACE];
          uint8_t smallChars1 = 0;
          uint8_t smallChars2 = 0;
          if (printedChars < MAX_MODE_LINE_SPACE) {            // use big font if the text fits
            while (printedChars < (MAX_MODE_LINE_SPACE-1)) lineBuffer[printedChars++]=' ';
            lineBuffer[printedChars] = 0;
            drawString(1, row*lineHeight, lineBuffer);
          } else {                                             // for long names divide the text into 2 lines and print them small
            bool spaceHit = false;
            for (uint8_t i = 0; i < printedChars; i++) {
              switch (lineBuffer[i]) {
                case ' ':
                  if (i > 4 && !spaceHit) {
                    spaceHit = true;
                    break;
                  }
                  if (spaceHit) smallBuffer2[smallChars2++] = lineBuffer[i];
                  else          smallBuffer1[smallChars1++] = lineBuffer[i];
                  break;
                default:
                  if (spaceHit) smallBuffer2[smallChars2++] = lineBuffer[i];
                  else          smallBuffer1[smallChars1++] = lineBuffer[i];
                  break;
              }
            }
            while (smallChars1 < (MAX_MODE_LINE_SPACE-1)) smallBuffer1[smallChars1++]=' ';
            smallBuffer1[smallChars1] = 0;
            drawString(1, row*lineHeight, smallBuffer1, true);
            while (smallChars2 < (MAX_MODE_LINE_SPACE-1)) smallBuffer2[smallChars2++]=' '; 
            smallBuffer2[smallChars2] = 0;
            drawString(1, row*lineHeight+1, smallBuffer2, true);
          }
        } else {                                             // use this code for 4 ling displays
          char smallBuffer3[MAX_MODE_LINE_SPACE+1];          // uses 1x1 icon for mode/palette
          uint8_t smallChars3 = 0;
          for (uint8_t i = 0; i < MAX_MODE_LINE_SPACE; i++) smallBuffer3[smallChars3++] = (i >= printedChars) ? ' ' : lineBuffer[i];
          smallBuffer3[smallChars3] = 0;
          drawString(1, row*lineHeight, smallBuffer3, true);
        }
      }
    }

    /**
     * If there screen is off or in clock is displayed,
     * this will return true. This allows us to throw away
     * the first input from the rotary encoder but
     * to wake up the screen.
     */
    bool wakeDisplay() {
      if (type == NONE || !enabled) return false;
      if (displayTurnedOff) {
        clear();
        // Turn the display back on
        sleepOrClock(false);
        //lastRedraw = millis();
        return true;
      }
      return false;
    }

    /**
     * Allows you to show one line and a glyph as overlay for a period of time.
     * Clears the screen and prints.
     * Used in Rotary Encoder usermod.
     */
    void overlay(const char* line1, long showHowLong, byte glyphType) {
      // Turn the display back on
      if (!wakeDisplay()) clear();
      // Print the overlay
      if (glyphType>0 && glyphType<255) {
        if (lineHeight == 2) drawGlyph(5, 0, glyphType, u8x8_4LineDisplay_WLED_icons_6x6, true); // use 3x3 font with draw2x2Glyph() if flash runs short and comment out 6x6 font
        else                 drawGlyph(6, 0, glyphType, u8x8_4LineDisplay_WLED_icons_3x3, true);
      }
      if (line1) {
        String buf = line1;
        center(buf, getCols());
        drawString(0, (glyphType<255?3:0)*lineHeight, buf.c_str());
      }
      overlayUntil = millis() + showHowLong;
    }

    /**
     * Allows you to show Akemi WLED logo overlay for a period of time.
     * Clears the screen and prints.
     */
    void overlayLogo(long showHowLong) {
      // Turn the display back on
      if (!wakeDisplay()) clear();
      // Print the overlay
      if (lineHeight == 2) {
        //add a bit of randomness
        switch (millis()%3) {
          case 0:
            //WLED
            draw2x2Glyph( 0, 2, 1, u8x8_wled_logo_2x2);
            draw2x2Glyph( 4, 2, 2, u8x8_wled_logo_2x2);
            draw2x2Glyph( 8, 2, 3, u8x8_wled_logo_2x2);
            draw2x2Glyph(12, 2, 4, u8x8_wled_logo_2x2);
            break;
          case 1:
            //WLED Akemi
            drawGlyph( 2, 2, 1, u8x8_wled_logo_akemi_4x4, true);
            drawGlyph( 6, 2, 2, u8x8_wled_logo_akemi_4x4, true);
            drawGlyph(10, 2, 3, u8x8_wled_logo_akemi_4x4, true);
            break;
          case 2:
            //Akemi
            //draw2x2Glyph( 5, 0, 12, u8x8_4LineDisplay_WLED_icons_3x3); // use this if flash runs short and comment out 6x6 font
            drawGlyph( 5, 0, 12, u8x8_4LineDisplay_WLED_icons_6x6, true);
            drawString(6, 6, "WLED");
            break;
        }
      } else {
        switch (millis()%3) {
          case 0:
            //WLED
            draw2x2Glyph( 0, 0, 1, u8x8_wled_logo_2x2);
            draw2x2Glyph( 4, 0, 2, u8x8_wled_logo_2x2);
            draw2x2Glyph( 8, 0, 3, u8x8_wled_logo_2x2);
            draw2x2Glyph(12, 0, 4, u8x8_wled_logo_2x2);
            break;
          case 1:
            //WLED Akemi
            drawGlyph( 2, 0, 1, u8x8_wled_logo_akemi_4x4);
            drawGlyph( 6, 0, 2, u8x8_wled_logo_akemi_4x4);
            drawGlyph(10, 0, 3, u8x8_wled_logo_akemi_4x4);
            break;
          case 2:
            //Akemi
            //drawGlyph( 6, 0, 12, u8x8_4LineDisplay_WLED_icons_4x4); // a bit nicer, but uses extra 1.5k flash
            draw2x2Glyph( 6, 0, 12, u8x8_4LineDisplay_WLED_icons_2x2);
            break;
        }
      }
      overlayUntil = millis() + showHowLong;
    }

    /**
     * Allows you to show two lines as overlay for a period of time.
     * Clears the screen and prints.
     * Used in Auto Save usermod
     */
    void overlay(const char* line1, const char* line2, long showHowLong) {
      // Turn the display back on
      if (!wakeDisplay()) clear();
      // Print the overlay
      if (line1) {
        String buf = line1;
        center(buf, getCols());
        drawString(0, 1*lineHeight, buf.c_str());
      }
      if (line2) {
        String buf = line2;
        center(buf, getCols());
        drawString(0, 2*lineHeight, buf.c_str());
      }
      overlayUntil = millis() + showHowLong;
    }

    void networkOverlay(const char* line1, long showHowLong) {
      String line;
      // Turn the display back on
      if (!wakeDisplay()) clear();
      // Print the overlay
      if (line1) {
        line = line1;
        center(line, getCols());
        drawString(0, 0, line.c_str());
      }
      // Second row with Wifi name
      line = knownSsid.substring(0, getCols() > 1 ? getCols() - 2 : 0);
      if (line.length() < getCols()) center(line, getCols());
      drawString(0, lineHeight, line.c_str());
      // Print `~` char to indicate that SSID is longer, than our display
      if (knownSsid.length() > getCols()) {
        drawString(getCols() - 1, 0, "~");
      }
      // Third row with IP and Password in AP Mode
      line = knownIp.toString();
      center(line, getCols());
      drawString(0, lineHeight*2, line.c_str());
      line = "";
      if (apActive) {
        line = apPass;
      } else if (strcmp(serverDescription, "WLED") != 0) {
        line = serverDescription;
      }
      center(line, getCols());
      drawString(0, lineHeight*3, line.c_str());
      overlayUntil = millis() + showHowLong;
    }


    /**
     * Enable sleep (turn the display off) or clock mode.
     */
    void sleepOrClock(bool enabled) {
      if (enabled) {
        displayTurnedOff = true;
        if (clockMode && ntpEnabled) {
          knownMinute = knownHour = 99;
          showTime();
        } else
          setPowerSave(1);
      } else {
        displayTurnedOff = false;
        setPowerSave(0);
      }
    }

    /**
     * Display the current date and time in large characters
     * on the middle rows. Based 24 or 12 hour depending on
     * the useAMPM configuration.
     */
    void showTime() {
      if (type == NONE || !enabled || !displayTurnedOff) return;

      char lineBuffer[LINE_BUFFER_SIZE];
      static byte lastSecond;
      byte secondCurrent = second(localTime);
      byte minuteCurrent = minute(localTime);
      byte hourCurrent   = hour(localTime);

      if (knownMinute != minuteCurrent) {  //only redraw clock if it has changed
        //updateLocalTime();
        byte AmPmHour = hourCurrent;
        boolean isitAM = true;
        if (useAMPM) {
          if (AmPmHour > 11) { AmPmHour -= 12; isitAM = false; }
          if (AmPmHour == 0) { AmPmHour  = 12; }
        }
        if (knownHour != hourCurrent) {
          // only update date when hour changes
          sprintf_P(lineBuffer, PSTR("%s %2d "), monthShortStr(month(localTime)), day(localTime)); 
          draw2x2String(2, lineHeight==1 ? 0 : lineHeight, lineBuffer); // adjust for 8 line displays, draw month and day
        }
        sprintf_P(lineBuffer,PSTR("%2d:%02d"), (useAMPM ? AmPmHour : hourCurrent), minuteCurrent);
        draw2x2String(2, lineHeight*2, lineBuffer); //draw hour, min. blink ":" depending on odd/even seconds
        if (useAMPM) drawString(12, lineHeight*2, (isitAM ? "AM" : "PM"), true); //draw am/pm if using 12 time

        drawStatusIcons(); //icons power, wifi, timer, etc

        knownMinute = minuteCurrent;
        knownHour   = hourCurrent;
      } else {
        if (secondCurrent == lastSecond) return;
      }
      if (showSeconds) {
        lastSecond = secondCurrent;
        draw2x2String(6, lineHeight*2, secondCurrent%2 ? " " : ":");
        sprintf_P(lineBuffer, PSTR("%02d"), secondCurrent);
        drawString(12, lineHeight*2+1, lineBuffer, true); // even with double sized rows print seconds in 1 line
      }
    }

    /*
     * addToJsonInfo() can be used to add custom entries to the /json/info part of the JSON API.
     * Creating an "u" object allows you to add custom key/value pairs to the Info section of the WLED web UI.
     * Below it is shown how this could be used for e.g. a light sensor
     */
    //void addToJsonInfo(JsonObject& root) {
      //JsonObject user = root["u"];
      //if (user.isNull()) user = root.createNestedObject("u");
      //JsonArray data = user.createNestedArray(F("4LineDisplay"));
      //data.add(F("Loaded."));
    //}

    /*
     * addToJsonState() can be used to add custom entries to the /json/state part of the JSON API (state object).
     * Values in the state object may be modified by connected clients
     */
    //void addToJsonState(JsonObject& root) {
    //}

    /*
     * readFromJsonState() can be used to receive data clients send to the /json/state part of the JSON API (state object).
     * Values in the state object may be modified by connected clients
     */
    //void readFromJsonState(JsonObject& root) {
    //  if (!initDone) return;  // prevent crash on boot applyPreset()
    //}

    /*
     * addToConfig() can be used to add custom persistent settings to the cfg.json file in the "um" (usermod) object.
     * It will be called by WLED when settings are actually saved (for example, LED settings are saved)
     * If you want to force saving the current state, use serializeConfig() in your loop().
     * 
     * CAUTION: serializeConfig() will initiate a filesystem write operation.
     * It might cause the LEDs to stutter and will cause flash wear if called too often.
     * Use it sparingly and always in the loop, never in network callbacks!
     * 
     * addToConfig() will also not yet add your setting to one of the settings pages automatically.
     * To make that work you still have to add the setting to the HTML, xml.cpp and set.cpp manually.
     * 
     * I highly recommend checking out the basics of ArduinoJson serialization and deserialization in order to use custom settings!
     */
    void addToConfig(JsonObject& root) {
      JsonObject top   = root.createNestedObject(FPSTR(_name));
      top[FPSTR(_enabled)]       = enabled;
      JsonArray io_pin = top.createNestedArray("pin");
      for (byte i=0; i<5; i++) io_pin.add(ioPin[i]);
      top["help4Pins"]           = F("Clk,Data,CS,DC,RST"); // help for Settings page
      top["type"]                = type;
      top["help4Type"]           = F("1=SSD1306,2=SH1106,3=SSD1306_128x64,4=SSD1305,5=SSD1305_128x64,6=SSD1306_SPI,7=SSD1306_SPI_128x64"); // help for Settings page
      top[FPSTR(_flip)]          = (bool) flip;
      top[FPSTR(_contrast)]      = contrast;
      top[FPSTR(_contrastFix)]     = (bool) contrastFix;
      top[FPSTR(_refreshRate)]   = refreshRate;
      top[FPSTR(_screenTimeOut)] = screenTimeout/1000;
      top[FPSTR(_sleepMode)]     = (bool) sleepMode;
      top[FPSTR(_clockMode)]     = (bool) clockMode;
      top[FPSTR(_showSeconds)]   = (bool) showSeconds;
      top[FPSTR(_busClkFrequency)] = ioFrequency/1000;
      DEBUG_PRINTLN(F("4 Line Display config saved."));
    }

    /*
     * readFromConfig() can be used to read back the custom settings you added with addToConfig().
     * This is called by WLED when settings are loaded (currently this only happens once immediately after boot)
     * 
     * readFromConfig() is called BEFORE setup(). This means you can use your persistent values in setup() (e.g. pin assignments, buffer sizes),
     * but also that if you want to write persistent values to a dynamic buffer, you'd need to allocate it here instead of in setup.
     * If you don't know what that is, don't fret. It most likely doesn't affect your use case :)
     */
    bool readFromConfig(JsonObject& root) {
      bool needsRedraw    = false;
      DisplayType newType = type;
      int8_t newPin[5]; for (byte i=0; i<5; i++) newPin[i] = ioPin[i];

      JsonObject top = root[FPSTR(_name)];
      if (top.isNull()) {
        DEBUG_PRINT(FPSTR(_name));
        DEBUG_PRINTLN(F(": No config found. (Using defaults.)"));
        return false;
      }

      enabled       = top[FPSTR(_enabled)] | enabled;
      newType       = top["type"] | newType;
      for (byte i=0; i<5; i++) newPin[i] = top["pin"][i] | ioPin[i];
      flip          = top[FPSTR(_flip)] | flip;
      contrast      = top[FPSTR(_contrast)] | contrast;
      refreshRate   = top[FPSTR(_refreshRate)] | refreshRate;
      refreshRate   = min(5000, max(250, (int)refreshRate));
      screenTimeout = (top[FPSTR(_screenTimeOut)] | screenTimeout/1000) * 1000;
      sleepMode     = top[FPSTR(_sleepMode)] | sleepMode;
      clockMode     = top[FPSTR(_clockMode)] | clockMode;
      showSeconds   = top[FPSTR(_showSeconds)] | showSeconds;
      contrastFix   = top[FPSTR(_contrastFix)] | contrastFix;
      if (newType == SSD1306_SPI || newType == SSD1306_SPI64)
        ioFrequency = min(20000, max(500, (int)(top[FPSTR(_busClkFrequency)] | ioFrequency/1000))) * 1000;  // limit frequency
      else
        ioFrequency = min(3400, max(100, (int)(top[FPSTR(_busClkFrequency)] | ioFrequency/1000))) * 1000;  // limit frequency

      DEBUG_PRINT(FPSTR(_name));
      if (!initDone) {
        // first run: reading from cfg.json
        for (byte i=0; i<5; i++) ioPin[i] = newPin[i];
        type = newType;
        DEBUG_PRINTLN(F(" config loaded."));
      } else {
        DEBUG_PRINTLN(F(" config (re)loaded."));
        // changing parameters from settings page
        bool pinsChanged = false;
        for (byte i=0; i<5; i++) if (ioPin[i] != newPin[i]) { pinsChanged = true; break; }
        if (pinsChanged || type!=newType) {
          if (type != NONE) delete u8x8;
          PinOwner po = PinOwner::UM_FourLineDisplay;
          if (ioPin[0]==HW_PIN_SCL && ioPin[1]==HW_PIN_SDA) po = PinOwner::HW_I2C;  // allow multiple allocations of HW I2C bus pins
          pinManager.deallocateMultiplePins((const uint8_t *)ioPin, (type == SSD1306_SPI || type == SSD1306_SPI64) ? 5 : 2, po);
          for (byte i=0; i<5; i++) ioPin[i] = newPin[i];
          if (ioPin[0]<0 || ioPin[1]<0) { // data & clock must be > -1
            type = NONE;
            return true;
          } else type = newType;
          setup();
          needsRedraw |= true;
        }
        u8x8->setBusClock(ioFrequency); // can be used for SPI too
        setContrast(contrast);
        setFlipMode(flip);
        knownHour = 99;
        if (needsRedraw && !wakeDisplay()) redraw(true);
        else overlayLogo(3500);
      }
      // use "return !top["newestParameter"].isNull();" when updating Usermod with new features
      return !top[FPSTR(_refreshRate)].isNull();
    }

    /*
     * getId() allows you to optionally give your V2 usermod an unique ID (please define it in const.h!).
     * This could be used in the future for the system to determine whether your usermod is installed.
     */
    uint16_t getId() {
      return USERMOD_ID_FOUR_LINE_DISP;
    }
};

// strings to reduce flash memory usage (used more than twice)
const char FourLineDisplayUsermod::_name[]            PROGMEM = "4LineDisplay";
const char FourLineDisplayUsermod::_enabled[]         PROGMEM = "enabled";
const char FourLineDisplayUsermod::_contrast[]        PROGMEM = "contrast";
const char FourLineDisplayUsermod::_refreshRate[]     PROGMEM = "refreshRate-ms";
const char FourLineDisplayUsermod::_screenTimeOut[]   PROGMEM = "screenTimeOutSec";
const char FourLineDisplayUsermod::_flip[]            PROGMEM = "flip";
const char FourLineDisplayUsermod::_sleepMode[]       PROGMEM = "sleepMode";
const char FourLineDisplayUsermod::_clockMode[]       PROGMEM = "clockMode";
const char FourLineDisplayUsermod::_showSeconds[]     PROGMEM = "showSeconds";
const char FourLineDisplayUsermod::_busClkFrequency[] PROGMEM = "i2c-freq-kHz";
<<<<<<< HEAD
const char FourLineDisplayUsermod::_contrastFixForType3[] PROGMEM = "contrastFixForType3";
=======
const char FourLineDisplayUsermod::_contrastFix[]     PROGMEM = "contrastFix";
>>>>>>> edbc8b28
<|MERGE_RESOLUTION|>--- conflicted
+++ resolved
@@ -118,8 +118,8 @@
     bool initDone = false;
 
     // HW interface & configuration
-    typedef u8x8_t(*u8x8prt);
     U8X8 *u8x8 = nullptr;           // pointer to U8X8 display object
+
     #ifndef FLD_SPI_DEFAULT
     int8_t ioPin[5] = {FLD_PIN_SCL, FLD_PIN_SDA, -1, -1, -1};        // I2C pins: SCL, SDA
     uint32_t ioFrequency = 400000;  // in Hz (minimum is 100000, baseline is 400000 and maximum should be 3400000)
@@ -127,6 +127,7 @@
     int8_t ioPin[5] = {FLD_PIN_CLOCKSPI, FLD_PIN_DATASPI, FLD_PIN_CS, FLD_PIN_DC, FLD_PIN_RESET}; // SPI pins: CLK, MOSI, CS, DC, RST
     uint32_t ioFrequency = 1000000;  // in Hz (minimum is 500kHz, baseline is 1MHz and maximum should be 20MHz)
     #endif
+
     DisplayType type = FLD_TYPE;    // display type
     bool flip = false;              // flip display 180°
     uint8_t contrast = 10;          // screen contrast
@@ -185,6 +186,15 @@
     // or check the gallery:
     // https://github.com/olikraus/u8g2/wiki/gallery
 
+    // some displays need this to properly apply contrast
+    void setVcomh(bool highContrast) {
+      u8x8_t *u8x8_struct = u8x8->getU8x8();
+      u8x8_cad_StartTransfer(u8x8_struct);
+      u8x8_cad_SendCmd(u8x8_struct, 0x0db); //address of value
+      u8x8_cad_SendArg(u8x8_struct, highContrast ? 0x000 : 0x040); //value 0 for fix, reboot resets default back to 64
+      u8x8_cad_EndTransfer(u8x8_struct);
+    }
+
   public:
 
     // gets called once at boot. Do all initialization that doesn't depend on
@@ -192,9 +202,9 @@
     void setup() {
       if (type == NONE || !enabled) return;
 
-      bool isHW;
+      bool isHW, isSPI = (type == SSD1306_SPI || type == SSD1306_SPI64);
       PinOwner po = PinOwner::UM_FourLineDisplay;
-      if (type == SSD1306_SPI || type == SSD1306_SPI64) {
+      if (isSPI) {
         isHW = (ioPin[0]==HW_PIN_CLOCKSPI && ioPin[1]==HW_PIN_DATASPI);
         PinManagerPinType pins[5] = { { ioPin[0], true }, { ioPin[1], true }, { ioPin[2], true }, { ioPin[3], true }, { ioPin[4], true }};
         if (!pinManager.allocateMultiplePins(pins, 5, po)) { type=NONE; return; }
@@ -206,41 +216,72 @@
       }
 
       DEBUG_PRINTLN(F("Allocating display."));
+/*
+// At some point it may be good to not new/delete U8X8 object but use this instead
+// (does not currently work)
+//-------------------------------------------------------------------------------
+      switch (type) {
+        case SSD1306:
+          u8x8_Setup(u8x8.getU8x8(), u8x8_d_ssd1306_128x32_univision, u8x8_cad_ssd13xx_fast_i2c, u8x8_byte_arduino_sw_i2c, u8x8_gpio_and_delay_arduino);
+          break;
+        case SH1106:
+          u8x8_Setup(u8x8.getU8x8(), u8x8_d_sh1106_128x64_winstar, u8x8_cad_ssd13xx_i2c, u8x8_byte_arduino_sw_i2c, u8x8_gpio_and_delay_arduino);
+          break;
+        case SSD1306_64:
+          u8x8_Setup(u8x8.getU8x8(), u8x8_d_ssd1306_128x64_noname, u8x8_cad_ssd13xx_fast_i2c, u8x8_byte_arduino_sw_i2c, u8x8_gpio_and_delay_arduino);
+          break;
+        case SSD1305:
+          u8x8_Setup(u8x8.getU8x8(), u8x8_d_ssd1305_128x32_adafruit, u8x8_cad_ssd13xx_i2c, u8x8_byte_arduino_hw_i2c, u8x8_gpio_and_delay_arduino);
+          break;
+        case SSD1305_64:
+          u8x8_Setup(u8x8.getU8x8(), u8x8_d_ssd1305_128x64_adafruit, u8x8_cad_ssd13xx_i2c, u8x8_byte_arduino_sw_i2c, u8x8_gpio_and_delay_arduino);
+          break;
+        case SSD1306_SPI:
+          u8x8_Setup(u8x8.getU8x8(), u8x8_d_ssd1306_128x32_univision, u8x8_cad_001, u8x8_byte_arduino_4wire_sw_spi, u8x8_gpio_and_delay_arduino);
+          break;
+        case SSD1306_SPI64:
+          u8x8_Setup(u8x8.getU8x8(), u8x8_d_ssd1306_128x64_noname, u8x8_cad_001, u8x8_byte_arduino_4wire_sw_spi, u8x8_gpio_and_delay_arduino);
+          break;
+        default:
+          type = NONE;
+          return;
+      }
+      if (isSPI) {
+        if (!isHW) u8x8_SetPin_4Wire_SW_SPI(u8x8.getU8x8(), ioPin[0], ioPin[1], ioPin[2], ioPin[3], ioPin[4]);
+        else       u8x8_SetPin_4Wire_HW_SPI(u8x8.getU8x8(), ioPin[2], ioPin[3], ioPin[4]); // Pins are cs, dc, reset
+      } else {
+        if (!isHW) u8x8_SetPin_SW_I2C(u8x8.getU8x8(), ioPin[0], ioPin[1], U8X8_PIN_NONE); // SCL, SDA, reset
+        else       u8x8_SetPin_HW_I2C(u8x8.getU8x8(), U8X8_PIN_NONE, ioPin[0], ioPin[1]); // Pins are Reset, SCL, SDA
+      }
+*/
       switch (type) {
         case SSD1306:
           if (!isHW) u8x8 = (U8X8 *) new U8X8_SSD1306_128X32_UNIVISION_SW_I2C(ioPin[0], ioPin[1]); // SCL, SDA, reset
           else       u8x8 = (U8X8 *) new U8X8_SSD1306_128X32_UNIVISION_HW_I2C(U8X8_PIN_NONE, ioPin[0], ioPin[1]); // Pins are Reset, SCL, SDA
-          lineHeight = 1;
           break;
         case SH1106:
           if (!isHW) u8x8 = (U8X8 *) new U8X8_SH1106_128X64_WINSTAR_SW_I2C(ioPin[0], ioPin[1]); // SCL, SDA, reset
           else       u8x8 = (U8X8 *) new U8X8_SH1106_128X64_WINSTAR_HW_I2C(U8X8_PIN_NONE, ioPin[0], ioPin[1]); // Pins are Reset, SCL, SDA
-          lineHeight = 2;
           break;
         case SSD1306_64:
-              if (!isHW) u8x8 = (U8X8 *) new U8X8_SSD1306_128X64_NONAME_SW_I2C(ioPin[0], ioPin[1]); // SCL, SDA, reset
-              else       u8x8 = (U8X8 *) new U8X8_SSD1306_128X64_NONAME_HW_I2C(U8X8_PIN_NONE, ioPin[0], ioPin[1]); // Pins are Reset, SCL, SDA
-          lineHeight = 2;
+          if (!isHW) u8x8 = (U8X8 *) new U8X8_SSD1306_128X64_NONAME_SW_I2C(ioPin[0], ioPin[1]); // SCL, SDA, reset
+          else       u8x8 = (U8X8 *) new U8X8_SSD1306_128X64_NONAME_HW_I2C(U8X8_PIN_NONE, ioPin[0], ioPin[1]); // Pins are Reset, SCL, SDA
           break;
         case SSD1305:
           if (!isHW) u8x8 = (U8X8 *) new U8X8_SSD1305_128X32_NONAME_SW_I2C(ioPin[0], ioPin[1]); // SCL, SDA, reset
           else       u8x8 = (U8X8 *) new U8X8_SSD1305_128X32_ADAFRUIT_HW_I2C(U8X8_PIN_NONE, ioPin[0], ioPin[1]); // Pins are Reset, SCL, SDA
-          lineHeight = 1;
           break;
         case SSD1305_64:
           if (!isHW) u8x8 = (U8X8 *) new U8X8_SSD1305_128X64_ADAFRUIT_SW_I2C(ioPin[0], ioPin[1]); // SCL, SDA, reset
           else       u8x8 = (U8X8 *) new U8X8_SSD1305_128X64_ADAFRUIT_HW_I2C(U8X8_PIN_NONE, ioPin[0], ioPin[1]); // Pins are Reset, SCL, SDA
-          lineHeight = 2;
           break;
         case SSD1306_SPI:
           if (!isHW)  u8x8 = (U8X8 *) new U8X8_SSD1306_128X32_UNIVISION_4W_SW_SPI(ioPin[0], ioPin[1], ioPin[2], ioPin[3], ioPin[4]);
           else        u8x8 = (U8X8 *) new U8X8_SSD1306_128X32_UNIVISION_4W_HW_SPI(ioPin[2], ioPin[3], ioPin[4]); // Pins are cs, dc, reset
-          lineHeight = 1;
           break;
         case SSD1306_SPI64:
           if (!isHW) u8x8 = (U8X8 *) new U8X8_SSD1306_128X64_NONAME_4W_SW_SPI(ioPin[0], ioPin[1], ioPin[2], ioPin[3], ioPin[4]);
           else       u8x8 = (U8X8 *) new U8X8_SSD1306_128X64_NONAME_4W_HW_SPI(ioPin[2], ioPin[3], ioPin[4]); // Pins are cs, dc, reset
-          lineHeight = 2;
           break;
         default:
           u8x8 = nullptr;
@@ -248,26 +289,22 @@
 
       if (nullptr == u8x8) {
           DEBUG_PRINTLN(F("Display init failed."));
-          pinManager.deallocateMultiplePins((const uint8_t*)ioPin, (type == SSD1306_SPI || type == SSD1306_SPI64) ? 5 : 2, po);
+          pinManager.deallocateMultiplePins((const uint8_t*)ioPin, isSPI ? 5 : 2, po);
           type = NONE;
           return;
       }
 
-      initDone = true;
+      lineHeight = u8x8->getRows() > 4 ? 2 : 1;
       DEBUG_PRINTLN(F("Starting display."));
-<<<<<<< HEAD
       u8x8->setBusClock(ioFrequency);  // can be used for SPI too
-=======
-      /*if (!(type == SSD1306_SPI || type == SSD1306_SPI64))*/ u8x8->setBusClock(ioFrequency);  // can be used for SPI too
-      u8x8prt u8x8struct = u8x8->getU8x8();
->>>>>>> edbc8b28
       u8x8->begin();
       setFlipMode(flip);
-      setVcomh(u8x8struct);
+      setVcomh(contrastFix);
       setContrast(contrast); //Contrast setup will help to preserve OLED lifetime. In case OLED need to be brighter increase number up to 255
       setPowerSave(0);
       //drawString(0, 0, "Loading...");
       overlayLogo(3500);
+      initDone = true;
     }
 
     // gets called every time WiFi is (re-)connected. Initialize own network
@@ -295,13 +332,6 @@
     void setFlipMode(uint8_t mode) {
       if (type == NONE || !enabled) return;
       u8x8->setFlipMode(mode);
-    }
-    void setVcomh(u8x8_t *u8x8_struct){
-      if(contrastFix){
-        u8x8_cad_StartTransfer(u8x8_struct);
-        u8x8_cad_SendCmd(u8x8_struct, 0x0db );  //address of value
-        u8x8_cad_SendArg(u8x8_struct, 0x000 );  //value 0 for fix, reboot resets default back to 64
-        u8x8_cad_EndTransfer(u8x8_struct);}
     }
     void setContrast(uint8_t contrast) {
       if (type == NONE || !enabled) return;
@@ -861,7 +891,7 @@
       top["help4Type"]           = F("1=SSD1306,2=SH1106,3=SSD1306_128x64,4=SSD1305,5=SSD1305_128x64,6=SSD1306_SPI,7=SSD1306_SPI_128x64"); // help for Settings page
       top[FPSTR(_flip)]          = (bool) flip;
       top[FPSTR(_contrast)]      = contrast;
-      top[FPSTR(_contrastFix)]     = (bool) contrastFix;
+      top[FPSTR(_contrastFix)]   = (bool) contrastFix;
       top[FPSTR(_refreshRate)]   = refreshRate;
       top[FPSTR(_screenTimeOut)] = screenTimeout/1000;
       top[FPSTR(_sleepMode)]     = (bool) sleepMode;
@@ -931,16 +961,18 @@
           } else type = newType;
           setup();
           needsRedraw |= true;
-        }
-        u8x8->setBusClock(ioFrequency); // can be used for SPI too
-        setContrast(contrast);
-        setFlipMode(flip);
+        } else {
+          u8x8->setBusClock(ioFrequency); // can be used for SPI too
+          setVcomh(contrastFix);
+          setContrast(contrast);
+          setFlipMode(flip);
+        }
         knownHour = 99;
         if (needsRedraw && !wakeDisplay()) redraw(true);
         else overlayLogo(3500);
       }
       // use "return !top["newestParameter"].isNull();" when updating Usermod with new features
-      return !top[FPSTR(_refreshRate)].isNull();
+      return !top[FPSTR(_contrastFix)].isNull();
     }
 
     /*
@@ -963,8 +995,4 @@
 const char FourLineDisplayUsermod::_clockMode[]       PROGMEM = "clockMode";
 const char FourLineDisplayUsermod::_showSeconds[]     PROGMEM = "showSeconds";
 const char FourLineDisplayUsermod::_busClkFrequency[] PROGMEM = "i2c-freq-kHz";
-<<<<<<< HEAD
-const char FourLineDisplayUsermod::_contrastFixForType3[] PROGMEM = "contrastFixForType3";
-=======
-const char FourLineDisplayUsermod::_contrastFix[]     PROGMEM = "contrastFix";
->>>>>>> edbc8b28
+const char FourLineDisplayUsermod::_contrastFix[]     PROGMEM = "contrastFix";