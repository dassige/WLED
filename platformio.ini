--- conflicted
+++ resolved
@@ -11,7 +11,7 @@
 
 # CI binaries
 ; default_envs = nodemcuv2, esp8266_2m, esp01_1m_full, esp32dev, esp32_eth # ESP32 variant builds are temporarily excluded from CI due to toolchain issues on the GitHub Actions Linux environment
-default_envs = nodemcuv2, esp8266_2m, esp01_1m_full, esp32dev, esp32_eth, esp32dev_audioreactive, lolin_s2_mini, esp32c3dev, esp32s3dev_8MB, esp32s3dev_8MB_PSRAM_opi
+default_envs = nodemcuv2, esp8266_2m, esp01_1m_full, nodemcuv2_160, esp8266_2m_160, esp01_1m_full_160, esp32dev, esp32_eth, esp32dev_audioreactive, lolin_s2_mini, esp32c3dev, esp32s3dev_8MB, esp32s3dev_8MB_PSRAM_opi
 
 # Release binaries
 ; default_envs = nodemcuv2, esp8266_2m, esp01_1m_full, esp32dev, esp32_eth, lolin_s2_mini, esp32c3dev, esp32s3dev_8MB
@@ -181,12 +181,7 @@
     fastled/FastLED @ 3.6.0
     IRremoteESP8266 @ 2.8.2
     makuna/NeoPixelBus @ 2.7.5
-<<<<<<< HEAD
-    ; https://github.com/Aircoookie/ESPAsyncWebServer.git @ ~2.0.7
-    https://github.com/willmmiles/ESPAsyncWebServer.git @ 2.1.0
-=======
     https://github.com/Aircoookie/ESPAsyncWebServer.git @ ^2.1.0
->>>>>>> f55465f8
   #For use of the TTGO T-Display ESP32 Module with integrated TFT display uncomment the following line
     #TFT_eSPI
   #For compatible OLED display uncomment following
@@ -337,32 +332,41 @@
 platform = ${common.platform_wled_default}
 platform_packages = ${common.platform_packages}
 board_build.ldscript = ${common.ldscript_4m1m}
+build_unflags = ${common.build_unflags}
+build_flags = ${common.build_flags_esp8266} -D WLED_RELEASE_NAME=ESP8266 #-DWLED_DISABLE_2D
+lib_deps = ${esp8266.lib_deps}
+monitor_filters = esp8266_exception_decoder
+
+[env:nodemcuv2_160]
+extends = env:nodemcuv2
 board_build.f_cpu = 160000000L
-build_unflags = ${common.build_unflags}
-build_flags = ${common.build_flags_esp8266} -D WLED_RELEASE_NAME=ESP8266 #-DWLED_DISABLE_2D
-lib_deps = ${esp8266.lib_deps}
-monitor_filters = esp8266_exception_decoder
 
 [env:esp8266_2m]
 board = esp_wroom_02
 platform = ${common.platform_wled_default}
 platform_packages = ${common.platform_packages}
 board_build.ldscript = ${common.ldscript_2m512k}
+build_unflags = ${common.build_unflags}
+build_flags = ${common.build_flags_esp8266} -D WLED_RELEASE_NAME=ESP02
+lib_deps = ${esp8266.lib_deps}
+
+[env:esp8266_2m_160]
+extends = env:esp8266_2m
 board_build.f_cpu = 160000000L
-build_unflags = ${common.build_unflags}
-build_flags = ${common.build_flags_esp8266} -D WLED_RELEASE_NAME=ESP02
-lib_deps = ${esp8266.lib_deps}
 
 [env:esp01_1m_full]
 board = esp01_1m
 platform = ${common.platform_wled_default}
 platform_packages = ${common.platform_packages}
 board_build.ldscript = ${common.ldscript_1m128k}
-board_build.f_cpu = 160000000L
 build_unflags = ${common.build_unflags}
 build_flags = ${common.build_flags_esp8266} -D WLED_RELEASE_NAME=ESP01 -D WLED_DISABLE_OTA
   ; -D WLED_USE_UNREAL_MATH ;; may cause wrong sunset/sunrise times, but saves 7064 bytes FLASH and 975 bytes RAM
 lib_deps = ${esp8266.lib_deps}
+
+[env:esp01_1m_full_160]
+extends = env:esp01_1m_full
+board_build.f_cpu = 160000000L
 
 [env:esp07]
 board = esp07
