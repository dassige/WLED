; PlatformIO Project Configuration File
; Please visit documentation: https://docs.platformio.org/page/projectconf.html

[platformio]
# ------------------------------------------------------------------------------
# ENVIRONMENTS
#
# Please uncomment one of the lines below to select your board(s)
# (use `platformio_override.ini` when building for your own board; see `platformio_override.ini.sample` for an example)
# ------------------------------------------------------------------------------

# CI/release binaries
default_envs = nodemcuv2, esp8266_2m, esp01_1m_full, nodemcuv2_160, esp8266_2m_160, esp01_1m_full_160, nodemcuv2_compat, esp8266_2m_compat, esp01_1m_full_compat, esp32dev, esp32dev_V4, esp32_eth, lolin_s2_mini, esp32c3dev, esp32s3dev_16MB_opi, esp32s3dev_8MB_opi, esp32s3_4M_qspi, esp32_wrover, usermods

src_dir  = ./wled00
data_dir = ./wled00/data
build_cache_dir = ~/.buildcache
extra_configs =
  platformio_override.ini

[common]
# ------------------------------------------------------------------------------
# PLATFORM:
#   !! DO NOT confuse platformio's ESP8266 development platform with Arduino core for ESP8266
#
#   arduino core 2.6.3 = platformIO 2.3.2
#   arduino core 2.7.0 = platformIO 2.5.0
# ------------------------------------------------------------------------------
arduino_core_2_6_3 = espressif8266@2.3.3
arduino_core_2_7_4 = espressif8266@2.6.2
arduino_core_3_0_0 = espressif8266@3.0.0
arduino_core_3_0_2 = espressif8266@3.2.0
arduino_core_3_1_0 = espressif8266@4.1.0
arduino_core_3_1_2 = espressif8266@4.2.1

# Development platforms
arduino_core_develop = https://github.com/platformio/platform-espressif8266#develop
arduino_core_git = https://github.com/platformio/platform-espressif8266#feature/stage

# Platform to use for ESP8266
platform_wled_default = ${common.arduino_core_3_1_2}
# We use 2.7.4.7 for all, includes PWM flicker fix and Wstring optimization
#platform_packages = tasmota/framework-arduinoespressif8266 @ 3.20704.7
platform_packages = platformio/toolchain-xtensa @ ~2.100300.220621 #2.40802.200502
                    platformio/tool-esptool #@ ~1.413.0
                    platformio/tool-esptoolpy #@ ~1.30000.0

## previous platform for 8266, in case of problems with the new one
## you'll need  makuna/NeoPixelBus@ 2.6.9 for arduino_core_3_0_2, which does not support Ucs890x
;; platform_wled_default = ${common.arduino_core_3_0_2}
;; platform_packages = tasmota/framework-arduinoespressif8266 @ 3.20704.7
;;                    platformio/toolchain-xtensa @ ~2.40802.200502
;;                    platformio/tool-esptool @ ~1.413.0
;;                    platformio/tool-esptoolpy @ ~1.30000.0

# ------------------------------------------------------------------------------
# FLAGS: DEBUG
# esp8266 : see https://docs.platformio.org/en/latest/platforms/espressif8266.html#debug-level
# esp32   : see https://docs.platformio.org/en/latest/platforms/espressif32.html#debug-level
# ------------------------------------------------------------------------------
debug_flags = -D DEBUG=1 -D WLED_DEBUG
  -DDEBUG_ESP_WIFI -DDEBUG_ESP_HTTP_CLIENT -DDEBUG_ESP_HTTP_UPDATE -DDEBUG_ESP_HTTP_SERVER -DDEBUG_ESP_UPDATER -DDEBUG_ESP_OTA -DDEBUG_TLS_MEM ;; for esp8266
  # if needed (for memleaks etc) also add; -DDEBUG_ESP_OOM -include "umm_malloc/umm_malloc_cfg.h"
  # -DDEBUG_ESP_CORE is not working right now

# ------------------------------------------------------------------------------
# FLAGS: ldscript (available ldscripts at https://github.com/esp8266/Arduino/tree/master/tools/sdk/ld)
#    ldscript_2m1m (2048 KB) = 1019 KB sketch, 4 KB eeprom, 1004 KB spiffs, 16 KB reserved
#    ldscript_4m1m (4096 KB) = 1019 KB sketch, 4 KB eeprom, 1002 KB spiffs, 16 KB reserved, 2048 KB empty/ota?
#
# Available lwIP variants (macros):
#    -DPIO_FRAMEWORK_ARDUINO_LWIP_HIGHER_BANDWIDTH  = v1.4 Higher Bandwidth (default)
#    -DPIO_FRAMEWORK_ARDUINO_LWIP2_LOW_MEMORY       = v2 Lower Memory
#    -DPIO_FRAMEWORK_ARDUINO_LWIP2_HIGHER_BANDWIDTH = v2 Higher Bandwidth
#    -DPIO_FRAMEWORK_ARDUINO_LWIP2_HIGHER_BANDWIDTH_LOW_FLASH
#
# BearSSL performance:
#  When building with -DSECURE_CLIENT=SECURE_CLIENT_BEARSSL, please add `board_build.f_cpu = 160000000` to the environment configuration
#
# BearSSL ciphers:
#   When building on core >= 2.5, you can add the build flag -DBEARSSL_SSL_BASIC in order to build BearSSL with a limited set of ciphers:
#     TLS_RSA_WITH_AES_128_CBC_SHA256 / AES128-SHA256
#     TLS_RSA_WITH_AES_256_CBC_SHA256 / AES256-SHA256
#     TLS_RSA_WITH_AES_128_CBC_SHA / AES128-SHA
#     TLS_RSA_WITH_AES_256_CBC_SHA / AES256-SHA
#  This reduces the OTA size with ~45KB, so it's especially useful on low memory boards (512k/1m).
# ------------------------------------------------------------------------------
build_flags =
  -DMQTT_MAX_PACKET_SIZE=1024
  -DSECURE_CLIENT=SECURE_CLIENT_BEARSSL
  -DBEARSSL_SSL_BASIC
  -D CORE_DEBUG_LEVEL=0
  -D NDEBUG
  -Wno-attributes ;; silence warnings about unknown attribute 'maybe_unused' in NeoPixelBus
  #build_flags for the IRremoteESP8266 library (enabled decoders have to appear here)
  -D _IR_ENABLE_DEFAULT_=false
  -D DECODE_HASH=true
  -D DECODE_NEC=true
  -D DECODE_SONY=true
  -D DECODE_SAMSUNG=true
  -D DECODE_LG=true
  -DWLED_USE_MY_CONFIG

build_unflags =

ldscript_1m128k = eagle.flash.1m128.ld
ldscript_2m512k = eagle.flash.2m512.ld
ldscript_2m1m = eagle.flash.2m1m.ld
ldscript_4m1m = eagle.flash.4m1m.ld

[scripts_defaults]
extra_scripts =
  pre:pio-scripts/set_version.py
  post:pio-scripts/output_bins.py
  post:pio-scripts/strip-floats.py
  pre:pio-scripts/user_config_copy.py
  pre:pio-scripts/load_usermods.py
  pre:pio-scripts/build_ui.py
  ; post:pio-scripts/obj-dump.py  ;; convenience script to create a disassembly dump of the firmware (hardcore debugging)

# ------------------------------------------------------------------------------
# COMMON SETTINGS:
# ------------------------------------------------------------------------------
[env]
framework = arduino
board_build.flash_mode = dout
monitor_speed = 115200
# slow upload speed but most compatible (use platformio_override.ini to use faster speed)
upload_speed = 115200

# ------------------------------------------------------------------------------
# LIBRARIES: required dependencies
#   Please note that we don't always use the latest version of a library.
#
#   The following libraries have been included (and some of them changed) in the source:
#     ArduinoJson@5.13.5, E131@1.0.0(changed), Time@1.5, Timezone@1.2.1
# ------------------------------------------------------------------------------
lib_compat_mode = strict
lib_deps =
    fastled/FastLED @ 3.6.0
    IRremoteESP8266 @ 2.8.2
    makuna/NeoPixelBus @ 2.8.3
    #https://github.com/makuna/NeoPixelBus.git#CoreShaderBeta
    https://github.com/Aircoookie/ESPAsyncWebServer.git#v2.4.0
  # for I2C interface
    ;Wire
  # ESP-NOW library
    ;gmag11/QuickESPNow @ ~0.7.0
    https://github.com/blazoncek/QuickESPNow.git#optional-debug
  #For use of the TTGO T-Display ESP32 Module with integrated TFT display uncomment the following line
    #TFT_eSPI
  #For compatible OLED display uncomment following
    #olikraus/U8g2 #@ ~2.33.15
  #For Dallas sensor uncomment following
    #paulstoffregen/OneWire @ ~2.3.8
  #For BME280 sensor uncomment following
    #BME280 @ ~3.0.0
    ;adafruit/Adafruit BMP280 Library @ 2.1.0
    ;adafruit/Adafruit CCS811 Library @ 1.0.4
    ;adafruit/Adafruit Si7021 Library @ 1.4.0
  #For MAX1704x Lipo Monitor / Fuel Gauge uncomment following
    ; https://github.com/adafruit/Adafruit_BusIO @ 1.14.5
    ; https://github.com/adafruit/Adafruit_MAX1704X @ 1.0.2
  #For MPU6050 IMU uncomment follwoing
    ;electroniccats/MPU6050 @1.0.1
  # SHT85
    ;robtillaart/SHT85@~0.3.3

extra_scripts = ${scripts_defaults.extra_scripts}

[esp8266]
build_unflags = ${common.build_unflags}
build_flags =
  -DESP8266
  -DFP_IN_IROM
  ;-Wno-deprecated-declarations
  ;-Wno-register  ;; leaves some warnings when compiling C files: command-line option '-Wno-register' is valid for C++/ObjC++ but not for C
  ;-Dregister= # remove warnings in C++17 due to use of deprecated register keyword by the FastLED library ;; warning: this can be dangerous
  -Wno-misleading-indentation
  ; NONOSDK22x_190703 = 2.2.2-dev(38a443e)
  -DPIO_FRAMEWORK_ARDUINO_ESPRESSIF_SDK22x_190703
  ; lwIP 2 - Higher Bandwidth no Features
  ;  -DPIO_FRAMEWORK_ARDUINO_LWIP2_HIGHER_BANDWIDTH_LOW_FLASH
  ; lwIP 1.4 - Higher Bandwidth (Aircoookie has)
  -DPIO_FRAMEWORK_ARDUINO_LWIP_HIGHER_BANDWIDTH
  ; VTABLES in Flash
  -DVTABLES_IN_FLASH
  ; restrict to minimal mime-types
  -DMIMETYPE_MINIMAL
  ; other special-purpose framework flags (see https://docs.platformio.org/en/latest/platforms/espressif8266.html)
  ; decrease code cache size and increase IRAM to fit all pixel functions
  -D PIO_FRAMEWORK_ARDUINO_MMU_CACHE16_IRAM48 ;; in case of linker errors like "section `.text1' will not fit in region `iram1_0_seg'"
  ; -D PIO_FRAMEWORK_ARDUINO_MMU_CACHE16_IRAM48_SECHEAP_SHARED ;; (experimental) adds some extra heap, but may cause slowdown
  -D NON32XFER_HANDLER ;; ask forgiveness for PROGMEM misuse

lib_deps =
  #https://github.com/lorol/LITTLEFS.git
  ESPAsyncTCP @ 1.2.2
  ESPAsyncUDP
  ESP8266PWM
  ${env.lib_deps}

;; compatibilty flags - same as 0.14.0 which seems to work better on some 8266 boards. Not using PIO_FRAMEWORK_ARDUINO_MMU_CACHE16_IRAM48
build_flags_compat =
  -DESP8266
  -DFP_IN_IROM
  ;;-Wno-deprecated-declarations
  -Wno-misleading-indentation
  ;;-Wno-attributes ;; silence warnings about unknown attribute 'maybe_unused' in NeoPixelBus
  -DPIO_FRAMEWORK_ARDUINO_ESPRESSIF_SDK22x_190703
  -DPIO_FRAMEWORK_ARDUINO_LWIP_HIGHER_BANDWIDTH
  -DVTABLES_IN_FLASH
  -DMIMETYPE_MINIMAL
  -DWLED_SAVE_IRAM ;; needed to prevent linker error

;; this platform version was used for WLED 0.14.0
platform_compat = espressif8266@4.2.0
platform_packages_compat =
                    platformio/toolchain-xtensa @ ~2.100300.220621 #2.40802.200502
                    platformio/tool-esptool #@ ~1.413.0
                    platformio/tool-esptoolpy #@ ~1.30000.0

;; experimental - for using older NeoPixelBus 2.7.9
lib_deps_compat =
  ESPAsyncTCP @ 1.2.2
  ESPAsyncUDP
  ESP8266PWM
  fastled/FastLED @ 3.6.0
  IRremoteESP8266 @ 2.8.2
  makuna/NeoPixelBus @ 2.7.9
  https://github.com/blazoncek/QuickESPNow.git#optional-debug
  https://github.com/Aircoookie/ESPAsyncWebServer.git#v2.4.0

[esp32_all_variants]
lib_deps =
  willmmiles/AsyncTCP @ 1.3.1
  bitbank2/AnimatedGIF@^1.4.7
  https://github.com/Aircoookie/GifDecoder#bc3af18
build_flags =
  -D CONFIG_ASYNC_TCP_USE_WDT=0
  -D WLED_ENABLE_GIF

[esp32]
#platform = https://github.com/tasmota/platform-espressif32/releases/download/v2.0.2.3/platform-espressif32-2.0.2.3.zip
platform = espressif32@3.5.0
platform_packages = framework-arduinoespressif32 @ https://github.com/Aircoookie/arduino-esp32.git#1.0.6.4
build_unflags = ${common.build_unflags}
build_flags = -g
  -DARDUINO_ARCH_ESP32
  #-DCONFIG_LITTLEFS_FOR_IDF_3_2
  #use LITTLEFS library by lorol in ESP32 core 1.x.x instead of built-in in 2.x.x
  -D LOROL_LITTLEFS
  ; -DARDUINO_USB_CDC_ON_BOOT=0 ;; this flag is mandatory for "classic ESP32" when building with arduino-esp32 >=2.0.3
  ${esp32_all_variants.build_flags}

tiny_partitions = tools/WLED_ESP32_2MB_noOTA.csv
default_partitions = tools/WLED_ESP32_4MB_1MB_FS.csv
extended_partitions = tools/WLED_ESP32_4MB_700k_FS.csv
big_partitions = tools/WLED_ESP32_4MB_256KB_FS.csv     ;; 1.8MB firmware, 256KB filesystem, coredump support
large_partitions = tools/WLED_ESP32_8MB.csv
extreme_partitions = tools/WLED_ESP32_16MB_9MB_FS.csv
lib_deps =
  https://github.com/lorol/LITTLEFS.git
  ${esp32_all_variants.lib_deps}
  ${env.lib_deps}
board_build.partitions = ${esp32.default_partitions}   ;; default partioning for 4MB Flash - can be overridden in build envs
# additional build flags for audioreactive - must be applied globally
AR_build_flags = ;; -fsingle-precision-constant ;; forces ArduinoFFT to use float math (2x faster)
AR_lib_deps =  ;; for pre-usermod-library platformio_override compatibility


[esp32_idf_V4]
;; experimental build environment for ESP32 using ESP-IDF 4.4.x / arduino-esp32 v2.0.5
;; very similar to the normal ESP32 flags, but omitting Lorol LittleFS, as littlefs is included in the new framework already.
;;
;; please note that you can NOT update existing ESP32 installs with a "V4" build. Also updating by OTA will not work properly.
;; You need to completely erase your device (esptool erase_flash) first, then install the "V4" build from VSCode+platformio.

;; select arduino-esp32 v2.0.9 (arduino-esp32 2.0.10 thru 2.0.14 are buggy so avoid them)
platform = https://github.com/tasmota/platform-espressif32/releases/download/2023.06.02/platform-espressif32.zip ;; Tasmota Arduino Core 2.0.9 with IPv6 support, based on IDF 4.4.4
build_unflags = ${common.build_unflags}
build_flags = -g
  -Wshadow=compatible-local ;; emit warning in case a local variable "shadows" another local one
  -DARDUINO_ARCH_ESP32 -DESP32
  -DARDUINO_USB_CDC_ON_BOOT=0 ;; this flag is mandatory for "classic ESP32" when building with arduino-esp32 >=2.0.3
  ${esp32_all_variants.build_flags}
  -D WLED_ENABLE_DMX_INPUT
lib_deps =
  ${esp32_all_variants.lib_deps}
  https://github.com/someweisguy/esp_dmx.git#47db25d
  ${env.lib_deps}
board_build.partitions = ${esp32.default_partitions}   ;; default partioning for 4MB Flash - can be overridden in build envs

[esp32s2]
;; generic definitions for all ESP32-S2 boards
platform = ${esp32_idf_V4.platform}
build_unflags = ${common.build_unflags}
build_flags = -g
  -DARDUINO_ARCH_ESP32
  -DARDUINO_ARCH_ESP32S2
  -DCONFIG_IDF_TARGET_ESP32S2=1
  -DARDUINO_USB_MSC_ON_BOOT=0 -DARDUINO_USB_DFU_ON_BOOT=0
  -DCO
  -DARDUINO_USB_MODE=0 ;; this flag is mandatory for ESP32-S2 !
  ;; please make sure that the following flags are properly set (to 0 or 1) by your board.json, or included in your custom platformio_override.ini entry:
  ;; ARDUINO_USB_CDC_ON_BOOT
  ${esp32_all_variants.build_flags}
lib_deps =
  ${esp32_all_variants.lib_deps}
  ${env.lib_deps}
board_build.partitions = ${esp32.default_partitions}   ;; default partioning for 4MB Flash - can be overridden in build envs

[esp32c3]
;; generic definitions for all ESP32-C3 boards
platform = ${esp32_idf_V4.platform}
build_unflags = ${common.build_unflags}
build_flags = -g
  -DARDUINO_ARCH_ESP32
  -DARDUINO_ARCH_ESP32C3
  -DCONFIG_IDF_TARGET_ESP32C3=1
  -DCO
  -DARDUINO_USB_MODE=1 ;; this flag is mandatory for ESP32-C3
  ;; please make sure that the following flags are properly set (to 0 or 1) by your board.json, or included in your custom platformio_override.ini entry:
  ;; ARDUINO_USB_CDC_ON_BOOT
  ${esp32_all_variants.build_flags}
lib_deps =
  ${esp32_all_variants.lib_deps}
  ${env.lib_deps}
board_build.partitions = ${esp32.default_partitions}   ;; default partioning for 4MB Flash - can be overridden in build envs
board_build.flash_mode = qio

[esp32s3]
;; generic definitions for all ESP32-S3 boards
platform = ${esp32_idf_V4.platform}
build_unflags = ${common.build_unflags}
build_flags = -g
  -DESP32
  -DARDUINO_ARCH_ESP32
  -DARDUINO_ARCH_ESP32S3
  -DCONFIG_IDF_TARGET_ESP32S3=1
  -DARDUINO_USB_MSC_ON_BOOT=0 -DARDUINO_DFU_ON_BOOT=0
  -DCO
  ;; please make sure that the following flags are properly set (to 0 or 1) by your board.json, or included in your custom platformio_override.ini entry:
  ;; ARDUINO_USB_MODE, ARDUINO_USB_CDC_ON_BOOT
  ${esp32_all_variants.build_flags}
lib_deps =
  ${esp32_all_variants.lib_deps}
  ${env.lib_deps}
board_build.partitions = ${esp32.large_partitions}   ;; default partioning for 8MB flash - can be overridden in build envs


# ------------------------------------------------------------------------------
# WLED BUILDS
# ------------------------------------------------------------------------------

[env:nodemcuv2]
board = nodemcuv2
platform = ${common.platform_wled_default}
platform_packages = ${common.platform_packages}
board_build.ldscript = ${common.ldscript_4m1m}
build_unflags = ${common.build_unflags}
build_flags = ${common.build_flags} ${esp8266.build_flags} -D WLED_RELEASE_NAME=\"ESP8266\" #-DWLED_DISABLE_2D
  -D WLED_DISABLE_PARTICLESYSTEM2D
lib_deps = ${esp8266.lib_deps}
monitor_filters = esp8266_exception_decoder

[env:nodemcuv2_compat]
extends = env:nodemcuv2
;; using platform version and build options from WLED 0.14.0
platform = ${esp8266.platform_compat}
platform_packages = ${esp8266.platform_packages_compat}
build_flags = ${common.build_flags} ${esp8266.build_flags_compat} -D WLED_RELEASE_NAME=\"ESP8266_compat\" #-DWLED_DISABLE_2D
  -D WLED_DISABLE_PARTICLESYSTEM2D
;; lib_deps = ${esp8266.lib_deps_compat} ;; experimental - use older NeoPixelBus 2.7.9

[env:nodemcuv2_160]
extends = env:nodemcuv2
board_build.f_cpu = 160000000L
build_flags = ${common.build_flags} ${esp8266.build_flags} -D WLED_RELEASE_NAME=\"ESP8266_160\" #-DWLED_DISABLE_2D
<<<<<<< HEAD
custom_usermods = audioreactive
=======
  -D USERMOD_AUDIOREACTIVE
  -D WLED_DISABLE_PARTICLESYSTEM2D
>>>>>>> fa2949af

[env:esp8266_2m]
board = esp_wroom_02
platform = ${common.platform_wled_default}
platform_packages = ${common.platform_packages}
board_build.ldscript = ${common.ldscript_2m512k}
build_unflags = ${common.build_unflags}
build_flags = ${common.build_flags} ${esp8266.build_flags} -D WLED_RELEASE_NAME=\"ESP02\"
  -D WLED_DISABLE_PARTICLESYSTEM2D
  -D WLED_DISABLE_PARTICLESYSTEM1D
lib_deps = ${esp8266.lib_deps}

[env:esp8266_2m_compat]
extends = env:esp8266_2m
;; using platform version and build options from WLED 0.14.0
platform = ${esp8266.platform_compat}
platform_packages = ${esp8266.platform_packages_compat}
build_flags = ${common.build_flags} ${esp8266.build_flags_compat} -D WLED_RELEASE_NAME=\"ESP02_compat\" #-DWLED_DISABLE_2D
  -D WLED_DISABLE_PARTICLESYSTEM1D
  -D WLED_DISABLE_PARTICLESYSTEM2D

[env:esp8266_2m_160]
extends = env:esp8266_2m
board_build.f_cpu = 160000000L
build_flags = ${common.build_flags} ${esp8266.build_flags} -D WLED_RELEASE_NAME=\"ESP02_160\"
<<<<<<< HEAD
custom_usermods = audioreactive
=======
  -D USERMOD_AUDIOREACTIVE
  -D WLED_DISABLE_PARTICLESYSTEM1D
  -D WLED_DISABLE_PARTICLESYSTEM2D
>>>>>>> fa2949af

[env:esp01_1m_full]
board = esp01_1m
platform = ${common.platform_wled_default}
platform_packages = ${common.platform_packages}
board_build.ldscript = ${common.ldscript_1m128k}
build_unflags = ${common.build_unflags}
build_flags = ${common.build_flags} ${esp8266.build_flags} -D WLED_RELEASE_NAME=\"ESP01\" -D WLED_DISABLE_OTA
  ; -D WLED_USE_REAL_MATH ;; may fix wrong sunset/sunrise times, at the cost of 7064 bytes FLASH and 975 bytes RAM
  -D WLED_DISABLE_PARTICLESYSTEM1D
  -D WLED_DISABLE_PARTICLESYSTEM2D
lib_deps = ${esp8266.lib_deps}

[env:esp01_1m_full_compat]
extends = env:esp01_1m_full
;; using platform version and build options from WLED 0.14.0
platform = ${esp8266.platform_compat}
platform_packages = ${esp8266.platform_packages_compat}
build_flags = ${common.build_flags} ${esp8266.build_flags_compat} -D WLED_RELEASE_NAME=\"ESP01_compat\" -D WLED_DISABLE_OTA #-DWLED_DISABLE_2D
  -D WLED_DISABLE_PARTICLESYSTEM1D
  -D WLED_DISABLE_PARTICLESYSTEM2D

[env:esp01_1m_full_160]
extends = env:esp01_1m_full
board_build.f_cpu = 160000000L
build_flags = ${common.build_flags} ${esp8266.build_flags} -D WLED_RELEASE_NAME=\"ESP01_160\" -D WLED_DISABLE_OTA
  ; -D WLED_USE_REAL_MATH ;; may fix wrong sunset/sunrise times, at the cost of 7064 bytes FLASH and 975 bytes RAM
<<<<<<< HEAD
custom_usermods = audioreactive
=======
  -D WLED_DISABLE_PARTICLESYSTEM1D
  -D WLED_DISABLE_PARTICLESYSTEM2D
>>>>>>> fa2949af

[env:esp32dev]
board = esp32dev
platform = ${esp32.platform}
platform_packages = ${esp32.platform_packages}
custom_usermods = audioreactive
build_unflags = ${common.build_unflags}
build_flags = ${common.build_flags} ${esp32.build_flags} -D WLED_RELEASE_NAME=\"ESP32\" #-D WLED_DISABLE_BROWNOUT_DET
lib_deps = ${esp32.lib_deps}
monitor_filters = esp32_exception_decoder
board_build.partitions = ${esp32.default_partitions}

[env:esp32dev_V4]
board = esp32dev
platform = ${esp32_idf_V4.platform}
build_unflags = ${common.build_unflags}
custom_usermods = audioreactive
build_flags = ${common.build_flags} ${esp32_idf_V4.build_flags} -D WLED_RELEASE_NAME=\"ESP32_V4\" #-D WLED_DISABLE_BROWNOUT_DET
lib_deps = ${esp32_idf_V4.lib_deps}
monitor_filters = esp32_exception_decoder
board_build.partitions = ${esp32.default_partitions}
board_build.flash_mode = dio

[env:esp32dev_8M]
board = esp32dev
platform = ${esp32_idf_V4.platform}
custom_usermods = audioreactive
build_unflags = ${common.build_unflags}
build_flags = ${common.build_flags} ${esp32_idf_V4.build_flags} -D WLED_RELEASE_NAME=\"ESP32_8M\" #-D WLED_DISABLE_BROWNOUT_DET
lib_deps = ${esp32_idf_V4.lib_deps}
monitor_filters = esp32_exception_decoder
board_build.partitions = ${esp32.large_partitions}
board_upload.flash_size = 8MB
board_upload.maximum_size = 8388608
; board_build.f_flash = 80000000L
; board_build.flash_mode = qio

[env:esp32dev_16M]
board = esp32dev
platform = ${esp32_idf_V4.platform}
custom_usermods = audioreactive
build_unflags = ${common.build_unflags}
build_flags = ${common.build_flags} ${esp32_idf_V4.build_flags} -D WLED_RELEASE_NAME=\"ESP32_16M\" #-D WLED_DISABLE_BROWNOUT_DET
lib_deps = ${esp32_idf_V4.lib_deps}
monitor_filters = esp32_exception_decoder
board_build.partitions = ${esp32.extreme_partitions}
board_upload.flash_size = 16MB
board_upload.maximum_size = 16777216
board_build.f_flash = 80000000L
board_build.flash_mode = dio

;[env:esp32dev_audioreactive]
;board = esp32dev
;platform = ${esp32.platform}
;platform_packages = ${esp32.platform_packages}
;custom_usermods = audioreactive
;build_unflags = ${common.build_unflags}
;build_flags = ${common.build_flags} ${esp32.build_flags} -D WLED_RELEASE_NAME=\"ESP32_audioreactive\" #-D WLED_DISABLE_BROWNOUT_DET
;lib_deps = ${esp32.lib_deps}
;monitor_filters = esp32_exception_decoder
;board_build.partitions = ${esp32.default_partitions}
;; board_build.f_flash = 80000000L
;; board_build.flash_mode = dio

[env:esp32_eth]
board = esp32-poe
platform = ${esp32.platform}
platform_packages = ${esp32.platform_packages}
upload_speed = 921600
custom_usermods = audioreactive
build_unflags = ${common.build_unflags}
build_flags = ${common.build_flags} ${esp32.build_flags} -D WLED_RELEASE_NAME=\"ESP32_Ethernet\" -D RLYPIN=-1 -D WLED_USE_ETHERNET -D BTNPIN=-1
;  -D WLED_DISABLE_ESPNOW ;; ESP-NOW requires wifi, may crash with ethernet only
lib_deps = ${esp32.lib_deps}
board_build.partitions = ${esp32.default_partitions}

[env:esp32_wrover]
extends = esp32_idf_V4
platform = ${esp32_idf_V4.platform}
board = ttgo-t7-v14-mini32
board_build.f_flash = 80000000L
board_build.flash_mode = qio
board_build.partitions = ${esp32.extended_partitions}
custom_usermods = audioreactive
build_unflags = ${common.build_unflags}
build_flags = ${common.build_flags} ${esp32_idf_V4.build_flags} -D WLED_RELEASE_NAME=\"ESP32_WROVER\"
  -DBOARD_HAS_PSRAM -mfix-esp32-psram-cache-issue ;; Older ESP32 (rev.<3) need a PSRAM fix (increases static RAM used) https://docs.espressif.com/projects/esp-idf/en/stable/esp32/api-guides/external-ram.html
  -D DATA_PINS=25
lib_deps = ${esp32_idf_V4.lib_deps}
  
[env:esp32c3dev]
extends = esp32c3
platform = ${esp32c3.platform}
framework = arduino
board = esp32-c3-devkitm-1
board_build.partitions = ${esp32.default_partitions}
build_flags = ${common.build_flags} ${esp32c3.build_flags} -D WLED_RELEASE_NAME=\"ESP32-C3\"
  -D WLED_WATCHDOG_TIMEOUT=0
  -DLOLIN_WIFI_FIX ; seems to work much better with this
  -DARDUINO_USB_CDC_ON_BOOT=1 ;; for virtual CDC USB
  ;-DARDUINO_USB_CDC_ON_BOOT=0   ;; for serial-to-USB chip
upload_speed = 460800
build_unflags = ${common.build_unflags}
lib_deps = ${esp32c3.lib_deps}

[env:esp32s3dev_16MB_opi]
;; ESP32-S3 development board, with 16MB FLASH and >= 8MB PSRAM (memory_type: qio_opi)
board = esp32-s3-devkitc-1 ;; generic dev board; the next line adds PSRAM support
board_build.arduino.memory_type = qio_opi     ;; use with PSRAM: 8MB or 16MB
platform = ${esp32s3.platform}
upload_speed = 921600
custom_usermods = audioreactive
build_unflags = ${common.build_unflags}
build_flags = ${common.build_flags} ${esp32s3.build_flags} -D WLED_RELEASE_NAME=\"ESP32-S3_16MB_opi\"
  -D CONFIG_LITTLEFS_FOR_IDF_3_2 -D WLED_WATCHDOG_TIMEOUT=0
  ;-D ARDUINO_USB_CDC_ON_BOOT=0  ;; -D ARDUINO_USB_MODE=1 ;; for boards with serial-to-USB chip
  -D ARDUINO_USB_CDC_ON_BOOT=1 -D ARDUINO_USB_MODE=1      ;; for boards with USB-OTG connector only (USBCDC or "TinyUSB")
  -DBOARD_HAS_PSRAM
lib_deps = ${esp32s3.lib_deps}
board_build.partitions = ${esp32.extreme_partitions}
board_upload.flash_size = 16MB
board_upload.maximum_size = 16777216
board_build.f_flash = 80000000L
board_build.flash_mode = qio
monitor_filters = esp32_exception_decoder

[env:esp32s3dev_8MB_opi]
;; ESP32-S3 development board, with 8MB FLASH and >= 8MB PSRAM (memory_type: qio_opi)
board = esp32-s3-devkitc-1 ;; generic dev board; the next line adds PSRAM support
board_build.arduino.memory_type = qio_opi     ;; use with PSRAM: 8MB or 16MB
platform = ${esp32s3.platform}
upload_speed = 921600
custom_usermods = audioreactive
build_unflags = ${common.build_unflags}
build_flags = ${common.build_flags} ${esp32s3.build_flags} -D WLED_RELEASE_NAME=\"ESP32-S3_8MB_opi\"
  -D CONFIG_LITTLEFS_FOR_IDF_3_2 -D WLED_WATCHDOG_TIMEOUT=0
  ;-D ARDUINO_USB_CDC_ON_BOOT=0  ;; -D ARDUINO_USB_MODE=1 ;; for boards with serial-to-USB chip
  -D ARDUINO_USB_CDC_ON_BOOT=1 -D ARDUINO_USB_MODE=1      ;; for boards with USB-OTG connector only (USBCDC or "TinyUSB")
  -DBOARD_HAS_PSRAM
lib_deps = ${esp32s3.lib_deps}
board_build.partitions = ${esp32.large_partitions}
board_build.f_flash = 80000000L
board_build.flash_mode = qio
monitor_filters = esp32_exception_decoder

[env:esp32S3_wroom2]
;; For ESP32-S3 WROOM-2, a.k.a. ESP32-S3 DevKitC-1 v1.1
;; with >= 16MB FLASH and >= 8MB PSRAM (memory_type: opi_opi)
platform = ${esp32s3.platform}
board = esp32s3camlcd ;; this is the only standard board with "opi_opi"
board_build.arduino.memory_type = opi_opi
upload_speed = 921600
custom_usermods = audioreactive
build_unflags = ${common.build_unflags}
build_flags = ${common.build_flags} ${esp32s3.build_flags} -D WLED_RELEASE_NAME=\"ESP32-S3_WROOM-2\"
  -D CONFIG_LITTLEFS_FOR_IDF_3_2 -D WLED_WATCHDOG_TIMEOUT=0
  -D ARDUINO_USB_CDC_ON_BOOT=0  ;; -D ARDUINO_USB_MODE=1 ;; for boards with serial-to-USB chip
  ;; -D ARDUINO_USB_CDC_ON_BOOT=1 -D ARDUINO_USB_MODE=1      ;; for boards with USB-OTG connector only (USBCDC or "TinyUSB")
  -DBOARD_HAS_PSRAM
  -D LEDPIN=38 -D DATA_PINS=38 ;; buildin WS2812b LED
  -D BTNPIN=0 -D RLYPIN=16 -D IRPIN=17 -D AUDIOPIN=-1
  -D WLED_DEBUG
  -D SR_DMTYPE=1 -D I2S_SDPIN=13 -D I2S_CKPIN=14 -D I2S_WSPIN=15 -D MCLK_PIN=4  ;; I2S mic
lib_deps = ${esp32s3.lib_deps}

board_build.partitions = ${esp32.extreme_partitions}
board_upload.flash_size = 16MB
board_upload.maximum_size = 16777216
monitor_filters = esp32_exception_decoder

[env:esp32s3_4M_qspi]
;; ESP32-S3, with 4MB FLASH and <= 4MB PSRAM (memory_type: qio_qspi)
board = lolin_s3_mini ;; -S3 mini, 4MB flash 2MB PSRAM 
platform = ${esp32s3.platform}
upload_speed = 921600
custom_usermods = audioreactive
build_unflags = ${common.build_unflags}
build_flags = ${common.build_flags} ${esp32s3.build_flags} -D WLED_RELEASE_NAME=\"ESP32-S3_4M_qspi\"
  -DARDUINO_USB_CDC_ON_BOOT=1 -DARDUINO_USB_MODE=1      ;; for boards with USB-OTG connector only (USBCDC or "TinyUSB")
  -DBOARD_HAS_PSRAM
  -DLOLIN_WIFI_FIX ; seems to work much better with this
  -D WLED_WATCHDOG_TIMEOUT=0
lib_deps = ${esp32s3.lib_deps}
board_build.partitions = ${esp32.default_partitions}
board_build.f_flash = 80000000L
board_build.flash_mode = qio
monitor_filters = esp32_exception_decoder

[env:lolin_s2_mini]
platform = ${esp32s2.platform}
board = lolin_s2_mini
board_build.partitions = ${esp32.default_partitions}
board_build.flash_mode = qio
board_build.f_flash = 80000000L
custom_usermods = audioreactive
build_unflags = ${common.build_unflags}
build_flags = ${common.build_flags} ${esp32s2.build_flags} -D WLED_RELEASE_NAME=\"ESP32-S2\"
  -DARDUINO_USB_CDC_ON_BOOT=1
  -DARDUINO_USB_MSC_ON_BOOT=0
  -DARDUINO_USB_DFU_ON_BOOT=0
  -DBOARD_HAS_PSRAM
  -DLOLIN_WIFI_FIX ; seems to work much better with this
  -D WLED_WATCHDOG_TIMEOUT=0
  -D DATA_PINS=16
  -D HW_PIN_SCL=35
  -D HW_PIN_SDA=33
  -D HW_PIN_CLOCKSPI=7
  -D HW_PIN_DATASPI=11
  -D HW_PIN_MISOSPI=9
;  -D STATUSLED=15
lib_deps = ${esp32s2.lib_deps}


[env:usermods]
board = esp32dev
platform = ${esp32_idf_V4.platform}
build_unflags = ${common.build_unflags}
build_flags = ${common.build_flags} ${esp32_idf_V4.build_flags} -D WLED_RELEASE_NAME=\"ESP32_USERMODS\"
  -DTOUCH_CS=9
lib_deps = ${esp32_idf_V4.lib_deps}
monitor_filters = esp32_exception_decoder
board_build.flash_mode = dio
; custom_usermods = *every folder with library.json* -- injected by pio-scripts/load_usermods.py
board_build.partitions = ${esp32.extreme_partitions}  ; We're gonna need a bigger boat<|MERGE_RESOLUTION|>--- conflicted
+++ resolved
@@ -377,12 +377,8 @@
 extends = env:nodemcuv2
 board_build.f_cpu = 160000000L
 build_flags = ${common.build_flags} ${esp8266.build_flags} -D WLED_RELEASE_NAME=\"ESP8266_160\" #-DWLED_DISABLE_2D
-<<<<<<< HEAD
-custom_usermods = audioreactive
-=======
-  -D USERMOD_AUDIOREACTIVE
-  -D WLED_DISABLE_PARTICLESYSTEM2D
->>>>>>> fa2949af
+  -D WLED_DISABLE_PARTICLESYSTEM2D
+custom_usermods = audioreactive
 
 [env:esp8266_2m]
 board = esp_wroom_02
@@ -408,13 +404,9 @@
 extends = env:esp8266_2m
 board_build.f_cpu = 160000000L
 build_flags = ${common.build_flags} ${esp8266.build_flags} -D WLED_RELEASE_NAME=\"ESP02_160\"
-<<<<<<< HEAD
-custom_usermods = audioreactive
-=======
-  -D USERMOD_AUDIOREACTIVE
   -D WLED_DISABLE_PARTICLESYSTEM1D
   -D WLED_DISABLE_PARTICLESYSTEM2D
->>>>>>> fa2949af
+custom_usermods = audioreactive
 
 [env:esp01_1m_full]
 board = esp01_1m
@@ -442,12 +434,9 @@
 board_build.f_cpu = 160000000L
 build_flags = ${common.build_flags} ${esp8266.build_flags} -D WLED_RELEASE_NAME=\"ESP01_160\" -D WLED_DISABLE_OTA
   ; -D WLED_USE_REAL_MATH ;; may fix wrong sunset/sunrise times, at the cost of 7064 bytes FLASH and 975 bytes RAM
-<<<<<<< HEAD
-custom_usermods = audioreactive
-=======
   -D WLED_DISABLE_PARTICLESYSTEM1D
   -D WLED_DISABLE_PARTICLESYSTEM2D
->>>>>>> fa2949af
+custom_usermods = audioreactive
 
 [env:esp32dev]
 board = esp32dev
