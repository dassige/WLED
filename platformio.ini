--- conflicted
+++ resolved
@@ -260,11 +260,8 @@
 lib_deps =
   https://github.com/lorol/LITTLEFS.git
   https://github.com/pbolduc/AsyncTCP.git @ 1.2.0
-<<<<<<< HEAD
   bitbank2/AnimatedGIF@^1.4.7
   https://github.com/Aircoookie/GifDecoder#bc3af18
-=======
->>>>>>> 4f4476b7
   ${env.lib_deps}
 # additional build flags for audioreactive
 AR_build_flags = -D USERMOD_AUDIOREACTIVE 
